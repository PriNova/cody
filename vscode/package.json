--- conflicted
+++ resolved
@@ -3,11 +3,7 @@
   "name": "cody-ai",
   "private": true,
   "displayName": "Cody: AI Code Assistant",
-<<<<<<< HEAD
   "version": "1.74.0+3",
-=======
-  "version": "1.76.0",
->>>>>>> c271077f
   "publisher": "sourcegraph",
   "license": "Apache-2.0",
   "icon": "resources/sourcegraph.png",
