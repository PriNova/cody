--- conflicted
+++ resolved
@@ -3,11 +3,7 @@
   "name": "cody-ai",
   "private": true,
   "displayName": "Cody: AI Code Assistant",
-<<<<<<< HEAD
-  "version": "1.82.0+1",
-=======
-  "version": "1.86.1",
->>>>>>> efe9785f
+  "version": "1.86.0+0",
   "publisher": "sourcegraph",
   "license": "Apache-2.0",
   "icon": "resources/sourcegraph.png",
@@ -601,6 +597,7 @@
         "title": "Autoedits Manual Trigger",
         "enablement": "cody.activated && config.cody.suggestions.mode == 'auto-edit'"
       },
+
       {
         "command": "cody.openWorkflowEditor",
         "title": "Open Workflow Editor",
