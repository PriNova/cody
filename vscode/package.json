--- conflicted
+++ resolved
@@ -3,11 +3,7 @@
   "name": "cody-ai",
   "private": true,
   "displayName": "Cody: AI Code Assistant",
-<<<<<<< HEAD
   "version": "1.71.3+0",
-=======
-  "version": "1.72.0",
->>>>>>> 53582276
   "publisher": "sourcegraph",
   "license": "Apache-2.0",
   "icon": "resources/sourcegraph.png",
@@ -596,16 +592,15 @@
         "enablement": "cody.activated && config.cody.suggestions.mode == 'auto-edit (Experimental)'"
       },
       {
-<<<<<<< HEAD
         "command": "cody.openWorkflowEditor",
         "title": "Open Workflow Editor",
         "category": "Cody"
-=======
+      },
+      {
         "command": "cody.command.autoedit.open-debug-panel",
         "category": "Cody",
         "title": "Debug Auto-Edit",
         "enablement": "cody.activated"
->>>>>>> 53582276
       }
     ],
     "keybindings": [
