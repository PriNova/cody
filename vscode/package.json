{
  "$schema": "package.schema.json",
  "name": "cody-ai",
  "private": true,
  "displayName": "Cody: AI Code Assistant",
<<<<<<< HEAD
  "version": "1.108.0",
=======
  "version": "1.108.0+1",
>>>>>>> 1d84ae9f
  "publisher": "sourcegraph",
  "license": "Apache-2.0",
  "icon": "resources/sourcegraph.png",
  "description": "Sourcegraph’s AI code assistant goes beyond individual dev productivity, helping enterprises achieve consistency and quality at scale with AI. & codebase context to help you write code faster. Cody brings you autocomplete, chat, and commands, so you can generate code, write unit tests, create docs, and explain complex code using AI. Choose from the best LLMs, including GPT-4o and Claude 3.5 Sonnet.",
  "scripts": {
    "build:root": "pnpm -C .. run -s build",
    "postinstall": "pnpm download-wasm && pnpm download-fonts && pnpm copy-win-ca-roots",
    "dev": "pnpm run -s dev:desktop",
    "dev:insiders": "pnpm run -s dev:desktop:insiders",
    "start:dev:desktop": "ts-node scripts/run-with-extension-development-path.ts code-insiders --disable-extension=sourcegraph.cody-ai --disable-extension=github.copilot --inspect-extensions=9333 --new-window ./../VoiceCoding",
    "dev:desktop": "pnpm run -s build:dev:desktop && pnpm run start:dev:desktop",
    "dev:desktop:insiders": "pnpm run -s build:dev:desktop && ts-node scripts/run-with-extension-development-path.ts code-insiders --disable-extension=sourcegraph.cody-ai --disable-extension=github.copilot --inspect-extensions=9333 --new-window ./.. --goto ./src/completions/inline-completion-item-provider.ts:16:5",
    "dev:web": "pnpm run -s build:dev:web && pnpm run -s _dev:vscode-test-web --browserType none",
    "watch:dev:web": "concurrently \"pnpm run -s watch:build:dev:web\" \"pnpm run -s _dev:vscode-test-web --browserType none\"",
    "_dev:vscode-test-web": "vscode-test-web --extensionDevelopmentPath=. ${WORKSPACE-test/fixtures/workspace}",
    "build": "pnpm run -s check:build && tsc --build && pnpm run -s _build:esbuild:desktop && pnpm run -s _build:esbuild:web && pnpm run -s _build:webviews --mode production",
    "check:build": "pnpm run -s check:typehacks && pnpm run -s check:manifest",
    "check:typehacks": "ts-node-transpile-only ./scripts/enable-typehacks.ts && tsc -p tsconfig.typehacks.json",
    "check:manifest": "ts-node-transpile-only ./scripts/validate-package-json.ts",
    "_build:desktop": "pnpm run -s _build:esbuild:desktop && pnpm run -s _build:webviews --mode production",
    "_build:web": "pnpm run -s _build:esbuild:web && pnpm run -s _build:webviews --mode production",
    "build:dev:desktop": "concurrently \"pnpm run -s _build:esbuild:desktop\" \"pnpm run -s _build:webviews --mode development\"",
    "build:dev:web": "concurrently \"pnpm run -s _build:esbuild:web\" \"pnpm run -s _build:webviews --mode development\"",
    "build:prod:webviews": "pnpm run -s _build:webviews --mode production",
    "watch:build:dev:web": "concurrently \"pnpm run -s _build:esbuild:web --watch\" \"pnpm run -s _build:webviews --mode development --watch\"",
    "watch:build:dev:desktop": "concurrently \"pnpm run -s _build:esbuild:desktop --watch\" \"pnpm run -s _build:webviews --mode development --watch\"",
    "_build:esbuild:desktop": "pnpm download-wasm && pnpm download-fonts && pnpm run -s _build:esbuild:uninstall && pnpm run -s _build:esbuild:node",
    "_build:esbuild:node": "esbuild ./src/extension.node.ts --bundle --outfile=dist/extension.node.js --loader:.node=copy --external:vscode --external:typescript --alias:@sourcegraph/cody-shared=@sourcegraph/cody-shared/src/index --alias:@sourcegraph/cody-shared/src=@sourcegraph/cody-shared/src --alias:lexical=./build/lexical-package-fix --format=cjs --platform=node --sourcemap --target=es2022",
    "_build:esbuild:web": "esbuild ./src/extension.web.ts --platform=browser --bundle --outfile=dist/extension.web.js --alias:@sourcegraph/cody-shared=@sourcegraph/cody-shared/src/index --alias:@sourcegraph/cody-shared/src=@sourcegraph/cody-shared/src --alias:path=path-browserify --external:typescript --alias:node:path=path-browserify --alias:node:os=os-browserify --alias:os=os-browserify --external:vscode  --external:node:child_process  --external:node:util --external:node:fs --external:node:fs/promises --external:node:process --define:process='{\"env\":{}}' --define:window=self --format=cjs --sourcemap",
    "_build:esbuild:uninstall": "node ./uninstall/esbuild.mjs",
    "_build:webviews": "vite -c webviews/vite.config.mts build",
    "_build:vsix_for_test": "vsce package --no-dependencies --out dist/cody.e2e.vsix",
    "release": "ts-node-transpile-only ./scripts/release.ts",
    "download-wasm": "ts-node-transpile-only ./scripts/download-wasm-modules.ts",
    "download-fonts": "ts-node-transpile-only ./scripts/download-fonts.ts",
    "copy-win-ca-roots": "ts-node-transpile-only ./scripts/copy-win-ca-roots.ts",
    "release:dry-run": "pnpm run download-wasm && pnpm run download-fonts && cross-env CODY_RELEASE_DRY_RUN=1 ts-node ./scripts/release.ts",
    "storybook": "storybook dev -p 6007 --no-open --no-version-updates",
    "test:e2e": "playwright install && tsc --build && node dist/tsc/test/e2e/install-deps.js && pnpm run -s _build:vsix_for_test && pnpm run -s build:dev:desktop && pnpm run -s test:e2e:run",
    "test:e2e:run": "playwright test",
    "test:e2e2": "pnpm -s test:e2e2:deps && pnpm -s build:root && pnpm -s build:dev:desktop && pnpm -s test:e2e2:run",
    "test:e2e2:run": "playwright test -c playwright.v2.config.ts",
    "test:e2e2:deps": "playwright install chromium --with-deps",
    "test:integration": "tsc --build ./test/integration && pnpm run -s build:dev:desktop && node --inspect -r ts-node/register dist/tsc/test/integration/main.js",
    "test:unit": "vitest",
    "bench": "vitest bench",
    "vscode:prepublish": "pnpm -s run build",
    "vscode:uninstall": "node ./dist/post-uninstall.js",
    "test:unit:tree-sitter-queries": "vitest ./src/tree-sitter/query-tests/*.test.ts",
    "release-notes": "ts-node-transpile-only ./scripts/release-notes.ts"
  },
  "categories": ["AI", "Chat", "Programming Languages", "Machine Learning", "Snippets", "Education"],
  "keywords": [
    "cody",
    "codey",
    "sourcegraph",
    "chop",
    "autocomplete",
    "chat",
    "chatbot",
    "codegen",
    "code completion",
    "code analysis",
    "code generation",
    "documentation",
    "refactor",
    "test",
    "generate",
    "openai",
    "anthropic",
    "gemini",
    "gpt-4",
    "claude",
    "intellisense",
    "openai",
    "ai",
    "assistant",
    "llm",
    "bot",
    "model",
    "typescript",
    "javascript",
    "python",
    "golang",
    "rust",
    "go",
    "html",
    "css",
    "java",
    "php",
    "swift",
    "kotlin",
    "ollama"
  ],
  "repository": {
    "type": "git",
    "url": "https://github.com/sourcegraph/cody",
    "directory": "vscode"
  },
  "bugs": {
    "url": "https://github.com/sourcegraph/cody/issues"
  },
  "homepage": "https://sourcegraph.com/docs/cody",
  "badges": [
    {
      "url": "https://img.shields.io/discord/969688426372825169?color=5765F2",
      "href": "https://srcgr.ph/discord",
      "description": "Discord"
    }
  ],
  "engines": {
    "vscode": "^1.79.0",
    "node": ">=20.0.0"
  },
  "main": "./dist/extension.node.js",
  "browser": "./dist/extension.web.js",
  "activationEvents": ["onLanguage", "onStartupFinished", "onWebviewPanel:cody.editorPanel"],
  "contributes": {
    "colors": [
      {
        "id": "cody.fixup.conflictBackground",
        "description": "The background of text Cody will edit where there is a specific conflict with your changes.",
        "defaults": {
          "light": "mergeEditor.conflictingLines.background",
          "dark": "mergeEditor.conflictingLines.background"
        }
      },
      {
        "id": "cody.fixup.conflictBorder",
        "description": "The border of text Cody will edit, if there is a conflict with your changes.",
        "defaults": {
          "light": "mergeEditor.conflict.unhandledFocused.border",
          "dark": "mergeEditor.conflict.unhandledFocused.border"
        }
      },
      {
        "id": "cody.fixup.conflictedBackground",
        "description": "The background of text Cody will edit, if there is a conflict with your changes.",
        "defaults": {
          "light": "#ffffff00",
          "dark": "#00000000"
        }
      },
      {
        "id": "cody.fixup.conflictedBorder",
        "description": "The border of text Cody will edit, if there is a conflict with your changes.",
        "defaults": {
          "light": "mergeEditor.conflict.unhandledUnfocused.border",
          "dark": "mergeEditor.conflict.unhandledUnfocused.border"
        }
      },
      {
        "id": "cody.fixup.incomingBackground",
        "description": "The background of text Cody will edit.",
        "defaults": {
          "light": "merge.incomingContentBackground",
          "dark": "merge.incomingContentBackground"
        }
      },
      {
        "id": "cody.fixup.incomingBorder",
        "description": "The border around text Cody will edit.",
        "defaults": {
          "light": "#436EB1",
          "dark": "#436EB1"
        }
      }
    ],
    "viewsContainers": {
      "activitybar": [
        {
          "id": "cody",
          "title": "Cody",
          "icon": "resources/cody.svg"
        }
      ]
    },
    "views": {
      "cody": [
        {
          "type": "webview",
          "id": "cody.chat",
          "name": "Chat"
        }
      ]
    },
    "commands": [
      {
        "command": "cody.feedback",
        "title": "Feedback",
        "category": "Cody",
        "group": "Cody",
        "icon": "$(feedback)"
      },
      {
        "command": "cody.command.autoedit.open-debug-panel",
        "title": "Debug Auto-Edit",
        "category": "Cody",
        "group": "Cody",
        "icon": "$(debug)",
        "enablement": "cody.activated"
      },
      {
        "command": "cody.command.explain-output",
        "title": "Ask Cody to Explain",
        "category": "Cody Command",
        "icon": "$(cody-logo)",
        "enablement": "cody.activated && terminalTabsSingularSelection"
      },
      {
        "command": "cody.command.edit-code",
        "category": "Cody Command",
        "title": "Edit Code",
        "enablement": "cody.activated",
        "icon": "$(wand)"
      },
      {
        "command": "cody.command.explain-code",
        "category": "Cody Command",
        "title": "Explain Code",
        "icon": "$(output)",
        "enablement": "cody.activated"
      },
      {
        "command": "cody.command.unit-tests",
        "category": "Cody Command",
        "title": "Generate Unit Tests",
        "icon": "$(package)",
        "enablement": "cody.activated"
      },
      {
        "command": "cody.command.document-code",
        "category": "Cody Command",
        "title": "Document Code",
        "icon": "$(book)",
        "enablement": "cody.activated"
      },
      {
        "command": "cody.command.smell-code",
        "category": "Cody Command",
        "title": "Find Code Smells",
        "icon": "$(checklist)",
        "enablement": "cody.activated"
      },
      {
        "command": "cody.menu.custom-commands",
        "category": "Cody Menu",
        "title": "Custom Commands",
        "icon": "$(tools)",
        "enablement": "cody.activated && workspaceFolderCount > 0"
      },
      {
        "command": "cody.menu.commands-settings",
        "category": "Cody Settings",
        "title": "Custom Commands Settings",
        "icon": "$(gear)",
        "enablement": "cody.activated"
      },
      {
        "command": "cody.command.explain-history",
        "category": "Cody Command",
        "title": "Explain Code History",
        "enablement": "cody.activated && config.cody.experimental.noodle"
      },
      {
        "command": "cody.command.generate-commit",
        "category": "Cody Command",
        "group": "Commit",
        "title": "Generate Commit Message (Experimental)",
        "icon": "$(cody-logo)",
        "when": "cody.activated && config.git.enabled && !cody.isGeneratingCommit"
      },
      {
        "command": "cody.command.abort-commit",
        "category": "Cody Command",
        "group": "Commit",
        "title": "Stop Generating",
        "icon": "$(debug-stop)",
        "when": "cody.activated && cody.isGeneratingCommit"
      },
      {
        "command": "cody.auth.signout",
        "category": "Cody",
        "title": "Sign Out",
        "icon": "$(sign-out)",
        "enablement": "cody.activated"
      },
      {
        "command": "cody.auth.signin",
        "category": "Cody",
        "title": "Switch Account…"
      },
      {
        "command": "cody.auth.refresh",
        "category": "Cody",
        "title": "Refresh Settings (Debug)",
        "enablement": "config.cody.internal.unstable"
      },
      {
        "command": "cody.auth.requestEndpointSettings",
        "category": "Cody",
        "title": "Schedule export endpoint settings to Sourcegraph plugin"
      },
      {
        "command": "cody.settings.extension",
        "category": "Cody",
        "title": "Extension Settings",
        "group": "Cody",
        "icon": "$(gear)"
      },
      {
        "command": "cody.settings.extension.chat",
        "category": "Cody",
        "title": "Chat Settings",
        "group": "Cody",
        "icon": "$(gear)"
      },
      {
        "command": "cody.status-bar.interacted",
        "category": "Cody",
        "title": "Cody Settings",
        "group": "Cody",
        "icon": "$(settings-gear)",
        "enablement": "cody.activated"
      },
      {
        "command": "cody.show-page",
        "category": "Cody",
        "title": "Open Account Page",
        "group": "Cody",
        "enablement": "cody.activated"
      },
      {
        "command": "cody.menu.commands",
        "category": "Cody Menu",
        "title": "Cody Commands",
        "enablement": "cody.activated",
        "icon": "$(cody-logo)"
      },
      {
        "command": "cody.autocomplete.openTraceView",
        "category": "Cody",
        "title": "Open Autocomplete Trace View",
        "enablement": "cody.activated && config.cody.suggestions.mode === 'autocomplete'"
      },
      {
        "command": "cody.autocomplete.manual-trigger",
        "category": "Cody",
        "title": "Trigger Autocomplete at Cursor",
        "enablement": "cody.activated && config.cody.suggestions.mode === 'autocomplete' && !editorReadonly && !editorHasSelection && !inlineSuggestionsVisible"
      },
      {
        "command": "cody.chat.signIn",
        "category": "Cody",
        "group": "Cody",
        "title": "Sign In",
        "enablement": "!cody.activated"
      },
      {
        "command": "cody.chat.new",
        "category": "Cody",
        "title": "New Chat",
        "enablement": "cody.activated",
        "group": "Cody",
        "icon": "$(new-comment-icon)"
      },
      {
        "command": "cody.chat.newEditorPanel",
        "category": "Cody",
        "title": "New Chat in Editor",
        "enablement": "cody.activated",
        "group": "Cody",
        "icon": "$(new-comment-icon)"
      },
      {
        "command": "cody.chat.newPanel",
        "category": "Cody",
        "group": "Cody",
        "title": "New Chat in Sidebar",
        "enablement": "cody.activated",
        "icon": "$(new-comment-icon)"
      },
      {
        "command": "cody.chat.moveFromEditor",
        "category": "Cody",
        "title": "Move Chat from Editor to Main Cody Panel",
        "when": "cody.activated && view == cody.chat",
        "enablement": "cody.activated",
        "group": "Cody",
        "icon": "$(layout-sidebar-left)"
      },
      {
        "command": "cody.chat.view.popOut",
        "category": "Cody",
        "title": "Pop out",
        "enablement": "cody.activated",
        "group": "Cody",
        "icon": "$(link-external)"
      },
      {
        "command": "cody.chat.history.clear",
        "category": "Cody",
        "title": "Delete All Chats",
        "group": "Cody",
        "icon": "$(trash)",
        "enablement": "cody.activated"
      },
      {
        "command": "cody.chat.history.delete",
        "category": "Cody",
        "title": "Delete Chat",
        "group": "Cody",
        "icon": "$(trash)",
        "enablement": "cody.activated"
      },
      {
        "command": "cody.chat.history.export",
        "category": "Cody",
        "title": "Export Chats as JSON",
        "group": "Cody",
        "icon": "$(arrow-circle-down)",
        "enablement": "cody.activated"
      },
      {
        "command": "cody.chat.history.panel",
        "category": "Cody",
        "title": "Chat History",
        "group": "Cody",
        "icon": "$(list-unordered)",
        "enablement": "cody.activated"
      },
      {
        "command": "cody.search.index-update",
        "category": "Cody",
        "group": "Cody",
        "title": "Update search index for current workspace folder",
        "icon": "$(refresh)",
        "enablement": "cody.activated"
      },
      {
        "command": "cody.mention.selection",
        "category": "Cody",
        "group": "Chat",
        "title": "Add Selection to Cody Chat",
        "icon": "$(mention)",
        "enablement": "cody.activated && editorHasSelection"
      },
      {
        "command": "cody.mention.file",
        "category": "Cody",
        "group": "Chat",
        "title": "Add File to Cody Chat",
        "icon": "$(mention)",
        "enablement": "cody.activated && resourceSet"
      },
      {
        "command": "cody.debug.export.logs",
        "category": "Cody Debug",
        "group": "Debug",
        "title": "Export Logs…"
      },
      {
        "command": "cody.debug.outputChannel",
        "category": "Cody Debug",
        "group": "Debug",
        "title": "Open Output Channel"
      },
      {
        "command": "cody.debug.enable.all",
        "category": "Cody Debug",
        "group": "Debug",
        "title": "Enable Debug Mode",
        "enablement": "!config.cody.debug.verbose"
      },
      {
        "command": "cody.debug.reportIssue",
        "category": "Cody Debug",
        "group": "Debug",
        "title": "Report Issue"
      },
      {
        "command": "cody.debug.heapDump",
        "category": "Cody Debug",
        "group": "Debug",
        "title": "Heap Dump"
      },
      {
        "command": "cody.copy.version",
        "category": "Cody Debug",
        "group": "Debug",
        "icon": "$(copy)",
        "title": "Copy Cody Extension Version"
      },
      {
        "command": "cody.debug.logCharacterCounters",
        "title": "[Internal] Log character logger counters",
        "category": "Cody Debug",
        "group": "Debug",
        "when": "cody.activated"
      },
      {
        "command": "cody.test.set-context-filters",
        "title": "[Internal] Set Context Filters Overwrite",
        "enablement": "cody.activated && cody.devOrTest"
      },
      {
        "command": "cody.command.insertCodeToCursor",
        "title": "Insert Code at Cursor",
        "enablement": "cody.activated"
      },
      {
        "command": "cody.command.insertCodeToNewFile",
        "title": "Save Code to New File...",
        "enablement": "cody.activated"
      },
      {
        "command": "cody.command.autoedit-manual-trigger",
        "title": "Autoedits Manual Trigger",
        "enablement": "cody.activated && config.cody.suggestions.mode == 'auto-edit'"
      },

      {
        "command": "cody.openWorkflowEditor",
        "title": "Open Workflow Editor",
        "category": "Cody"
      },
      {
        "command": "cody.command.autoedit.open-debug-panel",
        "category": "Cody",
        "title": "Debug Auto-Edit",
        "enablement": "cody.activated"
      }
    ],
    "keybindings": [
      {
        "command": "cody.chat.signIn",
        "key": "alt+l",
        "when": "!cody.activated"
      },
      {
        "command": "cody.chat.signIn",
        "key": "alt+k",
        "when": "!cody.activated"
      },
      {
        "command": "cody.chat.toggle",
        "key": "alt+l",
        "when": "cody.activated"
      },
      {
        "command": "cody.mention.selection",
        "key": "alt+l",
        "when": "cody.activated && editorTextFocus && editorHasSelection"
      },
      {
        "command": "cody.chat.new",
        "key": "shift+alt+/",
        "when": "cody.activated && !editorTextFocus"
      },
      {
        "command": "cody.command.edit-code",
        "key": "alt+k",
        "when": "cody.activated && !editorReadonly"
      },
      {
        "command": "cody.command.execute-prompt",
        "key": "shift+alt+p",
        "when": "cody.activated"
      },
      {
        "command": "cody.command.document-code",
        "key": "alt+d",
        "when": "cody.activated && !editorReadonly"
      },
      {
        "command": "cody.menu.commands",
        "key": "alt+c",
        "mac": "alt+c",
        "when": "cody.activated"
      },
      {
        "command": "cody.menu.custom-commands",
        "key": "shift+alt+c",
        "when": "cody.activated"
      },
      {
        "command": "-github.copilot.generate",
        "key": "ctrl+enter"
      },
      {
        "command": "-extension.vim_tab",
        "key": "tab",
        "when": "editorTextFocus && vim.active && vim.mode == 'Normal' && !inDebugRepl"
      },
      {
        "command": "cody.autocomplete.manual-trigger",
        "key": "alt+\\",
        "when": "editorTextFocus && !editorHasSelection && config.cody.suggestions.mode === 'autocomplete' && !inlineSuggestionsVisible"
      },
      {
        "command": "cody.fixup.acceptNearest",
        "key": "alt+a",
        "when": "cody.activated && !editorReadonly && cody.hasActionableEdit"
      },
      {
        "command": "cody.fixup.retryNearest",
        "key": "alt+r",
        "when": "cody.activated && !editorReadonly && cody.hasActionableEdit"
      },
      {
        "command": "cody.show.lastUsedActions",
        "key": "alt+p",
        "when": "cody.activated && !editorReadonly"
      },
      {
        "command": "cody.fixup.undoNearest",
        "key": "alt+x",
        "when": "cody.activated && !editorReadonly && cody.hasActionableEdit"
      },
      {
        "command": "cody.fixup.cancelNearest",
        "key": "alt+z",
        "when": "cody.activated && !editorReadonly && cody.hasActionableEdit"
      },
      {
        "command": "cody.supercompletion.jumpTo",
        "args": ["next"],
        "key": "shift+ctrl+down",
        "when": "cody.activated && !editorReadonly && cody.hasActionableSupercompletion"
      },
      {
        "command": "cody.supercompletion.jumpTo",
        "args": ["previous"],
        "key": "shift+ctrl+up",
        "when": "cody.activated && !editorReadonly && cody.hasActionableSupercompletion"
      },
      {
        "command": "cody.supersuggest.accept",
        "key": "tab",
        "when": "editorTextFocus && cody.activated && cody.supersuggest.active && !cody.nextCursorSuggested"
      },
      {
        "command": "cody.supersuggest.dismiss",
        "key": "escape",
        "when": "editorTextFocus && cody.activated && cody.supersuggest.active && !cody.nextCursorSuggested"
      },
      {
        "command": "cody.supersuggest.testExample",
        "key": "ctrl+alt+enter",
        "when": "cody.activated && config.cody.suggestions.mode == 'auto-edit'"
      },
      {
        "command": "cody.nextCursor.accept",
        "key": "tab",
        "when": "cody.activated && config.cody.suggestions.mode == 'auto-edit' && cody.nextCursorSuggested"
      },
      {
        "command": "cody.nextCursor.discard",
        "key": "escape",
        "when": "cody.activated && config.cody.suggestions.mode == 'auto-edit' && cody.nextCursorSuggested"
      }
    ],
    "submenus": [
      {
        "label": "Cody",
        "id": "cody.submenu"
      }
    ],
    "menus": {
      "commandPalette": [
        {
          "command": "cody.command.autoedit.open-debug-panel",
          "when": "cody.activated"
        },
        {
          "command": "cody.command.edit-code",
          "when": "cody.activated && editorIsOpen"
        },
        {
          "command": "cody.command.explain-code",
          "when": "cody.activated && editorIsOpen"
        },
        {
          "command": "cody.command.smell-code",
          "when": "cody.activated && editorIsOpen"
        },
        {
          "command": "cody.command.unit-tests",
          "when": "cody.activated && editorIsOpen"
        },
        {
          "command": "cody.command.document-code",
          "when": "cody.activated && editorIsOpen"
        },
        {
          "command": "cody.command.explain-history",
          "when": "cody.activated && editorIsOpen && config.cody.experimental.noodle"
        },
        {
          "command": "cody.command.generate-commit",
          "when": "cody.activated && config.git.enabled && !cody.isGeneratingCommit"
        },
        {
          "command": "cody.command.abort-commit",
          "when": "cody.activated && cody.isGeneratingCommit"
        },
        {
          "command": "cody.chat.signIn",
          "when": "!cody.activated"
        },
        {
          "command": "cody.show-page",
          "when": "false"
        },
        {
          "command": "cody.test.set-context-filters",
          "when": "cody.activated && cody.devOrTest"
        },
        {
          "command": "cody.chat.view.popOut",
          "when": "false",
          "_comment": "Hidden because it is only a wrapper around the workspace pop out command and would place any editor tab (not just Cody chat) in a new window."
        },
        {
          "command": "cody.command.explain-output",
          "when": "false"
        },
        {
          "command": "cody.chat.newEditorPanel",
          "when": "cody.activated"
        }
      ],
      "editor/context": [
        {
          "submenu": "cody.submenu",
          "group": "0_cody"
        }
      ],
      "cody.submenu": [
        {
          "command": "cody.mention.selection",
          "group": "0_cody",
          "when": "cody.activated && editorHasSelection"
        },
        {
          "command": "cody.mention.file",
          "group": "0_cody",
          "when": "cody.activated && !editorHasSelection"
        },
        {
          "command": "cody.chat.newEditorPanel",
          "when": "cody.activated && !editorHasSelection",
          "group": "ask"
        },
        {
          "command": "cody.command.explain-code",
          "when": "cody.activated",
          "group": "command"
        },
        {
          "command": "cody.command.explain-history",
          "when": "cody.activated && editorTextFocus && config.cody.experimental.noodle",
          "group": "command"
        },
        {
          "command": "cody.command.edit-code",
          "when": "cody.activated",
          "group": "ask"
        },
        {
          "command": "cody.command.unit-tests",
          "when": "cody.activated",
          "group": "command"
        },
        {
          "command": "cody.command.document-code",
          "when": "cody.activated",
          "group": "command"
        },
        {
          "command": "cody.command.smell-code",
          "when": "cody.activated",
          "group": "command"
        },
        {
          "command": "cody.menu.custom-commands",
          "when": "cody.activated && cody.menu.custom-commands.enable",
          "group": "custom-commands"
        },
        {
          "command": "cody.chat.signIn",
          "when": "!cody.activated",
          "group": "other"
        }
      ],
      "view/title": [
        {
          "command": "cody.menu.commands",
          "when": "view == cody.chat && cody.activated",
          "group": "navigation@1"
        }
      ],
      "editor/title": [
        {
          "command": "cody.menu.commands",
          "when": "cody.activated && !editorReadonly && (resourceScheme == file || activeWebviewPanelId == cody.editorPanel)",
          "group": "navigation",
          "visibility": "visible"
        },
        {
          "command": "cody.chat.moveFromEditor",
          "when": "activeWebviewPanelId == cody.editorPanel && cody.activated",
          "group": "navigation@1",
          "visibility": "visible"
        },
        {
          "command": "cody.chat.newEditorPanel",
          "when": "activeWebviewPanelId == cody.editorPanel && cody.activated",
          "group": "navigation@2",
          "visibility": "visible"
        },
        {
          "command": "cody.chat.history.panel",
          "when": "activeWebviewPanelId == cody.editorPanel && cody.activated",
          "group": "navigation@3",
          "visibility": "visible"
        },
        {
          "command": "cody.chat.view.popOut",
          "when": "view == cody.chat && cody.activated && !isAuxiliaryEditorPart",
          "group": "navigation@4",
          "visibility": "visible"
        },
        {
          "command": "cody.settings.extension.chat",
          "when": "activeWebviewPanelId == cody.editorPanel && cody.activated",
          "group": "navigation@5",
          "visibility": "visible"
        }
      ],
      "terminal/context": [
        {
          "command": "cody.command.explain-output",
          "group": "0_cody",
          "when": "cody.activated"
        }
      ],
      "scm/title": [
        {
          "command": "cody.command.generate-commit",
          "when": "cody.activated && config.git.enabled && scmProvider == git && !cody.isGeneratingCommit",
          "group": "navigation@1"
        },
        {
          "command": "cody.command.abort-commit",
          "when": "cody.activated && scmProvider == git && cody.isGeneratingCommit",
          "group": "navigation@1"
        }
      ],
      "webview/context": [
        {
          "command": "cody.command.insertCodeToCursor",
          "when": "webviewSection == 'codeblock-actions'"
        },
        {
          "command": "cody.command.insertCodeToNewFile",
          "when": "webviewSection == 'codeblock-actions'"
        }
      ]
    },
    "configuration": {
      "type": "object",
      "title": "Cody",
      "properties": {
        "cody.serverEndpoint": {
          "order": 1,
          "type": "string",
          "description": "URL to the Sourcegraph instance.",
          "examples": "https://example.sourcegraph.com",
          "markdownDeprecationMessage": "**Deprecated**: Please sign in via the UI instead. If you are already signed in, you can empty this field to remove this warning.",
          "deprecationMessage": "Deprecated: Please sign in via the UI instead."
        },
        "cody.codebase": {
          "order": 2,
          "type": "string",
          "markdownDescription": "A Git repository URL to use instead of allowing Cody to infer the Git repository from the workspace.",
          "examples": ["https://github.com/sourcegraph/cody", "ssh://git@github.com/sourcegraph/cody"]
        },
        "cody.customHeaders": {
          "order": 4,
          "type": "object",
          "markdownDescription": "Adds custom HTTP headers to all network requests to the Sourcegraph endpoint. Defining required headers here ensures requests are properly forwarded through intermediary proxy servers, which may mandate certain custom headers for internal or external communication.",
          "default": {},
          "examples": [
            {
              "Cache-Control": "no-cache",
              "Proxy-Authenticate": "Basic"
            }
          ]
        },
        "cody.suggestions.mode": {
          "type": "string",
          "enum": ["autocomplete", "auto-edit", "off"],
          "enumDescriptions": [
            "Suggests standard code completions as you type.",
            "Suggests advanced context-aware code edits as you navigate the codebase. Experimental feature for Pro and Enterprise users.",
            "Disables all suggestions."
          ],
          "default": "autocomplete",
          "markdownDescription": "Controls the suggestion mode for Cody"
        },
        "cody.autocomplete.triggerDelay": {
          "order": 5,
          "type": "number",
          "markdownDescription": "The trigger delay ensures a minimum wait time before showing autocomplete suggestions to avoid accidental autocomplete triggers.",
          "default": 0
        },
        "cody.autocomplete.languages": {
          "order": 5,
          "type": "object",
          "markdownDescription": "Enables or disables code autocompletions for specified [language ids](https://code.visualstudio.com/docs/languages/identifiers). `\"*\"` is the default fallback if no language-specific setting is found.\n\nThe default setting: \n\n```json\n{\n  \"*\": true\n}\n```\n\nTo disable autocomplete for a given [language id](https://code.visualstudio.com/docs/languages/identifiers#_known-language-identifiers) set its value to `false`, for example:\n\n```json\n{\n  \"*\": true,\n  \"plaintext\": false\n}\n```",
          "default": {
            "*": true
          },
          "examples": [
            {
              "*": true,
              "plaintext": false
            }
          ]
        },
        "cody.commandCodeLenses": {
          "order": 8,
          "type": "boolean",
          "markdownDescription": "Adds code lenses to current file for quick access to Cody commands.",
          "default": false
        },
        "cody.chat.preInstruction": {
          "order": 6,
          "type": "string",
          "markdownDescription": "A custom instruction to be included at the start of all chat messages (e.g. \"Answer all my questions in Spanish.\")",
          "examples": ["Answer all my questions in Spanish."]
        },
        "cody.chat.defaultLocation": {
          "order": 6,
          "type": "string",
          "enum": ["sticky", "sidebar", "editor"],
          "markdownDescription": "Controls where the Cody chat view opens when the user invokes the `Cody: New Chat` command, or the Alt+L and Alt+/ shortcuts.",
          "enumDescriptions": [
            "Opens in the last-activated view location, which is set whenever the user explicitly chooses to open chat in a given location",
            "Opens in the sidebar",
            "Opens in an editor panel"
          ],
          "default": "sticky"
        },
        "cody.chat.temperature": {
          "order": 6,
          "type": "number",
          "default": 0.2,
          "minimum": 0,
          "maximum": 1,
          "description": "Sets the temperature for Cody's chat responses. Higher values make output more random, lower values make it more deterministic."
        },
        "cody.edit.preInstruction": {
          "order": 7,
          "type": "string",
          "markdownDescription": "A custom instruction to be included at the end of all instructions for edit commands (e.g. \"Write all unit tests with Jest instead of detected framework.\")",
          "examples": ["Write all unit tests with Jest instead of detected framework."]
        },
        "cody.codeActions.enabled": {
          "order": 11,
          "title": "Cody Code Actions",
          "type": "boolean",
          "markdownDescription": "Add Cody options to Quick Fix menus for fixing, explaining, documenting, and editing code.",
          "default": true
        },
        "cody.commandHints.enabled": {
          "order": 12,
          "title": "Cody Command Hints",
          "type": "boolean",
          "markdownDescription": "Enable hints for Cody commands such as \"Opt+K to Edit\" or \"Opt+D to Document\"",
          "default": true
        },
        "cody.experimental.tracing": {
          "order": 99,
          "type": "boolean",
          "markdownDescription": "Enable OpenTelemetry tracing",
          "default": false
        },
        "cody.experimental.minion.anthropicKey": {
          "order": 99,
          "type": "string",
          "default": ""
        },
        "cody.experimental.noxide.enabled": {
          "order": 99,
          "type": "boolean",
          "default": true
        },
        "cody.debug.verbose": {
          "order": 99,
          "type": "boolean",
          "markdownDescription": "Enables verbose debug output. Debug messages may contain more details if the invocation includes verbose information."
        },
        "cody.debug.filter": {
          "order": 99,
          "type": "string",
          "markdownDescription": "Regular expression to filter debug output. If empty, defaults to '.*', which prints all messages."
        },
        "cody.autocomplete.advanced.provider": {
          "type": "string",
          "default": "default",
          "enum": ["default", "experimental-ollama"],
          "enumDescriptions": [
            "Our recommended setup with the best balance of quality and latency. We continuously update this for optimal performance.",
            "Experimental support for Ollama users. Use `cody.autocomplete.experimental.ollamaOptions` to configure requests to Ollama server."
          ],
          "markdownDescription": "The provider for code autocomplete. Users should rely on the `default` provider for the best experience. The underlying model can be found in the Cody output channel logs."
        },
        "cody.autocomplete.completeSuggestWidgetSelection": {
          "type": "boolean",
          "default": true,
          "markdownDescription": "Autocomplete based on the currently selection in the suggest widget. Requires the VS Code user setting `editor.inlineSuggest.suppressSuggestions` set to true and will change it to true in user settings if it is not true."
        },
        "cody.autocomplete.formatOnAccept": {
          "type": "boolean",
          "default": false,
          "markdownDescription": "Format completions on accept using [the default document formatter](https://code.visualstudio.com/docs/editor/codebasics#_formatting)."
        },
        "cody.autocomplete.disableInsideComments": {
          "type": "boolean",
          "default": false,
          "markdownDescription": "Prevent autocomplete requests while inside code comments."
        },
        "cody.experimental.foldingRanges": {
          "type": "string",
          "enum": ["lsp", "indentation-based"],
          "enumDescriptions": [
            "Use folding ranges that are enabled by default in VS Code, and are usually powered by LSP",
            "Use custom implementation of folding ranges that is indentation based. This is the implementation that is used by other Cody clients like the JetBrains plugin"
          ],
          "markdownDescription": "Determines the algorithm Cody uses to detect folding ranges. Cody uses folding ranges for several features like the 'Document code' command",
          "default": "all"
        },
        "cody.autocomplete.experimental.graphContext": {
          "type": "string",
          "default": null,
          "enum": [null, "tsc", "tsc-mixed"],
          "markdownDescription": "Use the code graph to retrieve context for autocomplete requests."
        },
        "cody.autocomplete.experimental.fireworksOptions": {
          "type": "object",
          "markdownDescription": "Experimental options for the direct-Fireworks autocomplete provider.",
          "properties": {
            "url": {
              "type": "string",
              "description": "The URL of the Fireworks API.",
              "default": "https://api.fireworks.ai/inference/v1/completions"
            },
            "token": {
              "type": "string",
              "description": "The access token of the Fireworks API."
            },
            "model": {
              "type": "string",
              "description": "The model ID can be acquired from `firectl list deployments`",
              "default": "accounts/sourcegraph/models/starcoder2-7b"
            },
            "parameters": {
              "type": "object",
              "description": "Parameters for querying the the model.",
              "properties": {
                "temperature": "number",
                "top_k": "number",
                "top_p": "number",
                "stop": {
                  "type": "array",
                  "default": [],
                  "items": {
                    "type": "string"
                  }
                }
              }
            }
          }
        },
        "cody.autocomplete.experimental.ollamaOptions": {
          "type": "object",
          "markdownDescription": "Options for the [Ollama](https://ollama.ai/) experimental autocomplete provider.",
          "default": {
            "url": "http://localhost:11434",
            "model": "deepseek-coder:6.7b-base-q4_K_M"
          },
          "properties": {
            "url": {
              "type": "string",
              "description": "The URL of the Ollama API.",
              "default": "http://localhost:11434"
            },
            "model": {
              "type": "string",
              "default": "deepseek-coder:6.7b-base-q4_K_M",
              "examples": [
                "codellama:7b-code",
                "codellama:13b-code",
                "deepseek-coder:6.7b-base-q4_K_M",
                "starcoder2:7b",
                "starcoder2:15b"
              ]
            },
            "parameters": {
              "type": "object",
              "description": "Parameters for how Ollama will run the model. See Ollama [PARAMETER documentation](https://github.com/jmorganca/ollama/blob/main/docs/api.md#generate-request-with-options).",
              "properties": {
                "num_ctx": "number",
                "temperature": "number",
                "top_k": "number",
                "top_p": "number"
              }
            }
          }
        },
        "cody.rules.enabled": {
          "type": "boolean",
          "markdownDescription": "[EXPERIMENTAL] Apply Sourcegraph rules (from `*.rule.md` files) to Cody chats and inline edits.",
          "default": false
        },
        "openctx.enable": {
          "type": "boolean",
          "markdownDescription": "Enable OpenCtx providers for Cody.",
          "default": true
        },
        "openctx.providers": {
          "type": "object",
          "markdownDescription": "OpenCtx providers configuration.",
          "default": {}
        },
        "cody.mcpServers": {
          "type": "object",
          "markdownDescription": "Configuration for MCP servers to use with agentic chat.",
          "default": {}
        },
        "cody.internal.unstable": {
          "order": 999,
          "type": "boolean",
          "markdownDescription": "[INTERNAL ONLY] Enable all unstable experimental features.",
          "default": false
        },
        "cody.net.mode": {
          "type": "string",
          "enum": ["auto", "bypass", "vscode"],
          "enumDescriptions": [
            "Default behavior. If `cody.net.proxy.endpoint` is configured, bypassing is automatically enabled, otherwise direct is used.",
            "Bypass VSCode's network stack, using Cody's instead.",
            "Ignore Cody's network stack, including proxy settings, even if `cody.net.proxy.endpoint` is configured, and use VSCode's network stack instead."
          ],
          "default": "auto",
          "markdownDescription": "[EXPERIMENTAL] Forcefully enable/disable bypassing VSCode's network stack. Bypassing is automatically enabled if `cody.net.proxy.endpoint` is configured. In some scenarios bypassing VSCode network settings could give some performance benefits and forces usage of Cody's proxy instead of one configured globally for VSCode."
        },
        "cody.net.proxy.endpoint": {
          "markdownDescription": "The proxy service to use when proxying requests to the Sourcegraph instance. Supports HTTP(S), SOCKS 4/5, and UNIX domain sockets. When using HTTP(S) or SOCKS proxies, include the port number with a colon. For UNIX domain sockets, use either the full path or prefix with a tilde for a path in the OS user's home directory.\n\nExamples:\n- `https://localhost:7080`\n- `socks5://1.2.3.4:1080`\n- `unix://~/cody-proxy.sock`",
          "type": "string",
          "default": "",
          "pattern": "^((http|https|socks|socks4|socks4a|socks5|socks5h)://[^:]+:\\d+|unix://(~|/|[a-zA-Z]:\\\\).+)?$",
          "examples": ["https://localhost:7080", "socks5://1.2.3.4:1080", "unix://~/cody-proxy.sock"]
        },
        "cody.net.proxy.skipCertValidation": {
          "description": "Whether to skip proxy server CA cert validation. Useful if the proxy server uses a self-signed certificate.",
          "type": "boolean",
          "default": false
        },
        "cody.agentic.context.experimentalShell": {
          "type": "boolean",
          "value": false,
          "markdownDeprecationMessage": "**Deprecated** Enable Agents like Deep Cody to autonomously execute shell commands in your environment for context. Enable with caution as mistakes are possible.",
          "deprecationMessage": "Deprecated. Now configurable via UI."
        },
        "cody.agentic.context.experimentalOptions": {
          "type": "object",
          "properties": {
            "shell": {
              "allow": {
                "type": "array",
                "default": []
              },
              "block": {
                "type": "array",
                "default": []
              }
            }
          },
          "default": {},
          "examples": [
            {
              "shell": {
                "allow": ["git", "ls", "find"],
                "block": ["history", "sudo", "rm"]
              }
            }
          ],
          "markdownDescription": "'shell' field is used to configure shell command execution for agents (like Deep Cody) when terminal context is enabled. The 'shell' field has two properties:\n\n- 'allow': Accepts either [] to allow all commands or an array of specific command prefixes\n- 'block': An array of command prefixes to block, which combines with built-in safety blocklist\n\nBlocked commands take precedence over allowed commands. Command outputs are used as context. Remove the 'shell' field to allow all commands."
        },
        "cody.net.proxy.cacert": {
          "markdownDescription": "Either the PEM-encoded CA certificate the proxy uses (replace newlines with `\\n`), or the path (absolute or tilde) to the file containing that certificate.\n\nExamples:\n- `~/.mitmproxy/mitmproxy-ca-cert.pem`\n- `-----BEGIN CERTIFICATE-----\\n...\\n-----END CERTIFICATE-----`",
          "type": "string",
          "default": "",
          "examples": [
            "~/.mitmproxy/mitmproxy-ca-cert.pem",
            "-----BEGIN CERTIFICATE-----\n...\n-----END CERTIFICATE-----"
          ]
        },
        "cody.auth.externalProviders": {
          "type": "array",
          "markdownDescription": "Configure external authentication providers for Cody requests. Each provider consists of a command that generates HTTP headers used for authentication for a given endpoint.\n\n**How it works:**\n1. The specified command outputs a JSON object with header-value pairs\n2. These headers are included in authenticated Cody requests to the specified endpoint\n3. HTTP authentication proxy need to be used to enable custom authentication flows (e.g. JWT tokens, Oath2, etc)\n\nSee [HTTP Authentication Proxies](https://sourcegraph.com/docs/admin/auth#http-authentication-proxies) for proxy configuration.",
          "items": {
            "type": "object",
            "required": ["endpoint", "executable"],
            "properties": {
              "endpoint": {
                "type": "string",
                "description": "The endpoint URL of the Sourcegraph instance"
              },
              "executable": {
                "type": "object",
                "required": ["commandLine"],
                "properties": {
                  "commandLine": {
                    "type": "array",
                    "items": {
                      "type": "string"
                    },
                    "description": "Command line arguments to execute the command."
                  },
                  "environment": {
                    "type": "object",
                    "additionalProperties": {
                      "type": "string"
                    },
                    "description": "Environment variables to set when executing the command."
                  },
                  "shell": {
                    "type": "string",
                    "description": "If true, runs command inside of a shell. Uses '/bin/sh' on Unix, and process.env.ComSpec on Windows. A different shell can be specified as a string."
                  },
                  "timeout": {
                    "type": "number",
                    "description": "Timeout for executing the command in milliseconds."
                  },
                  "windowsHide": {
                    "type": "boolean",
                    "description": "Whether to hide the console window that would normally be created for the child process on Windows."
                  }
                }
              }
            }
          },
          "default": []
        }
      }
    },
    "icons": {
      "cody-logo": {
        "description": "Cody logo",
        "default": {
          "fontPath": "resources/cody-icons.woff",
          "fontCharacter": "\\0041"
        }
      },
      "cody-logo-heavy": {
        "description": "Cody logo heavy",
        "default": {
          "fontPath": "resources/cody-icons.woff",
          "fontCharacter": "\\0042"
        }
      },
      "anthropic-logo": {
        "description": "Anthropic logo",
        "default": {
          "fontPath": "resources/cody-icons.woff",
          "fontCharacter": "\\0043"
        }
      },
      "openai-logo": {
        "description": "OpenAI logo",
        "default": {
          "fontPath": "resources/cody-icons.woff",
          "fontCharacter": "\\0044"
        }
      },
      "mistral-logo": {
        "description": "Mistral logo",
        "default": {
          "fontPath": "resources/cody-icons.woff",
          "fontCharacter": "\\0045"
        }
      },
      "ollama-logo": {
        "description": "Ollama logo",
        "default": {
          "fontPath": "resources/cody-icons.woff",
          "fontCharacter": "\\0046"
        }
      },
      "gemini-logo": {
        "description": "Gemini logo",
        "default": {
          "fontPath": "resources/cody-icons.woff",
          "fontCharacter": "\\0047"
        }
      },
      "new-comment-icon": {
        "description": "New comment icon",
        "default": {
          "fontPath": "resources/cody-icons.woff",
          "fontCharacter": "\\0048"
        }
      },
      "discord-logo": {
        "description": "Discord logo",
        "default": {
          "fontPath": "resources/cody-icons.woff",
          "fontCharacter": "\\0049"
        }
      },
      "cody-logo-heavy-slash": {
        "description": "Cody logo heavy slash",
        "default": {
          "fontPath": "resources/cody-icons.woff",
          "fontCharacter": "\\004A"
        }
      }
    }
  },
  "capabilities": {
    "untrustedWorkspaces": {
      "supported": "limited",
      "description": "Cody only uses providers (configured in `openctx.providers`) from trusted workspaces because providers may execute arbitrary code.",
      "restrictedConfigurations": ["openctx.providers"]
    }
  },
  "dependencies": {
    "@anthropic-ai/sdk": "^0.33.1",
    "@modelcontextprotocol/sdk": "^1.7.0",
    "@openctx/provider-linear-issues": "^0.0.9",
    "@openctx/vscode-lib": "^0.0.26",
    "@opentelemetry/api": "^1.7.0",
    "@opentelemetry/core": "^1.18.1",
    "@opentelemetry/exporter-metrics-otlp-http": "^0.45.1",
    "@opentelemetry/exporter-trace-otlp-http": "^0.45.1",
    "@opentelemetry/instrumentation": "^0.45.1",
    "@opentelemetry/instrumentation-http": "^0.45.1",
    "@opentelemetry/resources": "^1.18.1",
    "@opentelemetry/sdk-metrics": "^1.18.1",
    "@opentelemetry/sdk-trace-base": "^1.18.1",
    "@opentelemetry/sdk-trace-node": "^1.18.1",
    "@opentelemetry/semantic-conventions": "^1.18.1",
    "@radix-ui/react-accordion": "^1.2.0",
    "@radix-ui/react-checkbox": "^1.1.2",
    "@radix-ui/react-collapsible": "^1.1.0",
    "@radix-ui/react-dialog": "^1.0.5",
    "@radix-ui/react-form": "^0.1.0",
    "@radix-ui/react-label": "^2.1.1",
    "@radix-ui/react-popover": "^1.0.7",
    "@radix-ui/react-progress": "^1.1.0",
    "@radix-ui/react-scroll-area": "^1.2.3",
    "@radix-ui/react-slider": "^1.2.1",
    "@radix-ui/react-slot": "^1.0.2",
    "@radix-ui/react-switch": "^1.1.2",
    "@radix-ui/react-tabs": "^1.1.0",
    "@radix-ui/react-tooltip": "^1.0.7",
    "@sentry/browser": "^7.107.0",
    "@sentry/core": "^7.107.0",
    "@sentry/node": "^7.107.0",
    "@sourcegraph/cody-noxide": "workspace:*",
    "@sourcegraph/cody-shared": "workspace:*",
    "@sourcegraph/prompt-editor": "workspace:*",
    "@sourcegraph/tree-sitter-wasms": "^0.1.9",
    "@types/he": "^1.2.3",
    "@types/mdast": "^4.0.4",
    "@types/react": "18.2.79",
    "@types/react-dom": "18.2.25",
    "@vscode/codicons": "^0.0.35",
    "@xyflow/react": "^12.3.4",
    "agent-base": "^7.1.1",
    "async-mutex": "^0.4.0",
    "axios": "^1.3.6",
    "canvaskit-wasm": "^0.39.1",
    "class-variance-authority": "^0.7.0",
    "classnames": "^2.5.1",
    "clsx": "^2.1.1",
    "cmdk": "^1.0.0",
    "crypto-js": "^4.2.0",
    "detect-indent": "7.0.0",
    "diff": "^5.2.0",
    "fast-myers-diff": "^3.2.0",
    "fast-xml-parser": "^4.3.2",
    "framer-motion": "^12.5.0",
    "fzf": "^0.5.2",
    "glob": "^7.2.3",
    "graceful-fs": "^4.2.11",
    "he": "^1.2.0",
    "highlight.js": "11.8.0",
    "hpagent": "^1.2.0",
    "ini": "^4.1.2",
    "js-levenshtein": "^1.1.6",
    "jsonrepair": "^3.12.0",
    "lexical": "^0.17.0",
    "lodash": "^4.17.21",
    "lru-cache": "^10.0.0",
    "lucide-react": "^0.378.0",
    "mac-ca": "^2.0.3",
    "marked": "^4.0.16",
    "mkdirp": "^3.0.1",
    "os-browserify": "^0.3.0",
    "postcss-scss": "^4.0.9",
    "proxy-agent": "^6.4.0",
    "react-intersection-observer": "^9.13.1",
    "react-markdown": "^9.0.1",
    "rehype-highlight": "^6.0.0",
    "rehype-sanitize": "^6.0.0",
    "remark-gfm": "^4.0.0",
    "safe-stable-stringify": "^2.5.0",
    "semver": "^7.5.4",
    "shiki": "^1.26.1",
    "signal-exit": "^4.1.0",
    "socks-proxy-agent": "^8.0.1",
    "tailwind-merge": "^2.3.0",
    "tailwindcss": "^3.4.3",
    "unified": "^11.0.5",
    "unist-util-visit": "^5.0.0",
    "unzipper": "^0.10.14",
    "uuid": "^9.0.0",
    "valibot": "1.0.0-beta.9",
    "vscode-languageserver-textdocument": "^1.0.8",
    "vscode-uri": "^3.0.8",
    "wink-nlp-utils": "^2.1.0",
    "zod-to-json-schema": "^3.24.3"
  },
  "devDependencies": {
    "7zip-min": "^1.4.5",
    "@google-cloud/pubsub": "^3.7.3",
    "@npmcli/promise-spawn": "^7.0.2",
    "@playwright/test": "1.47.2",
    "@pollyjs/adapter": "^6.0.6",
    "@pollyjs/adapter-node-http": "^6.0.6",
    "@pollyjs/core": "^6.0.6",
    "@pollyjs/persister": "^6.0.6",
    "@pollyjs/persister-fs": "^6.0.6",
    "@pollyjs/utils": "^6.0.6",
    "@storybook/preview-api": "^8.0.5",
    "@types/7zip-min": "^1.3.3",
    "@types/crypto-js": "^4.2.2",
    "@types/dedent": "^0.7.0",
    "@types/diff": "^5.2.1",
    "@types/express": "^4.17.17",
    "@types/fs-extra": "^11.0.4",
    "@types/glob": "^8.0.0",
    "@types/graceful-fs": "^4.1.9",
    "@types/ini": "^4.1.0",
    "@types/jest-image-snapshot": "^6.4.0",
    "@types/js-levenshtein": "^1.1.1",
    "@types/lodash": "^4.14.195",
    "@types/marked": "^5.0.0",
    "@types/mocha": "^10.0.6",
    "@types/node-fetch": "^2.6.4",
    "@types/npmcli__promise-spawn": "^6.0.3",
    "@types/on-headers": "^1.0.3",
    "@types/pako": "^2.0.3",
    "@types/semver": "^7.5.0",
    "@types/signal-exit": "^3.0.4",
    "@types/unzipper": "^0.10.7",
    "@types/uuid": "^9.0.2",
    "@types/vscode": "^1.79.0",
    "@vscode/test-electron": "^2.4.0",
    "@vscode/test-web": "^0.0.47",
    "@vscode/vsce": "^2.22.0",
    "ajv": "^8.14.0",
    "ajv-formats": "^3.0.1",
    "buildkite-test-collector": "^1.7.2",
    "concurrently": "^8.2.0",
    "cross-env": "^7.0.3",
    "dedent": "^0.7.0",
    "dotenv": "^16.4.5",
    "esbuild": "^0.18.20",
    "express": "^4.18.2",
    "fast-json-stable-stringify": "^2.1.0",
    "franc-min": "^6.2.0",
    "fs-extra": "^11.2.0",
    "fuzzysort": "^2.0.4",
    "happy-dom": "^14.3.10",
    "htmlnano": "^2.1.1",
    "http-proxy-middleware": "^3.0.0",
    "immer": "^10.1.1",
    "jest-image-snapshot": "^6.4.0",
    "keytar": "^7.9.0",
    "kill-sync": "^1.0.3",
    "mocha": "^10.2.0",
    "nock": "^13.5.4",
    "node-fetch": "^2.6.4",
    "normalize-url": "5.3.1",
    "on-headers": "^1.0.2",
    "ovsx": "^0.8.2",
    "pako": "^2.1.0",
    "path-browserify": "^1.0.1",
    "playwright": "1.47.2",
    "postcss": "^8.4.38",
    "postcss-nested": "^6.0.1",
    "react-head": "^3.4.2",
    "symlink-dir": "^6.0.2",
    "type-fest": "^4.26.1",
    "typescript-language-server": "^4.3.3",
    "ulidx": "^2.3.0",
    "vite-plugin-svgr": "^4.2.0",
    "vscode-jsonrpc": "^8.2.0",
    "vscode-languageserver-protocol": "^3.17.5",
    "yaml": "^2.3.4",
    "zod": "^3.23.8"
  }
}<|MERGE_RESOLUTION|>--- conflicted
+++ resolved
@@ -3,11 +3,7 @@
   "name": "cody-ai",
   "private": true,
   "displayName": "Cody: AI Code Assistant",
-<<<<<<< HEAD
-  "version": "1.108.0",
-=======
   "version": "1.108.0+1",
->>>>>>> 1d84ae9f
   "publisher": "sourcegraph",
   "license": "Apache-2.0",
   "icon": "resources/sourcegraph.png",
