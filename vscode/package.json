{
  "$schema": "package.schema.json",
  "name": "cody-ai",
  "private": true,
  "displayName": "Cody: AI Code Assistant",
<<<<<<< HEAD
  "version": "1.71.0+2",
=======
  "version": "1.70.3",
>>>>>>> f2e3cfd6
  "publisher": "sourcegraph",
  "license": "Apache-2.0",
  "icon": "resources/sourcegraph.png",
  "description": "Sourcegraph’s AI code assistant goes beyond individual dev productivity, helping enterprises achieve consistency and quality at scale with AI. & codebase context to help you write code faster. Cody brings you autocomplete, chat, and commands, so you can generate code, write unit tests, create docs, and explain complex code using AI. Choose from the best LLMs, including GPT-4o and Claude 3.5 Sonnet.",
  "scripts": {
    "build:root": "pnpm -C .. run -s build",
    "postinstall": "pnpm download-wasm && pnpm download-fonts && pnpm copy-win-ca-roots",
    "dev": "pnpm run -s dev:desktop",
    "dev:insiders": "pnpm run -s dev:desktop:insiders",
    "start:dev:desktop": "NODE_ENV=development code --extensionDevelopmentPath=$PWD --disable-extension=sourcegraph.cody-ai --disable-extension=github.copilot --inspect-extensions=9333 --new-window ./..",
    "dev:desktop": "pnpm run -s build:dev:desktop && pnpm run start:dev:desktop",
    "dev:desktop:insiders": "pnpm run -s build:dev:desktop && NODE_ENV=development code-insiders --extensionDevelopmentPath=$PWD --disable-extension=sourcegraph.cody-ai --disable-extension=github.copilot --inspect-extensions=9333 --new-window . --goto ./src/completions/inline-completion-item-provider.ts:16:5",
    "dev:web": "pnpm run -s build:dev:web && pnpm run -s _dev:vscode-test-web --browserType none",
    "watch:dev:web": "concurrently \"pnpm run -s watch:build:dev:web\" \"pnpm run -s _dev:vscode-test-web --browserType none\"",
    "_dev:vscode-test-web": "vscode-test-web --extensionDevelopmentPath=. ${WORKSPACE-test/fixtures/workspace}",
    "build": "pnpm run -s check:build && tsc --build && pnpm run -s _build:esbuild:desktop && pnpm run -s _build:esbuild:web && pnpm run -s _build:webviews --mode production",
    "check:build": "pnpm run -s check:typehacks && pnpm run -s check:manifest",
    "check:typehacks": "ts-node-transpile-only ./scripts/enable-typehacks.ts && tsc -p tsconfig.typehacks.json",
    "check:manifest": "ts-node-transpile-only ./scripts/validate-package-json.ts",
    "_build:desktop": "pnpm run -s _build:esbuild:desktop && pnpm run -s _build:webviews --mode production",
    "_build:web": "pnpm run -s _build:esbuild:web && pnpm run -s _build:webviews --mode production",
    "build:dev:desktop": "concurrently \"pnpm run -s _build:esbuild:desktop\" \"pnpm run -s _build:webviews --mode development\"",
    "build:dev:web": "concurrently \"pnpm run -s _build:esbuild:web\" \"pnpm run -s _build:webviews --mode development\"",
    "build:prod:webviews": "pnpm run -s _build:webviews --mode production",
    "watch:build:dev:web": "concurrently \"pnpm run -s _build:esbuild:web --watch\" \"pnpm run -s _build:webviews --mode development --watch\"",
    "watch:build:dev:desktop": "concurrently \"pnpm run -s _build:esbuild:desktop --watch\" \"pnpm run -s _build:webviews --mode development --watch\"",
    "_build:esbuild:desktop": "pnpm download-wasm && pnpm download-fonts && pnpm run -s _build:esbuild:uninstall && pnpm run -s _build:esbuild:node",
    "_build:esbuild:node": "esbuild ./src/extension.node.ts --bundle --outfile=dist/extension.node.js --loader:.node=copy --external:vscode --external:typescript --alias:@sourcegraph/cody-shared=@sourcegraph/cody-shared/src/index --alias:@sourcegraph/cody-shared/src=@sourcegraph/cody-shared/src --alias:lexical=./build/lexical-package-fix --format=cjs --platform=node --sourcemap --target=es2022",
    "_build:esbuild:web": "esbuild ./src/extension.web.ts --platform=browser --bundle --outfile=dist/extension.web.js --alias:@sourcegraph/cody-shared=@sourcegraph/cody-shared/src/index --alias:@sourcegraph/cody-shared/src=@sourcegraph/cody-shared/src --alias:path=path-browserify --external:typescript --alias:node:path=path-browserify --alias:node:os=os-browserify --alias:os=os-browserify --external:vscode  --external:node:child_process  --external:node:util --external:node:fs --external:node:fs/promises --external:node:process --define:process='{\"env\":{}}' --define:window=self --format=cjs --sourcemap",
    "_build:esbuild:uninstall": "node ./uninstall/esbuild.mjs",
    "_build:webviews": "vite -c webviews/vite.config.mts build",
    "_build:vsix_for_test": "vsce package --no-dependencies --out dist/cody.e2e.vsix",
    "release": "ts-node-transpile-only ./scripts/release.ts",
    "download-wasm": "ts-node-transpile-only ./scripts/download-wasm-modules.ts",
    "download-fonts": "ts-node-transpile-only ./scripts/download-fonts.ts",
    "copy-win-ca-roots": "ts-node-transpile-only ./scripts/copy-win-ca-roots.ts",
    "release:dry-run": "pnpm run download-wasm && pnpm run download-fonts && CODY_RELEASE_DRY_RUN=1 ts-node ./scripts/release.ts",
    "storybook": "storybook dev -p 6007 --no-open --no-version-updates",
    "test:e2e": "playwright install && tsc --build && node dist/tsc/test/e2e/install-deps.js && pnpm run -s _build:vsix_for_test && pnpm run -s build:dev:desktop && pnpm run -s test:e2e:run",
    "test:e2e:run": "playwright test",
    "test:e2e2": "pnpm -s test:e2e2:deps && pnpm -s build:root && pnpm -s build:dev:desktop && pnpm -s test:e2e2:run",
    "test:e2e2:run": "playwright test -c playwright.v2.config.ts",
    "test:e2e2:deps": "playwright install chromium --with-deps",
    "test:integration": "tsc --build ./test/integration && pnpm run -s build:dev:desktop && node --inspect -r ts-node/register dist/tsc/test/integration/main.js",
    "test:unit": "vitest",
    "bench": "vitest bench",
    "vscode:prepublish": "pnpm -s run build",
    "vscode:uninstall": "node ./dist/post-uninstall.js",
    "test:unit:tree-sitter-queries": "vitest ./src/tree-sitter/query-tests/*.test.ts",
    "github-changelog": "ts-node-transpile-only ./scripts/github-changelog.ts",
    "measure-bundle-size": "cross-env LOG_BUNDLE_SIZE=true ts-node-transpile-only ./scripts/measure-bundle-size.ts"
  },
  "categories": ["AI", "Chat", "Programming Languages", "Machine Learning", "Snippets", "Education"],
  "keywords": [
    "cody",
    "codey",
    "sourcegraph",
    "chop",
    "autocomplete",
    "chat",
    "chatbot",
    "codegen",
    "code completion",
    "code analysis",
    "code generation",
    "documentation",
    "refactor",
    "test",
    "generate",
    "openai",
    "anthropic",
    "gemini",
    "gpt-4",
    "claude",
    "intellisense",
    "openai",
    "ai",
    "assistant",
    "llm",
    "bot",
    "model",
    "typescript",
    "javascript",
    "python",
    "golang",
    "rust",
    "go",
    "html",
    "css",
    "java",
    "php",
    "swift",
    "kotlin",
    "ollama"
  ],
  "repository": {
    "type": "git",
    "url": "https://github.com/sourcegraph/cody",
    "directory": "vscode"
  },
  "bugs": {
    "url": "https://github.com/sourcegraph/cody/issues"
  },
  "homepage": "https://sourcegraph.com/docs/cody",
  "badges": [
    {
      "url": "https://img.shields.io/discord/969688426372825169?color=5765F2",
      "href": "https://srcgr.ph/discord",
      "description": "Discord"
    }
  ],
  "engines": {
    "vscode": "^1.79.0",
    "node": ">=20.0.0"
  },
  "main": "./dist/extension.node.js",
  "browser": "./dist/extension.web.js",
  "activationEvents": ["onLanguage", "onStartupFinished", "onWebviewPanel:cody.editorPanel"],
  "contributes": {
    "walkthroughs": [
      {
        "id": "welcome",
        "title": "Getting Started with Cody",
        "description": "Discover how Cody can help you write, understand and fix code faster",
        "steps": [
          {
            "id": "autocomplete",
            "title": "Code Autocomplete",
            "description": "Start writing code and Cody will complete the line (or the entire function) for you. Hit tab to accept the suggestion.",
            "media": {
              "markdown": "walkthroughs/autocomplete.md"
            }
          },
          {
            "id": "chat",
            "title": "Cody Chat",
            "description": "Answer questions about general programming topics, or specific to your codebase, with Cody chat.\n[Open Chat](command:cody.chat.newEditorPanel)",
            "media": {
              "markdown": "walkthroughs/chat.md"
            }
          },
          {
            "id": "edit",
            "title": "Edit Code",
            "description": "Ask Cody to perform code edits with your instructions.",
            "media": {
              "markdown": "walkthroughs/edit.md"
            }
          },
          {
            "id": "fix",
            "title": "Fix Code",
            "description": "Use Cody to fix or explain problems in your code.",
            "media": {
              "markdown": "walkthroughs/fix.md"
            }
          },
          {
            "id": "commands",
            "title": "Cody Commands",
            "description": "Discover all the built-in Cody commands, and create your own custom commands.\n[Show Commands](command:cody.menu.commands)",
            "media": {
              "markdown": "walkthroughs/commands.md"
            }
          },
          {
            "id": "keyboard",
            "title": "Keyboard Shortcuts",
            "description": "Easily customize the default keyboard shortcuts to suit your workflow.\n[Show Keyboard Shortcuts Editor](command:cody.sidebar.keyboardShortcuts)",
            "media": {
              "markdown": "walkthroughs/keyboard.md"
            }
          },
          {
            "id": "ollama",
            "title": "Ollama (Experimental)",
            "description": "Learn how to use your local models with Cody.",
            "media": {
              "markdown": "walkthroughs/ollama.md"
            }
          }
        ]
      }
    ],
    "colors": [
      {
        "id": "cody.fixup.conflictBackground",
        "description": "The background of text Cody will edit where there is a specific conflict with your changes.",
        "defaults": {
          "light": "mergeEditor.conflictingLines.background",
          "dark": "mergeEditor.conflictingLines.background"
        }
      },
      {
        "id": "cody.fixup.conflictBorder",
        "description": "The border of text Cody will edit, if there is a conflict with your changes.",
        "defaults": {
          "light": "mergeEditor.conflict.unhandledFocused.border",
          "dark": "mergeEditor.conflict.unhandledFocused.border"
        }
      },
      {
        "id": "cody.fixup.conflictedBackground",
        "description": "The background of text Cody will edit, if there is a conflict with your changes.",
        "defaults": {
          "light": "#ffffff00",
          "dark": "#00000000"
        }
      },
      {
        "id": "cody.fixup.conflictedBorder",
        "description": "The border of text Cody will edit, if there is a conflict with your changes.",
        "defaults": {
          "light": "mergeEditor.conflict.unhandledUnfocused.border",
          "dark": "mergeEditor.conflict.unhandledUnfocused.border"
        }
      },
      {
        "id": "cody.fixup.incomingBackground",
        "description": "The background of text Cody will edit.",
        "defaults": {
          "light": "merge.incomingContentBackground",
          "dark": "merge.incomingContentBackground"
        }
      },
      {
        "id": "cody.fixup.incomingBorder",
        "description": "The border around text Cody will edit.",
        "defaults": {
          "light": "#436EB1",
          "dark": "#436EB1"
        }
      }
    ],
    "viewsContainers": {
      "activitybar": [
        {
          "id": "cody",
          "title": "Cody",
          "icon": "resources/cody.svg"
        }
      ]
    },
    "views": {
      "cody": [
        {
          "type": "webview",
          "id": "cody.chat",
          "name": "Chat"
        }
      ]
    },
    "commands": [
      {
        "command": "cody.welcome",
        "title": "Getting Started Guide",
        "category": "Cody",
        "group": "Cody",
        "icon": "$(book)"
      },
      {
        "command": "cody.feedback",
        "title": "Feedback",
        "category": "Cody",
        "group": "Cody",
        "icon": "$(feedback)"
      },
      {
        "command": "cody.command.explain-output",
        "title": "Ask Cody to Explain",
        "category": "Cody Command",
        "icon": "$(cody-logo)",
        "enablement": "cody.activated && terminalTabsSingularSelection"
      },
      {
        "command": "cody.command.edit-code",
        "category": "Cody Command",
        "title": "Edit Code",
        "enablement": "cody.activated",
        "icon": "$(wand)"
      },
      {
        "command": "cody.command.explain-code",
        "category": "Cody Command",
        "title": "Explain Code",
        "icon": "$(output)",
        "enablement": "cody.activated"
      },
      {
        "command": "cody.command.unit-tests",
        "category": "Cody Command",
        "title": "Generate Unit Tests",
        "icon": "$(package)",
        "enablement": "cody.activated"
      },
      {
        "command": "cody.command.document-code",
        "category": "Cody Command",
        "title": "Document Code",
        "icon": "$(book)",
        "enablement": "cody.activated"
      },
      {
        "command": "cody.command.smell-code",
        "category": "Cody Command",
        "title": "Find Code Smells",
        "icon": "$(checklist)",
        "enablement": "cody.activated"
      },
      {
        "command": "cody.menu.custom-commands",
        "category": "Cody Menu",
        "title": "Custom Commands",
        "icon": "$(tools)",
        "enablement": "cody.activated && workspaceFolderCount > 0"
      },
      {
        "command": "cody.menu.commands-settings",
        "category": "Cody Settings",
        "title": "Custom Commands Settings",
        "icon": "$(gear)",
        "enablement": "cody.activated"
      },
      {
        "command": "cody.command.explain-history",
        "category": "Cody Command",
        "title": "Explain Code History",
        "enablement": "cody.activated && config.cody.experimental.noodle"
      },
      {
        "command": "cody.command.generate-commit",
        "category": "Cody Command",
        "group": "Commit",
        "title": "Generate Commit Message (Experimental)",
        "icon": "$(cody-logo)",
        "when": "cody.activated && config.git.enabled && !cody.isGeneratingCommit"
      },
      {
        "command": "cody.command.abort-commit",
        "category": "Cody Command",
        "group": "Commit",
        "title": "Stop Generating",
        "icon": "$(debug-stop)",
        "when": "cody.activated && cody.isGeneratingCommit"
      },
      {
        "command": "cody.auth.signout",
        "category": "Cody",
        "title": "Sign Out",
        "icon": "$(sign-out)",
        "enablement": "cody.activated"
      },
      {
        "command": "cody.auth.signin",
        "category": "Cody",
        "title": "Switch Account…"
      },
      {
        "command": "cody.auth.refresh",
        "category": "Cody",
        "title": "Refresh Settings (Debug)",
        "enablement": "config.cody.internal.unstable"
      },
      {
        "command": "cody.auth.requestEndpointSettings",
        "category": "Cody",
        "title": "Schedule export endpoint settings to Sourcegraph plugin"
      },
      {
        "command": "cody.settings.extension",
        "category": "Cody",
        "title": "Extension Settings",
        "group": "Cody",
        "icon": "$(gear)"
      },
      {
        "command": "cody.settings.extension.chat",
        "category": "Cody",
        "title": "Chat Settings",
        "group": "Cody",
        "icon": "$(gear)"
      },
      {
        "command": "cody.status-bar.interacted",
        "category": "Cody",
        "title": "Cody Settings",
        "group": "Cody",
        "icon": "$(settings-gear)",
        "enablement": "cody.activated"
      },
      {
        "command": "cody.show-page",
        "category": "Cody",
        "title": "Open Account Page",
        "group": "Cody",
        "enablement": "cody.activated"
      },
      {
        "command": "cody.menu.commands",
        "category": "Cody Menu",
        "title": "Cody Commands",
        "enablement": "cody.activated",
        "icon": "$(cody-logo)"
      },
      {
        "command": "cody.autocomplete.openTraceView",
        "category": "Cody",
        "title": "Open Autocomplete Trace View",
        "enablement": "cody.activated && config.cody.suggestions.mode === 'autocomplete'"
      },
      {
        "command": "cody.autocomplete.manual-trigger",
        "category": "Cody",
        "title": "Trigger Autocomplete at Cursor",
        "enablement": "cody.activated && config.cody.suggestions.mode === 'autocomplete' && !editorReadonly && !editorHasSelection && !inlineSuggestionsVisible"
      },
      {
        "command": "cody.chat.signIn",
        "category": "Cody",
        "group": "Cody",
        "title": "Sign In",
        "enablement": "!cody.activated"
      },
      {
        "command": "cody.chat.new",
        "category": "Cody",
        "title": "New Chat",
        "enablement": "cody.activated",
        "group": "Cody",
        "icon": "$(new-comment-icon)"
      },
      {
        "command": "cody.chat.newEditorPanel",
        "category": "Cody",
        "title": "New Chat in Editor",
        "enablement": "cody.activated",
        "group": "Cody",
        "icon": "$(new-comment-icon)"
      },
      {
        "command": "cody.chat.newPanel",
        "category": "Cody",
        "group": "Cody",
        "title": "New Chat in Sidebar",
        "enablement": "cody.activated",
        "icon": "$(new-comment-icon)"
      },
      {
        "command": "cody.chat.moveFromEditor",
        "category": "Cody",
        "title": "Move Chat from Editor to Main Cody Panel",
        "when": "cody.activated && view == cody.chat",
        "enablement": "cody.activated",
        "group": "Cody",
        "icon": "$(layout-sidebar-left)"
      },
      {
        "command": "cody.chat.view.popOut",
        "category": "Cody",
        "title": "Pop out",
        "enablement": "cody.activated",
        "group": "Cody",
        "icon": "$(link-external)"
      },
      {
        "command": "cody.chat.history.clear",
        "category": "Cody",
        "title": "Delete All Chats",
        "group": "Cody",
        "icon": "$(trash)",
        "enablement": "cody.activated"
      },
      {
        "command": "cody.chat.history.delete",
        "category": "Cody",
        "title": "Delete Chat",
        "group": "Cody",
        "icon": "$(trash)",
        "enablement": "cody.activated"
      },
      {
        "command": "cody.chat.history.export",
        "category": "Cody",
        "title": "Export Chats as JSON",
        "group": "Cody",
        "icon": "$(arrow-circle-down)",
        "enablement": "cody.activated"
      },
      {
        "command": "cody.chat.history.panel",
        "category": "Cody",
        "title": "Chat History",
        "group": "Cody",
        "icon": "$(list-unordered)",
        "enablement": "cody.activated"
      },
      {
        "command": "cody.search.index-update",
        "category": "Cody",
        "group": "Cody",
        "title": "Update search index for current workspace folder",
        "icon": "$(refresh)",
        "enablement": "cody.activated"
      },
      {
        "command": "cody.mention.selection",
        "category": "Cody",
        "group": "Chat",
        "title": "Add Selection to Cody Chat",
        "icon": "$(mention)",
        "enablement": "cody.activated && editorHasSelection"
      },
      {
        "command": "cody.mention.file",
        "category": "Cody",
        "group": "Chat",
        "title": "Add File to Cody Chat",
        "icon": "$(mention)",
        "enablement": "cody.activated && resourceSet"
      },
      {
        "command": "cody.debug.export.logs",
        "category": "Cody Debug",
        "group": "Debug",
        "title": "Export Logs…"
      },
      {
        "command": "cody.debug.outputChannel",
        "category": "Cody Debug",
        "group": "Debug",
        "title": "Open Output Channel"
      },
      {
        "command": "cody.debug.enable.all",
        "category": "Cody Debug",
        "group": "Debug",
        "title": "Enable Debug Mode",
        "enablement": "!config.cody.debug.verbose"
      },
      {
        "command": "cody.debug.reportIssue",
        "category": "Cody Debug",
        "group": "Debug",
        "title": "Report Issue"
      },
      {
        "command": "cody.copy.version",
        "category": "Cody Debug",
        "group": "Debug",
        "icon": "$(copy)",
        "title": "Copy Cody Extension Version"
      },
      {
        "command": "cody.debug.logCharacterCounters",
        "title": "[Internal] Log character logger counters",
        "category": "Cody Debug",
        "group": "Debug",
        "when": "cody.activated"
      },
      {
        "command": "cody.test.set-context-filters",
        "title": "[Internal] Set Context Filters Overwrite",
        "enablement": "cody.activated && cody.devOrTest"
      },
      {
        "command": "cody.command.insertCodeToCursor",
        "title": "Insert Code at Cursor",
        "enablement": "cody.activated"
      },
      {
        "command": "cody.command.insertCodeToNewFile",
        "title": "Save Code to New File...",
        "enablement": "cody.activated"
      },
      {
        "command": "cody.command.autoedit-manual-trigger",
        "title": "Autoedits Manual Trigger",
        "enablement": "cody.activated && config.cody.suggestions.mode == 'auto-edit (Experimental)'"
      },
      {
        "command": "cody.openWorkflowEditor",
        "title": "Open Workflow Editor",
        "category": "Cody"
      }
    ],
    "keybindings": [
      {
        "command": "cody.chat.signIn",
        "key": "alt+l",
        "when": "!cody.activated"
      },
      {
        "command": "cody.chat.signIn",
        "key": "alt+k",
        "when": "!cody.activated"
      },
      {
        "command": "cody.chat.toggle",
        "key": "alt+l",
        "when": "cody.activated"
      },
      {
        "command": "cody.mention.selection",
        "key": "alt+l",
        "when": "cody.activated && editorTextFocus && editorHasSelection"
      },
      {
        "command": "cody.chat.new",
        "key": "shift+alt+/",
        "when": "cody.activated && !editorTextFocus"
      },
      {
        "command": "cody.tutorial.chat",
        "key": "alt+l",
        "when": "cody.activated && cody.tutorialActive"
      },
      {
        "command": "cody.command.edit-code",
        "key": "alt+k",
        "when": "cody.activated && !editorReadonly"
      },
      {
        "command": "cody.command.execute-prompt",
        "key": "shift+alt+p",
        "when": "cody.activated"
      },
      {
        "command": "cody.tutorial.edit",
        "key": "alt+k",
        "when": "cody.activated && !editorReadonly && cody.tutorialActive"
      },
      {
        "command": "cody.command.document-code",
        "key": "alt+d",
        "when": "cody.activated && !editorReadonly"
      },
      {
        "command": "cody.menu.commands",
        "key": "alt+c",
        "mac": "alt+c",
        "when": "cody.activated"
      },
      {
        "command": "cody.menu.custom-commands",
        "key": "shift+alt+c",
        "when": "cody.activated"
      },
      {
        "command": "-github.copilot.generate",
        "key": "ctrl+enter"
      },
      {
        "command": "-extension.vim_tab",
        "key": "tab",
        "when": "editorTextFocus && vim.active && vim.mode == 'Normal' && !inDebugRepl"
      },
      {
        "command": "cody.autocomplete.manual-trigger",
        "key": "alt+\\",
        "when": "editorTextFocus && !editorHasSelection && config.cody.suggestions.mode === 'autocomplete' && !inlineSuggestionsVisible"
      },
      {
        "command": "cody.fixup.acceptNearest",
        "key": "alt+a",
        "when": "cody.activated && !editorReadonly && cody.hasActionableEdit"
      },
      {
        "command": "cody.fixup.retryNearest",
        "key": "alt+r",
        "when": "cody.activated && !editorReadonly && cody.hasActionableEdit"
      },
      {
        "command": "cody.show.lastUsedActions",
        "key": "alt+p",
        "when": "cody.activated && !editorReadonly"
      },
      {
        "command": "cody.fixup.undoNearest",
        "key": "alt+x",
        "when": "cody.activated && !editorReadonly && cody.hasActionableEdit"
      },
      {
        "command": "cody.fixup.cancelNearest",
        "key": "alt+z",
        "when": "cody.activated && !editorReadonly && cody.hasActionableEdit"
      },
      {
        "command": "cody.supercompletion.jumpTo",
        "args": ["next"],
        "key": "shift+ctrl+down",
        "when": "cody.activated && !editorReadonly && cody.hasActionableSupercompletion"
      },
      {
        "command": "cody.supercompletion.jumpTo",
        "args": ["previous"],
        "key": "shift+ctrl+up",
        "when": "cody.activated && !editorReadonly && cody.hasActionableSupercompletion"
      },
      {
        "command": "cody.supersuggest.accept",
        "key": "tab",
        "when": "editorTextFocus && cody.activated && cody.supersuggest.active"
      },
      {
        "command": "cody.supersuggest.dismiss",
        "key": "escape",
        "when": "editorTextFocus && cody.activated && cody.supersuggest.active"
      },
      {
        "command": "cody.supersuggest.testExample",
        "key": "ctrl+alt+enter",
        "when": "cody.activated && config.cody.suggestions.mode == 'auto-edit (Experimental)'"
      }
    ],
    "submenus": [
      {
        "label": "Cody",
        "id": "cody.submenu"
      }
    ],
    "menus": {
      "commandPalette": [
        {
          "command": "cody.command.edit-code",
          "when": "cody.activated && editorIsOpen"
        },
        {
          "command": "cody.command.explain-code",
          "when": "cody.activated && editorIsOpen"
        },
        {
          "command": "cody.command.smell-code",
          "when": "cody.activated && editorIsOpen"
        },
        {
          "command": "cody.command.unit-tests",
          "when": "cody.activated && editorIsOpen"
        },
        {
          "command": "cody.command.document-code",
          "when": "cody.activated && editorIsOpen"
        },
        {
          "command": "cody.command.explain-history",
          "when": "cody.activated && editorIsOpen && config.cody.experimental.noodle"
        },
        {
          "command": "cody.command.generate-commit",
          "when": "cody.activated && config.git.enabled && !cody.isGeneratingCommit"
        },
        {
          "command": "cody.command.abort-commit",
          "when": "cody.activated && cody.isGeneratingCommit"
        },
        {
          "command": "cody.chat.signIn",
          "when": "!cody.activated"
        },
        {
          "command": "cody.show-page",
          "when": "false"
        },
        {
          "command": "cody.test.set-context-filters",
          "when": "cody.activated && cody.devOrTest"
        },
        {
          "command": "cody.chat.view.popOut",
          "when": "false",
          "_comment": "Hidden because it is only a wrapper around the workspace pop out command and would place any editor tab (not just Cody chat) in a new window."
        },
        {
          "command": "cody.command.explain-output",
          "when": "false"
        },
        {
          "command": "cody.chat.newEditorPanel",
          "when": "cody.activated"
        }
      ],
      "editor/context": [
        {
          "submenu": "cody.submenu",
          "group": "0_cody"
        }
      ],
      "cody.submenu": [
        {
          "command": "cody.mention.selection",
          "group": "0_cody",
          "when": "cody.activated && editorHasSelection"
        },
        {
          "command": "cody.mention.file",
          "group": "0_cody",
          "when": "cody.activated && !editorHasSelection"
        },
        {
          "command": "cody.chat.newEditorPanel",
          "when": "cody.activated && !editorHasSelection",
          "group": "ask"
        },
        {
          "command": "cody.command.explain-code",
          "when": "cody.activated",
          "group": "command"
        },
        {
          "command": "cody.command.explain-history",
          "when": "cody.activated && editorTextFocus && config.cody.experimental.noodle",
          "group": "command"
        },
        {
          "command": "cody.command.edit-code",
          "when": "cody.activated",
          "group": "ask"
        },
        {
          "command": "cody.command.unit-tests",
          "when": "cody.activated",
          "group": "command"
        },
        {
          "command": "cody.command.document-code",
          "when": "cody.activated",
          "group": "command"
        },
        {
          "command": "cody.command.smell-code",
          "when": "cody.activated",
          "group": "command"
        },
        {
          "command": "cody.menu.custom-commands",
          "when": "cody.activated && cody.menu.custom-commands.enable",
          "group": "custom-commands"
        },
        {
          "command": "cody.chat.signIn",
          "when": "!cody.activated",
          "group": "other"
        }
      ],
      "view/title": [
        {
          "command": "cody.menu.commands",
          "when": "view == cody.chat && cody.activated",
          "group": "navigation@1"
        }
      ],
      "editor/title": [
        {
          "command": "cody.menu.commands",
          "when": "cody.activated && !editorReadonly && (resourceScheme == file || activeWebviewPanelId == cody.editorPanel)",
          "group": "navigation",
          "visibility": "visible"
        },
        {
          "command": "cody.chat.moveFromEditor",
          "when": "activeWebviewPanelId == cody.editorPanel && cody.activated",
          "group": "navigation@1",
          "visibility": "visible"
        },
        {
          "command": "cody.chat.newEditorPanel",
          "when": "activeWebviewPanelId == cody.editorPanel && cody.activated",
          "group": "navigation@2",
          "visibility": "visible"
        },
        {
          "command": "cody.chat.history.panel",
          "when": "activeWebviewPanelId == cody.editorPanel && cody.activated",
          "group": "navigation@3",
          "visibility": "visible"
        },
        {
          "command": "cody.chat.view.popOut",
          "when": "view == cody.chat && cody.activated && !isAuxiliaryEditorPart",
          "group": "navigation@4",
          "visibility": "visible"
        },
        {
          "command": "cody.settings.extension.chat",
          "when": "activeWebviewPanelId == cody.editorPanel && cody.activated",
          "group": "navigation@5",
          "visibility": "visible"
        }
      ],
      "terminal/context": [
        {
          "command": "cody.command.explain-output",
          "group": "0_cody",
          "when": "cody.activated"
        }
      ],
      "scm/title": [
        {
          "command": "cody.command.generate-commit",
          "when": "cody.activated && config.git.enabled && scmProvider == git && !cody.isGeneratingCommit",
          "group": "navigation@1"
        },
        {
          "command": "cody.command.abort-commit",
          "when": "cody.activated && scmProvider == git && cody.isGeneratingCommit",
          "group": "navigation@1"
        }
      ],
      "webview/context": [
        {
          "command": "cody.command.insertCodeToCursor",
          "when": "webviewSection == 'codeblock-actions'"
        },
        {
          "command": "cody.command.insertCodeToNewFile",
          "when": "webviewSection == 'codeblock-actions'"
        }
      ]
    },
    "configuration": {
      "type": "object",
      "title": "Cody",
      "properties": {
        "cody.serverEndpoint": {
          "order": 1,
          "type": "string",
          "description": "URL to the Sourcegraph instance.",
          "examples": "https://example.sourcegraph.com",
          "markdownDeprecationMessage": "**Deprecated**: Please sign in via the UI instead. If you are already signed in, you can empty this field to remove this warning.",
          "deprecationMessage": "Deprecated: Please sign in via the UI instead."
        },
        "cody.codebase": {
          "order": 2,
          "type": "string",
          "markdownDescription": "A Git repository URL to use instead of allowing Cody to infer the Git repository from the workspace.",
          "examples": ["https://github.com/sourcegraph/cody", "ssh://git@github.com/sourcegraph/cody"]
        },
        "cody.customHeaders": {
          "order": 4,
          "type": "object",
          "markdownDescription": "Adds custom HTTP headers to all network requests to the Sourcegraph endpoint. Defining required headers here ensures requests are properly forwarded through intermediary proxy servers, which may mandate certain custom headers for internal or external communication.",
          "default": {},
          "examples": [
            {
              "Cache-Control": "no-cache",
              "Proxy-Authenticate": "Basic"
            }
          ]
        },
        "cody.suggestions.mode": {
          "type": "string",
          "enum": ["autocomplete", "auto-edit (Experimental)", "off"],
          "enumDescriptions": [
            "Suggests standard code completions as you type.",
            "Suggests advanced context-aware code edits as you navigate the codebase. Experimental feature for Pro and Enterprise users.",
            "Disables all suggestions."
          ],
          "default": "autocomplete",
          "markdownDescription": "Controls the suggestion mode for Cody"
        },
        "cody.autocomplete.triggerDelay": {
          "order": 5,
          "type": "number",
          "markdownDescription": "The trigger delay ensures a minimum wait time before showing autocomplete suggestions to avoid accidental autocomplete triggers.",
          "default": 0
        },
        "cody.autocomplete.languages": {
          "order": 5,
          "type": "object",
          "markdownDescription": "Enables or disables code autocompletions for specified [language ids](https://code.visualstudio.com/docs/languages/identifiers). `\"*\"` is the default fallback if no language-specific setting is found.\n\nThe default setting: \n\n```json\n{\n  \"*\": true\n}\n```\n\nTo disable autocomplete for a given [language id](https://code.visualstudio.com/docs/languages/identifiers#_known-language-identifiers) set its value to `false`, for example:\n\n```json\n{\n  \"*\": true,\n  \"plaintext\": false\n}\n```",
          "default": {
            "*": true
          },
          "examples": [
            {
              "*": true,
              "plaintext": false
            }
          ]
        },
        "cody.commandCodeLenses": {
          "order": 8,
          "type": "boolean",
          "markdownDescription": "Adds code lenses to current file for quick access to Cody commands.",
          "default": false
        },
        "cody.chat.preInstruction": {
          "order": 6,
          "type": "string",
          "markdownDescription": "A custom instruction to be included at the start of all chat messages (e.g. \"Answer all my questions in Spanish.\")",
          "examples": ["Answer all my questions in Spanish."]
        },
        "cody.chat.defaultLocation": {
          "order": 6,
          "type": "string",
          "enum": ["sticky", "sidebar", "editor"],
          "markdownDescription": "Controls where the Cody chat view opens when the user invokes the `Cody: New Chat` command, or the Alt+L and Alt+/ shortcuts.",
          "enumDescriptions": [
            "Opens in the last-activated view location, which is set whenever the user explicitly chooses to open chat in a given location",
            "Opens in the sidebar",
            "Opens in an editor panel"
          ],
          "default": "sticky"
        },
        "cody.chat.temperature": {
          "order": 6,
          "type": "number",
          "default": 0.2,
          "minimum": 0,
          "maximum": 1,
          "description": "Sets the temperature for Cody's chat responses. Higher values make output more random, lower values make it more deterministic."
        },
        "cody.edit.preInstruction": {
          "order": 7,
          "type": "string",
          "markdownDescription": "A custom instruction to be included at the end of all instructions for edit commands (e.g. \"Write all unit tests with Jest instead of detected framework.\")",
          "examples": ["Write all unit tests with Jest instead of detected framework."]
        },
        "cody.codeActions.enabled": {
          "order": 11,
          "title": "Cody Code Actions",
          "type": "boolean",
          "markdownDescription": "Add Cody options to Quick Fix menus for fixing, explaining, documenting, and editing code.",
          "default": true
        },
        "cody.commandHints.enabled": {
          "order": 12,
          "title": "Cody Command Hints",
          "type": "boolean",
          "markdownDescription": "Enable hints for Cody commands such as \"Opt+K to Edit\" or \"Opt+D to Document\"",
          "default": true
        },
        "cody.experimental.tracing": {
          "order": 99,
          "type": "boolean",
          "markdownDescription": "Enable OpenTelemetry tracing",
          "default": false
        },
        "cody.experimental.minion.anthropicKey": {
          "order": 99,
          "type": "string",
          "default": ""
        },
        "cody.experimental.noxide.enabled": {
          "order": 99,
          "type": "boolean",
          "default": true
        },
        "cody.debug.verbose": {
          "order": 99,
          "type": "boolean",
          "markdownDescription": "Enables verbose debug output. Debug messages may contain more details if the invocation includes verbose information."
        },
        "cody.debug.filter": {
          "order": 99,
          "type": "string",
          "markdownDescription": "Regular expression to filter debug output. If empty, defaults to '.*', which prints all messages."
        },
        "cody.telemetry.level": {
          "order": 99,
          "type": "string",
          "enum": ["all", "off"],
          "enumDescriptions": [
            "Sends usage data and errors.",
            "[Enterprise-only] Disables all extension telemetry."
          ],
          "markdownDescription": "Controls the telemetry about Cody usage and errors for users connected to Enterprise instances. This setting only takes effect for Sourcegraph Enterprise users. For users connected to sourcegraph.com, this option is always enabled. See [Cody usage and privacy notice](https://about.sourcegraph.com/terms/cody-notice).",
          "default": "all"
        },
        "cody.autocomplete.advanced.provider": {
          "type": "string",
          "default": "default",
          "enum": ["default", "experimental-ollama"],
          "enumDescriptions": [
            "Our recommended setup with the best balance of quality and latency. We continuously update this for optimal performance.",
            "Experimental support for Ollama users. Use `cody.autocomplete.experimental.ollamaOptions` to configure requests to Ollama server."
          ],
          "markdownDescription": "The provider for code autocomplete. Users should rely on the `default` provider for the best experience. The underlying model can be found in the Cody output channel logs."
        },
        "cody.autocomplete.completeSuggestWidgetSelection": {
          "type": "boolean",
          "default": true,
          "markdownDescription": "Autocomplete based on the currently selection in the suggest widget. Requires the VS Code user setting `editor.inlineSuggest.suppressSuggestions` set to true and will change it to true in user settings if it is not true."
        },
        "cody.autocomplete.formatOnAccept": {
          "type": "boolean",
          "default": false,
          "markdownDescription": "Format completions on accept using [the default document formatter](https://code.visualstudio.com/docs/editor/codebasics#_formatting)."
        },
        "cody.autocomplete.disableInsideComments": {
          "type": "boolean",
          "default": false,
          "markdownDescription": "Prevent autocomplete requests while inside code comments."
        },
        "cody.experimental.foldingRanges": {
          "type": "string",
          "enum": ["lsp", "indentation-based"],
          "enumDescriptions": [
            "Use folding ranges that are enabled by default in VS Code, and are usually powered by LSP",
            "Use custom implementation of folding ranges that is indentation based. This is the implementation that is used by other Cody clients like the JetBrains plugin"
          ],
          "markdownDescription": "Determines the algorithm Cody uses to detect folding ranges. Cody uses folding ranges for several features like the 'Document code' command",
          "default": "all"
        },
        "cody.autocomplete.experimental.graphContext": {
          "type": "string",
          "default": null,
          "enum": [null, "tsc", "tsc-mixed"],
          "markdownDescription": "Use the code graph to retrieve context for autocomplete requests."
        },
        "cody.autocomplete.experimental.fireworksOptions": {
          "type": "object",
          "markdownDescription": "Experimental options for the direct-Fireworks autocomplete provider.",
          "properties": {
            "url": {
              "type": "string",
              "description": "The URL of the Fireworks API.",
              "default": "https://api.fireworks.ai/inference/v1/completions"
            },
            "token": {
              "type": "string",
              "description": "The access token of the Fireworks API."
            },
            "model": {
              "type": "string",
              "description": "The model ID can be acquired from `firectl list deployments`",
              "default": "accounts/sourcegraph/models/starcoder2-7b"
            },
            "parameters": {
              "type": "object",
              "description": "Parameters for querying the the model.",
              "properties": {
                "temperature": "number",
                "top_k": "number",
                "top_p": "number",
                "stop": {
                  "type": "array",
                  "default": [],
                  "items": {
                    "type": "string"
                  }
                }
              }
            }
          }
        },
        "cody.autocomplete.experimental.ollamaOptions": {
          "type": "object",
          "markdownDescription": "Options for the [Ollama](https://ollama.ai/) experimental autocomplete provider.",
          "default": {
            "url": "http://localhost:11434",
            "model": "deepseek-coder:6.7b-base-q4_K_M"
          },
          "properties": {
            "url": {
              "type": "string",
              "description": "The URL of the Ollama API.",
              "default": "http://localhost:11434"
            },
            "model": {
              "type": "string",
              "default": "deepseek-coder:6.7b-base-q4_K_M",
              "examples": [
                "codellama:7b-code",
                "codellama:13b-code",
                "deepseek-coder:6.7b-base-q4_K_M",
                "starcoder2:7b",
                "starcoder2:15b"
              ]
            },
            "parameters": {
              "type": "object",
              "description": "Parameters for how Ollama will run the model. See Ollama [PARAMETER documentation](https://github.com/jmorganca/ollama/blob/main/docs/api.md#generate-request-with-options).",
              "properties": {
                "num_ctx": "number",
                "temperature": "number",
                "top_k": "number",
                "top_p": "number"
              }
            }
          }
        },
        "cody.rules.enabled": {
          "type": "boolean",
          "markdownDescription": "[EXPERIMENTAL] Apply Sourcegraph rules (from `*.rule.md` files) to Cody chats and inline edits.",
          "default": false
        },
        "openctx.enable": {
          "type": "boolean",
          "markdownDescription": "Enable OpenCtx providers for Cody.",
          "default": true
        },
        "openctx.providers": {
          "type": "object",
          "markdownDescription": "OpenCtx providers configuration.",
          "default": {}
        },
        "cody.internal.unstable": {
          "order": 999,
          "type": "boolean",
          "markdownDescription": "[INTERNAL ONLY] Enable all unstable experimental features.",
          "default": false
        },
        "cody.net.mode": {
          "type": "string",
          "enum": ["auto", "bypass", "vscode"],
          "enumDescriptions": [
            "Default behavior. If `cody.net.proxy.endpoint` is configured, bypassing is automatically enabled, otherwise direct is used.",
            "Bypass VSCode's network stack, using Cody's instead.",
            "Ignore Cody's network stack, including proxy settings, even if `cody.net.proxy.endpoint` is configured, and use VSCode's network stack instead."
          ],
          "default": "auto",
          "markdownDescription": "[EXPERIMENTAL] Forcefully enable/disable bypassing VSCode's network stack. Bypassing is automatically enabled if `cody.net.proxy.endpoint` is configured. In some scenarios bypassing VSCode network settings could give some performance benefits and forces usage of Cody's proxy instead of one configured globally for VSCode."
        },
        "cody.net.proxy.endpoint": {
          "markdownDescription": "The proxy service to use when proxying requests to the Sourcegraph instance. Supports HTTP(S), SOCKS 4/5, and UNIX domain sockets. When using HTTP(S) or SOCKS proxies, include the port number with a colon. For UNIX domain sockets, use either the full path or prefix with a tilde for a path in the OS user's home directory.\n\nExamples:\n- `https://localhost:7080`\n- `socks5://1.2.3.4:1080`\n- `unix://~/cody-proxy.sock`",
          "type": "string",
          "default": "",
          "pattern": "^((http|https|socks|socks4|socks4a|socks5|socks5h)://[^:]+:\\d+|unix://(~|/|[a-zA-Z]:\\\\).+)?$",
          "examples": ["https://localhost:7080", "socks5://1.2.3.4:1080", "unix://~/cody-proxy.sock"]
        },
        "cody.net.proxy.skipCertValidation": {
          "description": "Whether to skip proxy server CA cert validation. Useful if the proxy server uses a self-signed certificate.",
          "type": "boolean",
          "default": false
        },
        "cody.agentic.context.experimentalShell": {
          "type": "boolean",
          "value": false,
          "markdownDeprecationMessage": "**Deprecated** Enable Agents like Deep Cody to autonomously execute shell commands in your environment for context. Enable with caution as mistakes are possible.",
          "deprecationMessage": "Deprecated. Now configurable via UI."
        },
        "cody.agentic.context.experimentalOptions": {
          "type": "object",
          "properties": {
            "shell": {
              "allow": {
                "type": "array",
                "default": []
              },
              "block": {
                "type": "array",
                "default": []
              }
            }
          },
          "default": {},
          "examples": [
            {
              "shell": {
                "allow": ["git", "ls", "find"],
                "block": ["history", "sudo", "rm"]
              }
            }
          ],
          "markdownDescription": "'shell' field is used to configure shell command execution for agents (like Deep Cody) when terminal context is enabled. The 'shell' field has two properties:\n\n- 'allow': Accepts either [] to allow all commands or an array of specific command prefixes\n- 'block': An array of command prefixes to block, which combines with built-in safety blocklist\n\nBlocked commands take precedence over allowed commands. Command outputs are used as context. Remove the 'shell' field to allow all commands."
        },
        "cody.net.proxy.cacert": {
          "markdownDescription": "Either the PEM-encoded CA certificate the proxy uses (replace newlines with `\\n`), or the path (absolute or tilde) to the file containing that certificate.\n\nExamples:\n- `~/.mitmproxy/mitmproxy-ca-cert.pem`\n- `-----BEGIN CERTIFICATE-----\\n...\\n-----END CERTIFICATE-----`",
          "type": "string",
          "default": "",
          "examples": [
            "~/.mitmproxy/mitmproxy-ca-cert.pem",
            "-----BEGIN CERTIFICATE-----\n...\n-----END CERTIFICATE-----"
          ]
        },
        "cody.auth.externalProviders": {
          "type": "array",
          "markdownDescription": "Configure external authentication providers for Cody requests. Each provider consists of a command that generates HTTP headers used for authentication for a given endpoint.\n\n**How it works:**\n1. The specified command outputs a JSON object with header-value pairs\n2. These headers are included in authenticated Cody requests to the specified endpoint\n3. HTTP authentication proxy need to be used to enable custom authentication flows (e.g. JWT tokens, Oath2, etc)\n\nSee [HTTP Authentication Proxies](https://sourcegraph.com/docs/admin/auth#http-authentication-proxies) for proxy configuration.",
          "items": {
            "type": "object",
            "required": ["endpoint", "executable"],
            "properties": {
              "endpoint": {
                "type": "string",
                "description": "The endpoint URL of the Sourcegraph instance"
              },
              "executable": {
                "type": "object",
                "required": ["commandLine"],
                "properties": {
                  "commandLine": {
                    "type": "array",
                    "items": {
                      "type": "string"
                    },
                    "description": "Command line arguments to execute the command."
                  },
                  "environment": {
                    "type": "object",
                    "additionalProperties": {
                      "type": "string"
                    },
                    "description": "Environment variables to set when executing the command."
                  },
                  "shell": {
                    "type": "string",
                    "description": "If true, runs command inside of a shell. Uses '/bin/sh' on Unix, and process.env.ComSpec on Windows. A different shell can be specified as a string."
                  },
                  "timeout": {
                    "type": "number",
                    "description": "Timeout for executing the command in milliseconds."
                  },
                  "windowsHide": {
                    "type": "boolean",
                    "description": "Whether to hide the console window that would normally be created for the child process on Windows."
                  }
                }
              }
            }
          },
          "default": []
        }
      }
    },
    "icons": {
      "cody-logo": {
        "description": "Cody logo",
        "default": {
          "fontPath": "resources/cody-icons.woff",
          "fontCharacter": "\\0041"
        }
      },
      "cody-logo-heavy": {
        "description": "Cody logo heavy",
        "default": {
          "fontPath": "resources/cody-icons.woff",
          "fontCharacter": "\\0042"
        }
      },
      "anthropic-logo": {
        "description": "Anthropic logo",
        "default": {
          "fontPath": "resources/cody-icons.woff",
          "fontCharacter": "\\0043"
        }
      },
      "openai-logo": {
        "description": "OpenAI logo",
        "default": {
          "fontPath": "resources/cody-icons.woff",
          "fontCharacter": "\\0044"
        }
      },
      "mistral-logo": {
        "description": "Mistral logo",
        "default": {
          "fontPath": "resources/cody-icons.woff",
          "fontCharacter": "\\0045"
        }
      },
      "ollama-logo": {
        "description": "Ollama logo",
        "default": {
          "fontPath": "resources/cody-icons.woff",
          "fontCharacter": "\\0046"
        }
      },
      "gemini-logo": {
        "description": "Gemini logo",
        "default": {
          "fontPath": "resources/cody-icons.woff",
          "fontCharacter": "\\0047"
        }
      },
      "new-comment-icon": {
        "description": "New comment icon",
        "default": {
          "fontPath": "resources/cody-icons.woff",
          "fontCharacter": "\\0048"
        }
      },
      "discord-logo": {
        "description": "Discord logo",
        "default": {
          "fontPath": "resources/cody-icons.woff",
          "fontCharacter": "\\0049"
        }
      },
      "cody-logo-heavy-slash": {
        "description": "Cody logo heavy slash",
        "default": {
          "fontPath": "resources/cody-icons.woff",
          "fontCharacter": "\\004A"
        }
      }
    }
  },
  "capabilities": {
    "untrustedWorkspaces": {
      "supported": "limited",
      "description": "Cody only uses providers (configured in `openctx.providers`) from trusted workspaces because providers may execute arbitrary code.",
      "restrictedConfigurations": ["openctx.providers"]
    }
  },
  "dependencies": {
    "@anthropic-ai/sdk": "^0.33.1",
    "@openctx/provider-linear-issues": "^0.0.9",
    "@openctx/vscode-lib": "^0.0.26",
    "@opentelemetry/api": "^1.7.0",
    "@opentelemetry/core": "^1.18.1",
    "@opentelemetry/exporter-trace-otlp-http": "^0.45.1",
    "@opentelemetry/instrumentation": "^0.45.1",
    "@opentelemetry/instrumentation-http": "^0.45.1",
    "@opentelemetry/resources": "^1.18.1",
    "@opentelemetry/sdk-trace-base": "^1.18.1",
    "@opentelemetry/sdk-trace-node": "^1.18.1",
    "@opentelemetry/semantic-conventions": "^1.18.1",
    "@radix-ui/react-accordion": "^1.2.0",
    "@radix-ui/react-checkbox": "^1.1.2",
    "@radix-ui/react-collapsible": "^1.1.0",
    "@radix-ui/react-dialog": "^1.0.5",
    "@radix-ui/react-form": "^0.1.0",
    "@radix-ui/react-label": "^2.1.1",
    "@radix-ui/react-popover": "^1.0.7",
    "@radix-ui/react-progress": "^1.1.0",
    "@radix-ui/react-slider": "^1.2.1",
    "@radix-ui/react-slot": "^1.0.2",
    "@radix-ui/react-switch": "^1.1.2",
    "@radix-ui/react-tabs": "^1.1.0",
    "@radix-ui/react-tooltip": "^1.0.7",
    "@sentry/browser": "^7.107.0",
    "@sentry/core": "^7.107.0",
    "@sentry/node": "^7.107.0",
    "@sourcegraph/cody-noxide": "workspace:*",
    "@sourcegraph/cody-shared": "workspace:*",
    "@sourcegraph/prompt-editor": "workspace:*",
    "@sourcegraph/tree-sitter-wasms": "^0.1.9",
    "@types/he": "^1.2.3",
    "@types/mdast": "^4.0.4",
    "@types/react": "18.2.79",
    "@types/react-dom": "18.2.25",
    "@vscode/codicons": "^0.0.35",
    "@xyflow/react": "^12.3.4",
    "agent-base": "^7.1.1",
    "async-mutex": "^0.4.0",
    "axios": "^1.3.6",
    "canvaskit-wasm": "^0.39.1",
    "class-variance-authority": "^0.7.0",
    "classnames": "^2.5.1",
    "clsx": "^2.1.1",
    "cmdk": "^1.0.0",
    "crypto-js": "^4.2.0",
    "detect-indent": "7.0.0",
    "diff": "^5.2.0",
    "fast-myers-diff": "^3.2.0",
    "fast-xml-parser": "^4.3.2",
    "fzf": "^0.5.2",
    "glob": "^7.2.3",
    "graceful-fs": "^4.2.11",
    "he": "^1.2.0",
    "highlight.js": "11.8.0",
    "hpagent": "^1.2.0",
    "ini": "^4.1.2",
    "js-levenshtein": "^1.1.6",
    "lexical": "^0.17.0",
    "lodash": "^4.17.21",
    "lru-cache": "^10.0.0",
    "lucide-react": "^0.378.0",
    "mac-ca": "^2.0.3",
    "marked": "^4.0.16",
    "mkdirp": "^3.0.1",
    "os-browserify": "^0.3.0",
    "postcss-scss": "^4.0.9",
    "proxy-agent": "^6.4.0",
    "react-intersection-observer": "^9.13.1",
    "react-markdown": "^9.0.1",
    "rehype-highlight": "^6.0.0",
    "rehype-sanitize": "^6.0.0",
    "remark-gfm": "^4.0.0",
    "safe-stable-stringify": "^2.5.0",
    "semver": "^7.5.4",
    "shiki": "^1.26.1",
    "signal-exit": "^4.1.0",
    "socks-proxy-agent": "^8.0.1",
    "tailwind-merge": "^2.3.0",
    "tailwindcss": "^3.4.3",
    "unified": "^11.0.5",
    "unist-util-visit": "^5.0.0",
    "unzipper": "^0.10.14",
    "uuid": "^9.0.0",
    "valibot": "1.0.0-beta.9",
    "vscode-languageserver-textdocument": "^1.0.8",
    "vscode-uri": "^3.0.8",
    "wink-nlp-utils": "^2.1.0"
  },
  "devDependencies": {
    "7zip-min": "^1.4.5",
    "@google-cloud/pubsub": "^3.7.3",
    "@npmcli/promise-spawn": "^7.0.2",
    "@playwright/test": "1.47.2",
    "@pollyjs/adapter": "^6.0.6",
    "@pollyjs/adapter-node-http": "^6.0.6",
    "@pollyjs/core": "^6.0.6",
    "@pollyjs/persister": "^6.0.6",
    "@pollyjs/persister-fs": "^6.0.6",
    "@pollyjs/utils": "^6.0.6",
    "@storybook/preview-api": "^8.0.5",
    "@types/7zip-min": "^1.3.3",
    "@types/crypto-js": "^4.2.2",
    "@types/dedent": "^0.7.0",
    "@types/diff": "^5.2.1",
    "@types/express": "^4.17.17",
    "@types/fs-extra": "^11.0.4",
    "@types/glob": "^8.0.0",
    "@types/graceful-fs": "^4.1.9",
    "@types/ini": "^4.1.0",
    "@types/jest-image-snapshot": "^6.4.0",
    "@types/js-levenshtein": "^1.1.1",
    "@types/lodash": "^4.14.195",
    "@types/marked": "^5.0.0",
    "@types/mocha": "^10.0.6",
    "@types/node-fetch": "^2.6.4",
    "@types/npmcli__promise-spawn": "^6.0.3",
    "@types/on-headers": "^1.0.3",
    "@types/pako": "^2.0.3",
    "@types/semver": "^7.5.0",
    "@types/signal-exit": "^3.0.4",
    "@types/unzipper": "^0.10.7",
    "@types/uuid": "^9.0.2",
    "@types/vscode": "^1.79.0",
    "@vscode/test-electron": "^2.4.0",
    "@vscode/test-web": "^0.0.47",
    "@vscode/vsce": "^2.22.0",
    "ajv": "^8.14.0",
    "ajv-formats": "^3.0.1",
    "buildkite-test-collector": "^1.7.2",
    "concurrently": "^8.2.0",
    "cross-env": "^7.0.3",
    "dedent": "^0.7.0",
    "dotenv": "^16.4.5",
    "esbuild": "^0.18.20",
    "express": "^4.18.2",
    "fast-json-stable-stringify": "^2.1.0",
    "franc-min": "^6.2.0",
    "fs-extra": "^11.2.0",
    "fuzzysort": "^2.0.4",
    "happy-dom": "^14.3.10",
    "htmlnano": "^2.1.1",
    "http-proxy-middleware": "^3.0.0",
    "immer": "^10.1.1",
    "jest-image-snapshot": "^6.4.0",
    "keytar": "^7.9.0",
    "kill-sync": "^1.0.3",
    "mocha": "^10.2.0",
    "nock": "^13.5.4",
    "node-fetch": "^2.6.4",
    "normalize-url": "5.3.1",
    "on-headers": "^1.0.2",
    "ovsx": "^0.8.2",
    "pako": "^2.1.0",
    "path-browserify": "^1.0.1",
    "playwright": "1.47.2",
    "postcss": "^8.4.38",
    "postcss-nested": "^6.0.1",
    "react-head": "^3.4.2",
    "symlink-dir": "^6.0.2",
    "type-fest": "^4.26.1",
    "typescript-language-server": "^4.3.3",
    "ulidx": "^2.3.0",
    "vite-plugin-svgr": "^4.2.0",
    "vscode-jsonrpc": "^8.2.0",
    "vscode-languageserver-protocol": "^3.17.5",
    "yaml": "^2.3.4",
    "zod": "^3.23.8"
  }
}<|MERGE_RESOLUTION|>--- conflicted
+++ resolved
@@ -3,11 +3,7 @@
   "name": "cody-ai",
   "private": true,
   "displayName": "Cody: AI Code Assistant",
-<<<<<<< HEAD
   "version": "1.71.0+2",
-=======
-  "version": "1.70.3",
->>>>>>> f2e3cfd6
   "publisher": "sourcegraph",
   "license": "Apache-2.0",
   "icon": "resources/sourcegraph.png",
