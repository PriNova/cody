--- conflicted
+++ resolved
@@ -101,11 +101,7 @@
 
 // For an insiders build that strictly uses the package.json version,
 // we simply assign it directly.
-<<<<<<< HEAD
-const insidersVersion = packageJSONVersion
-=======
 const insidersVersion = packageJSONVersionString
->>>>>>> 70c93042
 const githubOutputPath = process.env.GITHUB_OUTPUT
 if (releaseType === ReleaseType.Insiders && githubOutputPath) {
     // Output a tag for the release. We only generate tags for insiders
