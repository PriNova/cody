import { execFileSync } from 'node:child_process'
import fs from 'node:fs'
import path from 'node:path'

/**
 * This script is used by the CI to publish the extension to the VS Code Marketplace.
 *
 * See [CONTRIBUTING.md](../CONTRIBUTING.md) for instructions on how to generate a stable release or
 * insiders release.
 *
 * All release types are triggered by the CI and should not be run locally.
 */

const packageJSONPath = path.join(__dirname, '../package.json')
const packageJSONBody = fs.readFileSync(packageJSONPath, 'utf-8')
const packageJSON = JSON.parse(packageJSONBody)
const packageJSONVersionString: string = packageJSON.version
let packageJSONWasModified = false

enum ReleaseType {
    // sourcegraph.cody-ai - Stable channel
    Stable = 'stable',
    // sourcegraph.cody-ai - Pre-release channel
    Insiders = 'insiders',
    // sourcegraph.cody-testing - Stable channel
    Experimental = 'experimental',
    // sourcegraph.cody-testing - Pre-release channel
    Nightly = 'nightly',
}
const releaseType = process.env.CODY_RELEASE_TYPE
function validateReleaseType(releaseType: string | undefined): asserts releaseType is ReleaseType {
    if (!releaseType || !Object.values(ReleaseType).includes(releaseType as ReleaseType)) {
        console.error(
            `Invalid release type ${JSON.stringify(releaseType)}. Valid values are: ${JSON.stringify(
                Object.values(ReleaseType)
            )}. Specify a a release type in the CODY_RELEASE_TYPE env var.`
        )
        process.exit(1)
    }
}
validateReleaseType(releaseType)
const isInsiderBuild = releaseType === ReleaseType.Insiders || releaseType === ReleaseType.Nightly
function updatePackageForTestingExtension(): void {
    if (releaseType === ReleaseType.Nightly || releaseType === ReleaseType.Experimental) {
        packageJSON.name = 'cody-testing'
        packageJSON.displayName = 'Testing Extension'
        packageJSONWasModified = true
        writeJsonFileSync('package.json', packageJSON)
    }
}
updatePackageForTestingExtension()

const dryRun = Boolean(process.env.CODY_RELEASE_DRY_RUN)
const customDefaultSettingsFile = process.env.CODY_RELEASE_CUSTOM_DEFAULT_SETTINGS_FILE
if (customDefaultSettingsFile) {
    // Override settings defaults in this build from a provided settings file.
    // The settings file is expected to contain JSON of an object with settings
    // key-value properties.
    const settingsDefaults = loadJsonFileSync(customDefaultSettingsFile)
    console.log(`Applying custom default settings from ${customDefaultSettingsFile}`)

    const configurationProperties = packageJSON.contributes.configuration.properties

    const missingSettings = []
    for (const [name, value] of Object.entries(settingsDefaults)) {
        const foundProperty = configurationProperties[name] as { default: any }
        if (foundProperty) {
            console.log(`\t- Setting custom default setting for "${name}" with value "${value}"`)
            foundProperty.default = value
            packageJSONWasModified = true
        } else {
            missingSettings.push(name)
        }
    }

    if (missingSettings.length > 0) {
        console.error(
            'Failed to apply all custom settings. These settings were not found in the configuration in package.json:'
        )
        for (const name of missingSettings) {
            console.error(`\t- ${name}`)
        }
        process.exit(1)
    }

    writeJsonFileSync('package.json', packageJSON)
}

if (releaseType === ReleaseType.Stable) {
    console.log('Removing experimental settings before the stable release...')

    try {
        const properties = packageJSON?.contributes?.configuration?.properties
        if (properties) {
            for (const key in properties) {
                if (key.includes('.experimental.')) {
                    delete properties[key]
                }
            }
            fs.writeFileSync(packageJSONPath, JSON.stringify(packageJSON, null, 2), 'utf8')
        }
    } catch (error) {
        console.error('Error removing experimental settings', error)
        process.exit(1) // Exit with a non-zero status code in case of an error
    }
}

// Tokens are stored in the GitHub repository's secrets.
const tokens = {
    vscode: dryRun ? 'dry-run' : process.env.VSCODE_MARKETPLACE_TOKEN,
    openvsx: dryRun ? 'dry-run' : process.env.VSCODE_OPENVSX_TOKEN,
}
if (!tokens.vscode || !tokens.openvsx) {
    console.error('Missing required tokens.')
    process.exit(1)
}

// For an insiders build that strictly uses the package.json version,
// we simply assign it directly.
const insidersVersion = packageJSONVersionString
const githubOutputPath = process.env.GITHUB_OUTPUT
if (isInsiderBuild && githubOutputPath) {
    // Output a tag for the release. We only generate tags for insiders
    // releases. For stable releases the tag already exists: The release job
    // is triggered when the tag is created.
    fs.writeFileSync(githubOutputPath, `version_tag=vscode-insiders-v${insidersVersion}\n`, {
        encoding: 'utf8',
        flush: true,
        flag: 'a',
    })
}

<<<<<<< HEAD
const version = releaseType === ReleaseType.Insiders ? insidersVersion : packageJSONVersionString
=======
const version = isInsiderBuild ? insidersVersion : packageJSONVersion
>>>>>>> 869a6259

// Package (build and bundle) the extension.
console.error(`Packaging ${releaseType} release at version ${version}...`)
execFileSync(
    'vsce',
    [
        'package',
        ...(isInsiderBuild
            ? [insidersVersion, '--pre-release', '--no-update-package-json', '--no-git-tag-version']
            : []),
        '--no-dependencies',
        '--out',
        'dist/cody-custom.vsix',
    ],
    {
        stdio: 'inherit',
    }
)

// Publish the extension.
console.error(`Publishing ${releaseType} release at version ${version}...`)
if (dryRun) {
    console.error('Dry run complete. Skipping publish step.')
} else {
    // Publish to the VS Code Marketplace.
    execFileSync(
        'vsce',
        [
            'publish',
            ...(isInsiderBuild ? ['--pre-release', '--no-git-tag-version'] : []),
            '--packagePath',
            'dist/cody-custom.vsix',
        ],
        {
            env: { ...process.env, VSCE_PAT: tokens.vscode },
            stdio: 'inherit',
        }
    )

    // Publish to the OpenVSX Registry.
    execFileSync(
        'ovsx',
        [
            'publish',
            ...(isInsiderBuild ? ['--pre-release'] : []),
            '--packagePath',
            'dist/cody-custom.vsix',
            '--pat',
            tokens.openvsx,
        ],
        {
            stdio: 'inherit',
        }
    )
}

if (packageJSONWasModified) {
    // Restore original package.json, only if it was modified during build.
    fs.writeFileSync(packageJSONPath, packageJSONBody)
}

console.error('Done!')

function loadJsonFileSync(filename: string): any {
    const filepath = path.join(process.cwd(), filename)
    const body = fs.readFileSync(filepath, 'utf-8')
    return JSON.parse(body)
}

function writeJsonFileSync(filename: string, data: any): void {
    const filepath = path.join(process.cwd(), filename)
    const body = JSON.stringify(data, null, 2)
    fs.writeFileSync(filepath, body, 'utf8')
}<|MERGE_RESOLUTION|>--- conflicted
+++ resolved
@@ -130,11 +130,7 @@
     })
 }
 
-<<<<<<< HEAD
 const version = releaseType === ReleaseType.Insiders ? insidersVersion : packageJSONVersionString
-=======
-const version = isInsiderBuild ? insidersVersion : packageJSONVersion
->>>>>>> 869a6259
 
 // Package (build and bundle) the extension.
 console.error(`Packaging ${releaseType} release at version ${version}...`)
