--- conflicted
+++ resolved
@@ -210,13 +210,10 @@
 
             overrideAuthToken: undefined,
             overrideServerEndpoint: undefined,
-<<<<<<< HEAD
+            authExternalProviders: [],
+            rulesEnabled: false,
             chatTemperature: 0.2,
             experimentalChatContextIncludeReadme: true,
-=======
-            authExternalProviders: [],
-            rulesEnabled: false,
->>>>>>> a7f12f72
         } satisfies ClientConfiguration)
     })
 })