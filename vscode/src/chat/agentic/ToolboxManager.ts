import {
    type AgentToolboxSettings,
    FeatureFlag,
    authStatus,
    combineLatest,
    distinctUntilChanged,
    featureFlagProvider,
    isDotCom,
<<<<<<< HEAD
    logDebug,
=======
>>>>>>> d6c8b6ee
    modelsService,
    pendingOperation,
    startWith,
    userProductSubscription,
} from '@sourcegraph/cody-shared'
import { type Observable, Subject, map } from 'observable-fns'
import { env } from 'vscode'
import { DeepCodyAgent } from './DeepCody'

// Using a readonly interface improves performance by preventing mutations
const DEFAULT_SHELL_CONFIG = Object.freeze({
    user: false,
    instance: false,
    client: false,
})

/**
 * ToolboxManager manages the toolbox settings for the Cody chat agents.
 * NOTE: This is a Singleton class.
 * TODO: Clean up this class and remove unused code.
 */
class ToolboxManager {
<<<<<<< HEAD
    private static readonly STORAGE_KEY = 'EXPERIMENTAL_CODYAGENT_TOOLBOX_SETTINGS'
=======
>>>>>>> d6c8b6ee
    private static instance?: ToolboxManager

    private constructor() {
        // Using private constructor for Singleton pattern
    }

    private isEnabled = false
    private isRateLimited = false
    private readonly changeNotifications = new Subject<void>()
    private shellConfig = { ...DEFAULT_SHELL_CONFIG }

    public static getInstance(): ToolboxManager {
        // Singleton pattern with lazy initialization
        return ToolboxManager.instance ? ToolboxManager.instance : new ToolboxManager()
    }

<<<<<<< HEAD
    private getStoredUserSettings(): StoredToolboxSettings {
        return (
            localStorage.get<StoredToolboxSettings>(ToolboxManager.STORAGE_KEY) ?? {
                agent: undefined,
                shell: true,
            }
        )
    }

=======
>>>>>>> d6c8b6ee
    public getSettings(): AgentToolboxSettings | null {
        if (!this.isEnabled) {
            return null
        }
<<<<<<< HEAD
        const { agent, shell } = this.getStoredUserSettings()
        const shellError = this.getFeatureError('shell')
        return {
            agent: { name: this.isRateLimited ? undefined : agent },
            shell: {
                enabled: !!agent && !!shell && !shellError,
                error: shellError,
            },
        }
    }

    public setIsRateLimited(hasHitLimit: boolean): void {
        if (this.isEnabled && this.isRateLimited !== hasHitLimit) {
            this.isRateLimited = hasHitLimit
            this.changeNotifications.next()
=======
        const shellError = this.getFeatureError('shell')
        // TODO: Remove hard-coded agent once we have a proper agentic chat selection UI
        return {
            agent: { name: this.isRateLimited ? undefined : 'deep-cody' },
            shell: {
                enabled: shellError === undefined,
                error: shellError,
            },
>>>>>>> d6c8b6ee
        }
    }

    public setIsRateLimited(hasHitLimit: boolean): void {
        if (this.isEnabled && this.isRateLimited !== hasHitLimit) {
            this.isRateLimited = hasHitLimit
            this.changeNotifications.next()
        }
    }

    /**
     * Returns a real-time Observable stream of toolbox settings that updates when any of the following changes:
     * - Feature flags
     * - User subscription
     * - Available models
     * - Manual settings updates
     * Use this when you need to react to settings changes over time.
     */
    public readonly observable: Observable<AgentToolboxSettings | null> = combineLatest(
        authStatus,
        featureFlagProvider.evaluatedFeatureFlag(FeatureFlag.DeepCody),
        featureFlagProvider.evaluatedFeatureFlag(FeatureFlag.ContextAgentDefaultChatModel),
        featureFlagProvider.evaluatedFeatureFlag(FeatureFlag.DeepCodyShellContext),
        userProductSubscription.pipe(distinctUntilChanged()),
        modelsService.modelsChanges.pipe(
            map(models => (models === pendingOperation ? null : models)),
            distinctUntilChanged()
        ),
        this.changeNotifications.pipe(startWith(undefined))
    ).pipe(
        map(([auth, deepCodyEnabled, useDefaultChatModel, instanceShellContextFlag, sub, models]) => {
            // Return null if:
            // - Subscription is pending
            // - Users can upgrade (free user)
            // - Enterprise without deep-cody feature flag
            if (
                sub === pendingOperation ||
                sub?.userCanUpgrade ||
                !models ||
                (!isDotCom(auth.endpoint) && !deepCodyEnabled)
            ) {
                this.isEnabled = false
                return null
            }

            // TODO (bee): Remove once A/B test is over - 3.5 Haiku vs default chat model.
            const haikuModel = models.primaryModels.find(model => model.id.includes('5-haiku'))
            DeepCodyAgent.model = useDefaultChatModel ? models.preferences.defaults.chat : haikuModel?.id
            this.isEnabled = Boolean(DeepCodyAgent.model)

            Object.assign(this.shellConfig, {
                instance: instanceShellContextFlag,
                client: Boolean(env.shell),
            })

            return this.getSettings()
        })
    )

    private getFeatureError(feature: string): string | undefined {
        switch (feature) {
            case 'shell':
                if (!this.shellConfig.instance) {
                    return 'Not supported by the instance.'
                }
                if (!this.shellConfig.client) {
                    return 'Not supported by the client.'
                }
                break
        }
        return undefined
    }
}

export const toolboxManager = ToolboxManager.getInstance()<|MERGE_RESOLUTION|>--- conflicted
+++ resolved
@@ -6,10 +6,6 @@
     distinctUntilChanged,
     featureFlagProvider,
     isDotCom,
-<<<<<<< HEAD
-    logDebug,
-=======
->>>>>>> d6c8b6ee
     modelsService,
     pendingOperation,
     startWith,
@@ -32,10 +28,6 @@
  * TODO: Clean up this class and remove unused code.
  */
 class ToolboxManager {
-<<<<<<< HEAD
-    private static readonly STORAGE_KEY = 'EXPERIMENTAL_CODYAGENT_TOOLBOX_SETTINGS'
-=======
->>>>>>> d6c8b6ee
     private static instance?: ToolboxManager
 
     private constructor() {
@@ -52,39 +44,10 @@
         return ToolboxManager.instance ? ToolboxManager.instance : new ToolboxManager()
     }
 
-<<<<<<< HEAD
-    private getStoredUserSettings(): StoredToolboxSettings {
-        return (
-            localStorage.get<StoredToolboxSettings>(ToolboxManager.STORAGE_KEY) ?? {
-                agent: undefined,
-                shell: true,
-            }
-        )
-    }
-
-=======
->>>>>>> d6c8b6ee
     public getSettings(): AgentToolboxSettings | null {
         if (!this.isEnabled) {
             return null
         }
-<<<<<<< HEAD
-        const { agent, shell } = this.getStoredUserSettings()
-        const shellError = this.getFeatureError('shell')
-        return {
-            agent: { name: this.isRateLimited ? undefined : agent },
-            shell: {
-                enabled: !!agent && !!shell && !shellError,
-                error: shellError,
-            },
-        }
-    }
-
-    public setIsRateLimited(hasHitLimit: boolean): void {
-        if (this.isEnabled && this.isRateLimited !== hasHitLimit) {
-            this.isRateLimited = hasHitLimit
-            this.changeNotifications.next()
-=======
         const shellError = this.getFeatureError('shell')
         // TODO: Remove hard-coded agent once we have a proper agentic chat selection UI
         return {
@@ -93,7 +56,6 @@
                 enabled: shellError === undefined,
                 error: shellError,
             },
->>>>>>> d6c8b6ee
         }
     }
 
