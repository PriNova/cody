--- conflicted
+++ resolved
@@ -32,12 +32,6 @@
 export interface ToolConfiguration extends CodyToolConfig {
     name: string
     createInstance: (config: CodyToolConfig, retriever?: Retriever) => CodyTool
-}
-
-export interface ToolStatusCallback {
-    onStart(): void
-    onStream(tool: string, content: string): void
-    onComplete(tool?: string, error?: Error): void
 }
 
 /**
@@ -126,24 +120,6 @@
         )
     }
 
-<<<<<<< HEAD
-    private async buildOpenCtxCodyTools(): Promise<CodyTool[]> {
-        const OPENCTX_CONFIG = {
-            'internal-web-provider': {
-                title: 'Web (via OpenCtx)',
-                tags: {
-                    tag: ps`TOOLWEB`,
-                    subTag: ps`link`,
-                },
-                prompt: {
-                    instruction: ps`To retrieve content from the link of a webpage`,
-                    placeholder: ps`URL`,
-                    example: ps`Content from the URL: \`<TOOLWEB><link>https://sourcegraph.com</link></TOOLWEB>\``,
-                },
-            },
-            'internal-linear-issues': {
-                title: 'Linear (via OpenCtx)',
-=======
     private getToolConfig(provider: ContextMentionProviderMetadata): CodyToolConfig {
         const defaultConfig = Object.entries(OPENCTX_TOOL_CONFIG).find(
             c => provider.id.toLowerCase().includes(c[0]) || provider.title.toLowerCase().includes(c[0])
@@ -151,7 +127,6 @@
         return (
             defaultConfig?.[1] ?? {
                 title: provider.title,
->>>>>>> 35d181ac
                 tags: {
                     tag: PromptString.unsafe_fromUserQuery(this.generateToolName(provider)),
                     subTag: ps`get`,
