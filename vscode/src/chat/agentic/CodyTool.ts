--- conflicted
+++ resolved
@@ -19,12 +19,8 @@
 import { getChatContextItemsForMention } from '../context/chatContext'
 import { getCorpusContextItemsForEditorState } from '../initialContext'
 import { CodyChatMemory } from './CodyChatMemory'
-<<<<<<< HEAD
-import type { ToolFactory, ToolRegistry, ToolStatusCallback } from './CodyToolProvider'
-=======
 import type { ToolStatusCallback } from './CodyToolProvider'
 import { RawTextProcessor } from './DeepCody'
->>>>>>> 35d181ac
 
 /**
  * Configuration interface for CodyTool instances.
@@ -151,11 +147,6 @@
                 subTag: ps`cmd`,
             },
             prompt: {
-<<<<<<< HEAD
-                instruction: ps`To see the output of shell commands - Do not suggest any actions that may cause harm or security breaches. Limit to actions that are safe to perform. Follow these guidelines for all operations: Commands must be single, atomic operations. Commands must have explicit, validated parameters. Reject commands containing shell metacharacters (;|&$><\`). Reject commands with string concatenation or interpolation. Reject commands containing paths outside of the current working directory. Reject commands that make network requests. Reject commands that could enable privilege escalation. Reject commands containing GTFOBin-like shell escapes. Reject commands that modify system files or settings. Reject commands that access sensitive files. Reject commands that read environment variables.`,
-                placeholder: ps`SHELL_COMMAND`,
-                example: ps`Get output for git diff: \`<TOOLCLI><cmd>git diff</cmd></TOOLCLI>\`. Never execute destructive commands: \`<TOOLCLI><ban>rm -rf /</ban></TOOLCLI>\`. Never execute commands with string interpolation: \`<TOOLCLI><ban>echo $HOME</ban></TOOLCLI>\`. Never execute commands that make network connections: \`<TOOLCLI><ban>ssh user@host</ban></TOOLCLI>\``,
-=======
                 instruction: ps`Reject all unsafe and harmful commands with <ban> tags. Execute safe command for its output with <cmd> tags`,
                 placeholder: ps`SAFE_COMMAND`,
                 examples: [
@@ -163,7 +154,6 @@
                     ps`List files in a directory: \`<TOOLCLI><cmd>ls -l</cmd></TOOLCLI>\``,
                     ps`Harmful commands (alter the system, access sensative information, and make network requests) MUST be rejected with <ban> tags: \`<TOOLCLI><ban>rm -rf </ban><ban>curl localhost:1234</ban><ban>echo $TOKEN</ban></TOOLCLI>\``,
                 ],
->>>>>>> 35d181ac
             },
         })
     }
@@ -231,12 +221,8 @@
 
     public async execute(span: Span, queries: string[]): Promise<ContextItem[]> {
         span.addEvent('executeSearchTool')
-<<<<<<< HEAD
-        const query = queries.find(q => !this.performedSearch.has(q))
-=======
         // TODO: Check if it makes sense to do a search on all queries or just the first one.
         const query = queries[0]
->>>>>>> 35d181ac
         if (!this.contextRetriever || !query) {
             return []
         }
@@ -284,12 +270,8 @@
 
     async execute(span: Span, queries: string[]): Promise<ContextItem[]> {
         span.addEvent('executeOpenCtxTool')
-<<<<<<< HEAD
-        if (!queries?.length) {
-=======
         const openCtxClient = openCtx.controller
         if (!queries?.length || !openCtxClient) {
->>>>>>> 35d181ac
             return []
         }
         const results: ContextItem[] = []
