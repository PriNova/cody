import type { Span } from '@opentelemetry/api'
import {
    BotResponseMultiplexer,
    type ChatClient,
    CodyIDE,
    type ContextItem,
    ContextItemSource,
    type Message,
    type ProcessingStep,
    type PromptMixin,
    PromptString,
    clientCapabilities,
    getClientPromptString,
    isDefined,
    logDebug,
    newPromptMixin,
    ps,
    telemetryRecorder,
    wrapInActiveSpan,
} from '@sourcegraph/cody-shared'
<<<<<<< HEAD
import { isUserAddedItem } from '../../prompt-builder/utils'
import { CodyChatAgent } from './CodyChatAgent'
import { CODYAGENT_PROMPTS } from './prompts'
=======
import { forkSignal } from '../../completions/utils'
import { getCategorizedMentions, isUserAddedItem } from '../../prompt-builder/utils'
import type { ChatBuilder } from '../chat-view/ChatBuilder'
import { DefaultPrompter } from '../chat-view/prompt'
import type { CodyTool } from './CodyTool'
import { CodyToolProvider, type ToolStatusCallback } from './CodyToolProvider'
import { ProcessManager } from './ProcessManager'
import { ACTIONS_TAGS, CODYAGENT_PROMPTS } from './prompts'
>>>>>>> 35d181ac

/**
 * A DeepCodyAgent handles advanced context retrieval and analysis for chat interactions.
 * It uses a multi-step process to:
 * 1. Review and analyze existing context
 * 2. Dynamically retrieve additional relevant context using configured tools
 * 3. Filter and validate context items for improved chat responses
 *
 * Key features:
 * - Integrates with multiple CodyTools for context gathering
 * - Uses BotResponseMultiplexer for handling tool responses
 * - Supports telemetry and tracing
 * - Implements iterative context review with configurable max loops
 */
export class DeepCodyAgent {
    public static readonly id = 'deep-cody'
    /**
     * NOTE: Currently A/B test to default to 3.5 Haiku / 3.5 Sonnet for the review step.
     */
    public static model: string | undefined = undefined

    protected readonly multiplexer = new BotResponseMultiplexer()
    protected readonly promptMixins: PromptMixin[] = []
    protected readonly tools: CodyTool[]
    protected statusCallback: ToolStatusCallback
    private stepsManager: ProcessManager

    protected context: ContextItem[] = []
    /**
     * Context stats during the review:
     * - context: how many context was fetched via tools.
     * - loop: how many loop was run.
     */
    private stats = { context: 0, loop: 0 }

    constructor(
        protected readonly chatBuilder: ChatBuilder,
        protected readonly chatClient: Pick<ChatClient, 'chat'>,
        statusUpdateCallback: (steps: ProcessingStep[]) => void
    ) {
        // Initialize tools, handlers and mixins in constructor
        this.tools = CodyToolProvider.getTools()
        this.initializeMultiplexer(this.tools)
        this.buildPrompt(this.tools)
        this.stepsManager = new ProcessManager(steps => statusUpdateCallback(steps))
        this.statusCallback = {
            onStart: () => {
                this.stepsManager.initializeStep()
            },
            onStream: (toolName, content) => {
                this.stepsManager.addStep(toolName, content)
            },
            onComplete: (toolName, error) => {
                this.stepsManager.completeStep(toolName, error)
            },
        }
    }

    /**
     * Register the tools with the multiplexer.
     */
    protected initializeMultiplexer(tools: CodyTool[]): void {
        for (const tool of tools) {
            this.multiplexer.sub(tool.config.tags.tag.toString(), {
                onResponse: async (content: string) => tool.stream(content),
                onTurnComplete: async () => {},
            })
        }
    }

<<<<<<< HEAD
        return CODYAGENT_PROMPTS.review
            .replace('{{CODY_TOOLS_PLACEHOLDER}}', join(toolInstructions))
            .replace('{{CODY_TOOLS_EXAMPLES_PLACEHOLDER}}', join(toolExamples))
=======
    /**
     * Construct the prompt based on the tools available.
     */
    protected buildPrompt(tools: CodyTool[]): void {
        const toolInstructions = tools.map(t => t.getInstruction())
        const prompt = CODYAGENT_PROMPTS.review
            .replace('{{CODY_TOOLS_PLACEHOLDER}}', RawTextProcessor.join(toolInstructions, ps`\n- `))
>>>>>>> 35d181ac
            .replace(
                '{{CODY_IDE}}',
                getClientPromptString(clientCapabilities().agentIDE || CodyIDE.VSCode)
            )
<<<<<<< HEAD
=======
        // logDebug('Deep Cody', 'buildPrompt', { verbose: prompt })
        this.promptMixins.push(newPromptMixin(prompt))
>>>>>>> 35d181ac
    }

    /**
     * Retrieves and refines context for the current chat through an iterative review process.
     * The process continues until either:
     * - Maximum loop count is reached
     * - Chat is aborted
     * - No new context items are found
     * - All new items are user-added
     *
     * @param requestID - Unique identifier for the chat request
     * @param chatAbortSignal - Signal to abort the context retrieval
     * @param context - Initial context items
     * @param maxLoops - Maximum number of review iterations (default: 2)
     * @returns Refined and expanded context items for the chat
     */
    public async getContext(
        requestID: string,
        chatAbortSignal: AbortSignal,
<<<<<<< HEAD
        maxLoops = 2
    ): Promise<ContextItem[]> {
=======
        context: ContextItem[],
        maxLoops = 2
    ): Promise<ContextItem[]> {
        this.context = context
>>>>>>> 35d181ac
        return wrapInActiveSpan('DeepCody.getContext', span =>
            this._getContext(requestID, span, chatAbortSignal, maxLoops)
        )
    }

    private async _getContext(
        requestID: string,
        span: Span,
        chatAbortSignal: AbortSignal,
        maxLoops = 2
    ): Promise<ContextItem[]> {
        span.setAttribute('sampled', true)
        this.statusCallback?.onStart()
<<<<<<< HEAD

        const startTime = performance.now()
        const count = await this.reviewLoop(requestID, span, chatAbortSignal, maxLoops)

=======
        const startTime = performance.now()
        await this.reviewLoop(requestID, span, chatAbortSignal, maxLoops)
>>>>>>> 35d181ac
        telemetryRecorder.recordEvent('cody.deep-cody.context', 'reviewed', {
            privateMetadata: {
                requestID,
                model: DeepCodyAgent.model,
                traceId: span.spanContext().traceId,
            },
            metadata: {
                loop: this.stats.loop, // Number of loops run.
                fetched: this.stats.context, // Number of context fetched.
                context: this.context.length, // Number of context used.
                durationMs: performance.now() - startTime,
            },
            billingMetadata: {
                product: 'cody',
                category: 'billable',
            },
        })
<<<<<<< HEAD

        this.statusCallback?.onComplete()

=======
        this.statusCallback?.onComplete()
>>>>>>> 35d181ac
        return this.context
    }

    private async reviewLoop(
        requestID: string,
        span: Span,
        chatAbortSignal: AbortSignal,
        maxLoops: number
    ): Promise<void> {
        span.addEvent('reviewLoop')
<<<<<<< HEAD
        const stats = { context: 0, loop: 0 }
        for (let i = 0; i < maxLoops && !chatAbortSignal.aborted; i++) {
=======
        for (let i = 0; i < maxLoops && !chatAbortSignal.aborted; i++) {
            this.stats.loop++
>>>>>>> 35d181ac
            const newContext = await this.review(requestID, span, chatAbortSignal)
            if (!newContext.length) break

            // Filter and add new context items in one pass
            const validItems = newContext.filter(c => c.title !== 'TOOLCONTEXT')
            this.context.push(...validItems)
<<<<<<< HEAD

            stats.context += validItems.length
            stats.loop++

            if (newContext.every(isUserAddedItem)) break
        }
        return stats
=======
            this.stats.context += validItems.length
            if (newContext.every(isUserAddedItem)) break
        }
>>>>>>> 35d181ac
    }

    /**
     * Reviews current context and generates new context items using configured tools.
     * The review process:
     * 1. Builds a prompt using current context
     * 2. Processes the prompt through chat client
     * 3. Executes relevant tools based on the response
     * 4. Validates and filters the resulting context items
     *
     * @returns Array of new context items from the review
     */
    private async review(
        requestID: string,
        span: Span,
        chatAbortSignal: AbortSignal
    ): Promise<ContextItem[]> {
        const prompter = this.getPrompter(this.context)
        const promptData = await prompter.makePrompt(this.chatBuilder, 1, this.promptMixins)
        span.addEvent('sendReviewRequest')
        try {
            const res = await this.processStream(
                requestID,
                promptData.prompt,
                chatAbortSignal,
<<<<<<< HEAD
                this.models.review
            )
            // If the response is empty or contains the CONTEXT_SUFFICIENT token, the context is sufficient.
            if (!res || res?.includes('CONTEXT_SUFFICIENT')) {
=======
                DeepCodyAgent.model
            )
            if (!res) return []
            const results = await Promise.all(
                this.tools.map(async tool => {
                    try {
                        if (chatAbortSignal.aborted) return []
                        return await tool.run(span, this.statusCallback)
                    } catch (error) {
                        const errorMessage =
                            error instanceof Error
                                ? error.message
                                : typeof error === 'object' && error !== null
                                  ? JSON.stringify(error)
                                  : String(error)
                        const errorObject = error instanceof Error ? error : new Error(errorMessage)
                        this.statusCallback.onComplete(tool.config.tags.tag.toString(), errorObject)
                        return []
                    }
                })
            )

            const reviewed = []

            // Extract all the strings from between tags.
            const valid = RawTextProcessor.extract(res, ACTIONS_TAGS.CONTEXT.toString())
            for (const contextName of valid || []) {
                const foundValidatedItems = this.context.filter(c => c.uri.path.endsWith(contextName))
                for (const found of foundValidatedItems) {
                    reviewed.push({ ...found, source: ContextItemSource.Agentic })
                }
            }

            // Replace the current context list with the reviewed context.
            if (valid.length + reviewed.length > 0) {
                reviewed.push(...this.context.filter(c => isUserAddedItem(c)))
                this.context = reviewed
            }

            // If the response is empty or contains the known token, the context is sufficient.
            if (res?.includes(ACTIONS_TAGS.ANSWER.toString())) {
>>>>>>> 35d181ac
                // Process the response without generating any context items.
                for (const tool of this.tools) {
                    tool.processResponse?.()
                }
                return reviewed
            }
<<<<<<< HEAD
            const results = await Promise.all(
                Array.from(this.toolHandlers.entries()).map(async ([name, tool]) => {
                    try {
                        // Check abort signal before each tool run
                        if (chatAbortSignal.aborted) {
                            return []
                        }
                        return await tool.run(span, this.statusCallback)
                    } catch (error) {
                        this.statusCallback?.onComplete(name, error as Error)
                        return []
                    }
                })
            )
            return results.flat().filter(isDefined)
=======

            const newContextFetched = results.flat().filter(isDefined)
            this.stats.context = this.stats.context + newContextFetched.length
            return newContextFetched
>>>>>>> 35d181ac
        } catch (error) {
            await this.multiplexer.notifyTurnComplete()
            logDebug('Deep Cody', `context review failed: ${error}`, {
                verbose: { prompt: promptData.prompt, error },
            })
            return []
        }
    }
<<<<<<< HEAD
=======

    protected async processStream(
        requestID: string,
        message: Message[],
        parentSignal: AbortSignal,
        model?: string
    ): Promise<string> {
        const abortController = forkSignal(parentSignal || new AbortController().signal)
        const stream = await this.chatClient.chat(
            message,
            { model, maxTokensToSample: 4000 },
            abortController.signal,
            requestID
        )
        const accumulated = new RawTextProcessor()
        try {
            for await (const msg of stream) {
                if (parentSignal?.aborted) break
                if (msg.type === 'change') {
                    const newText = msg.text.slice(accumulated.length)
                    accumulated.append(newText)
                    await this.multiplexer.publish(newText)
                }
                if (msg.type === 'complete') {
                    break
                }
                if (msg.type === 'error') {
                    throw msg.error
                }
            }
        } finally {
            await this.multiplexer.notifyTurnComplete()
        }

        return accumulated.consumeAndClear()
    }

    protected getPrompter(items: ContextItem[]): DefaultPrompter {
        const { explicitMentions, implicitMentions } = getCategorizedMentions(items)
        const MAX_SEARCH_ITEMS = 30
        return new DefaultPrompter(explicitMentions, implicitMentions.slice(-MAX_SEARCH_ITEMS))
    }
}

/**
 * Handles building and managing raw text returned by LLM with support for:
 * - Incremental string building
 * - XML-style tag content extraction
 * - Length tracking
 * - String joining with custom connectors
 */
export class RawTextProcessor {
    private parts: string[] = []

    public append(str: string): void {
        this.parts.push(str)
    }

    // Destructive read that clears state
    public consumeAndClear(): string {
        const joined = this.parts.join('')
        this.reset()
        return joined
    }

    public get length(): number {
        return this.parts.reduce((acc, part) => acc + part.length, 0)
    }

    private reset(): void {
        this.parts = []
    }

    public static extract(response: string, tag: string): string[] {
        const tagLength = tag.length
        return (
            response
                .match(new RegExp(`<${tag}>(.*?)<\/${tag}>`, 'g'))
                ?.map(m => m.slice(tagLength + 2, -(tagLength + 3))) || []
        )
    }

    public static join(prompts: PromptString[], connector = ps`\n`) {
        return PromptString.join(prompts, connector)
    }
>>>>>>> 35d181ac
}<|MERGE_RESOLUTION|>--- conflicted
+++ resolved
@@ -18,11 +18,6 @@
     telemetryRecorder,
     wrapInActiveSpan,
 } from '@sourcegraph/cody-shared'
-<<<<<<< HEAD
-import { isUserAddedItem } from '../../prompt-builder/utils'
-import { CodyChatAgent } from './CodyChatAgent'
-import { CODYAGENT_PROMPTS } from './prompts'
-=======
 import { forkSignal } from '../../completions/utils'
 import { getCategorizedMentions, isUserAddedItem } from '../../prompt-builder/utils'
 import type { ChatBuilder } from '../chat-view/ChatBuilder'
@@ -31,7 +26,6 @@
 import { CodyToolProvider, type ToolStatusCallback } from './CodyToolProvider'
 import { ProcessManager } from './ProcessManager'
 import { ACTIONS_TAGS, CODYAGENT_PROMPTS } from './prompts'
->>>>>>> 35d181ac
 
 /**
  * A DeepCodyAgent handles advanced context retrieval and analysis for chat interactions.
@@ -102,11 +96,6 @@
         }
     }
 
-<<<<<<< HEAD
-        return CODYAGENT_PROMPTS.review
-            .replace('{{CODY_TOOLS_PLACEHOLDER}}', join(toolInstructions))
-            .replace('{{CODY_TOOLS_EXAMPLES_PLACEHOLDER}}', join(toolExamples))
-=======
     /**
      * Construct the prompt based on the tools available.
      */
@@ -114,16 +103,12 @@
         const toolInstructions = tools.map(t => t.getInstruction())
         const prompt = CODYAGENT_PROMPTS.review
             .replace('{{CODY_TOOLS_PLACEHOLDER}}', RawTextProcessor.join(toolInstructions, ps`\n- `))
->>>>>>> 35d181ac
             .replace(
                 '{{CODY_IDE}}',
                 getClientPromptString(clientCapabilities().agentIDE || CodyIDE.VSCode)
             )
-<<<<<<< HEAD
-=======
         // logDebug('Deep Cody', 'buildPrompt', { verbose: prompt })
         this.promptMixins.push(newPromptMixin(prompt))
->>>>>>> 35d181ac
     }
 
     /**
@@ -143,15 +128,10 @@
     public async getContext(
         requestID: string,
         chatAbortSignal: AbortSignal,
-<<<<<<< HEAD
-        maxLoops = 2
-    ): Promise<ContextItem[]> {
-=======
         context: ContextItem[],
         maxLoops = 2
     ): Promise<ContextItem[]> {
         this.context = context
->>>>>>> 35d181ac
         return wrapInActiveSpan('DeepCody.getContext', span =>
             this._getContext(requestID, span, chatAbortSignal, maxLoops)
         )
@@ -165,15 +145,8 @@
     ): Promise<ContextItem[]> {
         span.setAttribute('sampled', true)
         this.statusCallback?.onStart()
-<<<<<<< HEAD
-
-        const startTime = performance.now()
-        const count = await this.reviewLoop(requestID, span, chatAbortSignal, maxLoops)
-
-=======
         const startTime = performance.now()
         await this.reviewLoop(requestID, span, chatAbortSignal, maxLoops)
->>>>>>> 35d181ac
         telemetryRecorder.recordEvent('cody.deep-cody.context', 'reviewed', {
             privateMetadata: {
                 requestID,
@@ -191,13 +164,7 @@
                 category: 'billable',
             },
         })
-<<<<<<< HEAD
-
         this.statusCallback?.onComplete()
-
-=======
-        this.statusCallback?.onComplete()
->>>>>>> 35d181ac
         return this.context
     }
 
@@ -208,32 +175,17 @@
         maxLoops: number
     ): Promise<void> {
         span.addEvent('reviewLoop')
-<<<<<<< HEAD
-        const stats = { context: 0, loop: 0 }
-        for (let i = 0; i < maxLoops && !chatAbortSignal.aborted; i++) {
-=======
         for (let i = 0; i < maxLoops && !chatAbortSignal.aborted; i++) {
             this.stats.loop++
->>>>>>> 35d181ac
             const newContext = await this.review(requestID, span, chatAbortSignal)
             if (!newContext.length) break
 
             // Filter and add new context items in one pass
             const validItems = newContext.filter(c => c.title !== 'TOOLCONTEXT')
             this.context.push(...validItems)
-<<<<<<< HEAD
-
-            stats.context += validItems.length
-            stats.loop++
-
-            if (newContext.every(isUserAddedItem)) break
-        }
-        return stats
-=======
             this.stats.context += validItems.length
             if (newContext.every(isUserAddedItem)) break
         }
->>>>>>> 35d181ac
     }
 
     /**
@@ -259,12 +211,6 @@
                 requestID,
                 promptData.prompt,
                 chatAbortSignal,
-<<<<<<< HEAD
-                this.models.review
-            )
-            // If the response is empty or contains the CONTEXT_SUFFICIENT token, the context is sufficient.
-            if (!res || res?.includes('CONTEXT_SUFFICIENT')) {
-=======
                 DeepCodyAgent.model
             )
             if (!res) return []
@@ -306,35 +252,16 @@
 
             // If the response is empty or contains the known token, the context is sufficient.
             if (res?.includes(ACTIONS_TAGS.ANSWER.toString())) {
->>>>>>> 35d181ac
                 // Process the response without generating any context items.
                 for (const tool of this.tools) {
                     tool.processResponse?.()
                 }
                 return reviewed
             }
-<<<<<<< HEAD
-            const results = await Promise.all(
-                Array.from(this.toolHandlers.entries()).map(async ([name, tool]) => {
-                    try {
-                        // Check abort signal before each tool run
-                        if (chatAbortSignal.aborted) {
-                            return []
-                        }
-                        return await tool.run(span, this.statusCallback)
-                    } catch (error) {
-                        this.statusCallback?.onComplete(name, error as Error)
-                        return []
-                    }
-                })
-            )
-            return results.flat().filter(isDefined)
-=======
 
             const newContextFetched = results.flat().filter(isDefined)
             this.stats.context = this.stats.context + newContextFetched.length
             return newContextFetched
->>>>>>> 35d181ac
         } catch (error) {
             await this.multiplexer.notifyTurnComplete()
             logDebug('Deep Cody', `context review failed: ${error}`, {
@@ -343,8 +270,6 @@
             return []
         }
     }
-<<<<<<< HEAD
-=======
 
     protected async processStream(
         requestID: string,
@@ -430,5 +355,4 @@
     public static join(prompts: PromptString[], connector = ps`\n`) {
         return PromptString.join(prompts, connector)
     }
->>>>>>> 35d181ac
 }