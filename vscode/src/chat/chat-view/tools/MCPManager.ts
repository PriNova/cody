import {
<<<<<<< HEAD
    type MessagePart,
    UIToolStatus,
    combineLatest,
    distinctUntilChanged,
=======
    FeatureFlag,
    combineLatest,
    featureFlagProvider,
>>>>>>> 3157b63a
    logDebug,
    startWith,
    telemetryRecorder,
} from '@sourcegraph/cody-shared'
import type { ContextItemToolState } from '@sourcegraph/cody-shared/src/codebase-context/messages'
import type { McpServer } from '@sourcegraph/cody-shared/src/llm-providers/mcp/types'
<<<<<<< HEAD
import { Observable, Subject, map } from 'observable-fns'
=======
import { type Observable, map } from 'observable-fns'
>>>>>>> 3157b63a
import * as vscode from 'vscode'
import { z } from 'zod'
import type { AgentTool } from '.'
import { DeepCodyAgent } from '../../agentic/DeepCody'
import { MCPConnectionManager } from './MCPConnectionManager'
import { MCPServerManager } from './MCPServerManager'

/**
 * Base schema with common properties
 */
const AutoApproveSchema = z.array(z.string()).default([])
const BaseConfigSchema = z.object({
    autoApprove: AutoApproveSchema.optional(),
    disabled: z.boolean().optional(),
    error: z.string().optional(),
    disabledTools: z.array(z.string()).optional(),
})

const SseConfigSchema = BaseConfigSchema.extend({
    transportType: z.literal('sse').optional().default('sse'),
    url: z.string().url(),
    headers: z.record(z.string()).optional(),
    withCredentials: z.boolean().optional().default(false),
})

const StdioConfigSchema = BaseConfigSchema.extend({
    transportType: z.literal('stdio').optional().default('stdio'),
    command: z.string(),
    args: z.array(z.string()).optional(),
    env: z.record(z.string()).optional(),
})

const ServerConfigSchema = z.union([SseConfigSchema, StdioConfigSchema])

const McpSettingsSchema = z.object({
    mcpServers: z.record(ServerConfigSchema),
})

/**
 * Main MCP Manager class that coordinates connection and server management
 */
export class MCPManager {
    public static instance: MCPManager | undefined
    public static readonly CONFIG_SECTION = 'cody'
    public static readonly MCP_SERVERS_KEY = 'mcpServers'

    private connectionManager = MCPConnectionManager.instance
    public serverManager: MCPServerManager

    private programmaticConfigChangeInProgress = false

    private disposables: vscode.Disposable[] = []
<<<<<<< HEAD
    private debouncedSync: (mcpServers: Record<string, any>) => Promise<void>

    private static changeNotifications = new Subject<void>()
    private static toolsChangeNotifications = new Subject<void>()
    public static observable: Observable<McpServer[]> = combineLatest(
        Observable.of(true),
        this.changeNotifications.pipe(startWith(undefined)),
        this.toolsChangeNotifications.pipe(startWith(undefined))
=======

    // Observable for server changes
    public static observable: Observable<McpServer[] | null> = combineLatest(
        featureFlagProvider.evaluatedFeatureFlag(FeatureFlag.AgenticChatWithMCP),
        featureFlagProvider.evaluatedFeatureFlag(FeatureFlag.AgenticContextDisabled),
        MCPConnectionManager.instance.serverChanges.pipe(startWith(undefined))
>>>>>>> 3157b63a
    ).pipe(
        map(([mcpEnabled, featureDisabled]) => {
            if (!mcpEnabled || featureDisabled || !MCPManager.instance) {
                return null
            }
            return MCPManager.instance.getServers()
        })
    )

    constructor() {
        this.serverManager = new MCPServerManager(this.connectionManager)

        // Set up connection status change handlers
        this.connectionManager.onStatusChange(this.handleConnectionStatusChange.bind(this))
        this.serverManager.onToolsChanged(event => {
            this.connectionManager.notifyToolChanged(event.serverName)
        })

        this.init()
    }

    public static async init(): Promise<MCPManager | undefined> {
        return MCPManager.instance ? MCPManager.instance : new MCPManager()
    }

    private async init(): Promise<void> {
        try {
            MCPManager.instance = this
            await this.loadServersFromConfig()
            this.observeConfigChanges()
            this.setupToolStateListeners()
        } catch (error) {
            logDebug('MCPManager', 'Failed to initialize MCP manager', { verbose: { error } })
            MCPManager.instance = undefined
        }
    }

    private async handleConnectionStatusChange(event: {
        status: string
        serverName: string
        error?: string
    }): Promise<void> {
        logDebug('MCPManager', `Connection status changed for ${event.serverName}: ${event.status}`)

        if (event.status === 'connected') {
            await this.initializeServerData(event.serverName).catch(error => {
                logDebug('MCPManager', `Error initializing server data for ${event.serverName}`, {
                    verbose: { error },
                })
            })
        }
    }

    private setupToolStateListeners(): void {
        this.serverManager.onToolStateChanged(async event => {
            await this.updateToolStateInConfig(event.serverName, event.toolName, event.disabled).catch(
                e => {
                    logDebug('MCPManager', `Failed to update ${event.serverName} config`, { verbose: e })
                }
            )
        })
    }

    public observeConfigChanges(): void {
        const configWatcher = vscode.workspace.onDidChangeConfiguration(async event => {
            if (
                event.affectsConfiguration(`${MCPManager.CONFIG_SECTION}.${MCPManager.MCP_SERVERS_KEY}`)
            ) {
                // Skip processing if this is a programmatic change
                if (this.programmaticConfigChangeInProgress) {
                    logDebug('MCPManager', 'Ignoring programmatic configuration change')
                    return
                }

                // Config was changed externally (e.g., by user editing settings.json)
                logDebug('MCPManager', 'Configuration change detected')

                await this.loadServersFromConfig().catch(e => {
                    logDebug('MCPManager', 'Error reloading servers from config', { verbose: e })
                })
            }
        })

        this.disposables.push(configWatcher)
    }

    /**
     * Load servers from VS Code configuration
     */
    private async loadServersFromConfig(): Promise<void> {
        const mcpServers = getMcpServersConfig()
        if (mcpServers === undefined) {
            return
        }
        const result = McpSettingsSchema.safeParse({ mcpServers })
        if (result.success) {
            await this.sync(mcpServers)
            logDebug('MCPManager', 'MCP servers initialized successfully from configuration')
        } else {
            throw new Error('Invalid MCP server configuration: ' + result.error.format())
        }
    }

    /**
     * Sync servers with configuration
     */
    private async sync(mcpServers: Record<string, any>): Promise<void> {
        logDebug('MCPManager', 'Syncing MCP servers', { verbose: { mcpServers } })

        // Handle removed servers
        const currentConnections = this.connectionManager.getAllConnections()
        const currentNames = new Set(currentConnections.map(conn => conn.server.name))
        const newNames = new Set(Object.keys(mcpServers))

        for (const name of currentNames) {
            if (!newNames.has(name)) {
                await this.connectionManager.removeConnection(name)
                logDebug('MCPManager', `Deleted MCP server: ${name}`)
            }
        }

        // Collect all disabled tools from all servers
        const allDisabledTools: string[] = []

        // Update or add servers and collect their disabled tools
        for (const [name, config] of Object.entries(mcpServers)) {
            const currentConnection = this.connectionManager.getConnection(name)
            try {
                if (currentConnection) {
                    const curConfig = normalizeConfig(JSON.parse(currentConnection.server.config))
                    const userConfig = normalizeConfig(config)
                    if (curConfig === userConfig) {
                        continue // Changed from return to continue to process all servers
                    }
                }
                // Existing server with changed config
                await this.addConnection(name, config)

                // Process disabled tools for this server
                if (config.disabledTools && Array.isArray(config.disabledTools)) {
                    // Always add server prefix to tool names
                    const toolsWithPrefix = config.disabledTools.map(
                        (toolName: string) => `${name}_${toolName}`
                    )
                    allDisabledTools.push(...toolsWithPrefix)
                }
            } catch (error) {
                logDebug('MCPManager', `Failed to reconnect MCP server ${name}`, {
                    verbose: { error },
                })
            }
        }

        // Set all collected disabled tools in the server manager
        this.serverManager.setDisabledTools(allDisabledTools)

        // Explicitly notify about server changes after sync
        this.connectionManager.notifyServerChanged()
    }

    /**
     * Add a new connection
     */
    private async addConnection(name: string, config: any): Promise<void> {
        try {
            const result = validateServerConfig(config)
            if (!result.success) {
                return
            }
            // Add the connection
            const parsedConfig = result.data
            await this.connectionManager.addConnection(name, config, parsedConfig?.disabled)
        } catch (error) {
            logDebug('MCPManager', `Error adding connection for ${name}`, { verbose: { error } })
        }
    }

    /**
     * Initialize server data after connection
     */
    private async initializeServerData(serverName: string): Promise<void> {
        const connection = this.connectionManager.getConnection(serverName)
        if (!connection) return
        try {
            logDebug('MCPManager', `Initializing tools for server: ${serverName}`)
            connection.server.tools = (await this.serverManager.getToolList(serverName)) || []
            logDebug('MCPManager', `Initialized tools for server: ${serverName}`, {
                verbose: { toolCount: connection.server.tools.length },
            })
            // Make sure we notify about the server change
            this.connectionManager.notifyServerChanged(serverName)
        } catch (error) {
            logDebug('MCPManager', `Failed to initialize ${serverName}`, { verbose: error })
        }
    }

    public static get tools(): AgentTool[] {
        return MCPManager.instance?.serverManager.getTools() || []
    }

    /**
     * Get all available servers
     */
    public getServers(): McpServer[] {
        return this.connectionManager.getAllConnections().map(conn => conn.server)
    }

    public async refreshServers(): Promise<void> {
        await this.loadServersFromConfig().catch(error =>
            console.error('Error refreshing servers', error)
        )
        this.connectionManager.notifyServerChanged()
    }

    /**
     * Execute a tool from a MCP server
     */
    public async executeTool(
        serverName: string,
        toolName: string,
        args: Record<string, unknown> = {}
    ): Promise<ContextItemToolState> {
        telemetryRecorder.recordEvent('cody.deep-cody.tool', 'executed', {
            privateMetadata: {
                model: DeepCodyAgent.model,
                chatAgent: DeepCodyAgent.id,
                tool_name: toolName,
                server_name: serverName,
                args: JSON.stringify(args),
            },
            billingMetadata: {
                product: 'cody',
                category: 'billable',
            },
        })
        return this.serverManager.executeTool(serverName, toolName, args)
    }

    // Enable or disable a tool and save to user configuration
    public async setToolState(serverName: string, toolName: string, disabled: boolean): Promise<void> {
        // Update the tool state in the server manager
        this.serverManager.setToolState(serverName, toolName, disabled)
        telemetryRecorder.recordEvent('cody.deep-cody.tool', disabled ? 'disabled' : 'enabled', {
            privateMetadata: {
                model: DeepCodyAgent.model,
                chatAgent: DeepCodyAgent.id,
                tool_name: toolName,
                server_name: serverName,
            },
            billingMetadata: {
                product: 'cody',
                category: 'billable',
            },
        })

        // Update the configuration
        await this.updateToolStateInConfig(serverName, toolName, disabled)
    }

    /**
     * Update tool state in the user configuration
     */
    private async updateToolStateInConfig(
        serverName: string,
        toolName: string,
        disabled: boolean
    ): Promise<void> {
        try {
            // Get current configuration
            const mcpServers = getMcpServersConfig()

            // Verify server exists
            const serverConfig = mcpServers[serverName]
            if (!serverConfig) {
                throw new Error(`MCP server "${serverName}" does not exist in configuration`)
            }

            // Get existing disabled tools or create new array
            const disabledTools = Array.isArray(serverConfig.disabledTools)
                ? [...serverConfig.disabledTools]
                : []

            // Update disabled tools list (add or remove as needed)
            const toolIndex = disabledTools.indexOf(toolName)
            if (disabled && toolIndex === -1) {
                disabledTools.push(toolName)
            } else if (!disabled && toolIndex !== -1) {
                disabledTools.splice(toolIndex, 1)
            } else {
                // No change needed, exit early
                return
            }

            // Update configuration with modified server config
            await this.updateMcpServerConfig({
                ...mcpServers,
                [serverName]: {
                    ...serverConfig,
                    disabledTools,
                },
            })
        } catch (error) {
            logDebug('MCPManager', `Failed to update tool state in config: ${error}`, {
                verbose: { error },
            })
            throw error
        }
    }

    /**
     * Manages server operations with common error handling and telemetry
     */
    private async manageServerOperation(
        operation: 'add' | 'update' | 'delete',
        name: string,
        config?: any
    ): Promise<void> {
        try {
            // Get current configuration
            const mcpServers = getMcpServersConfig()

            // Perform the requested operation
            if (operation === 'add') {
                if (mcpServers[name]) {
                    throw new Error(`An MCP server named "${name}" already exists`)
                }

                const result = validateServerConfig(config)
                if (!result.success) {
                    throw new Error('Invalid server configuration')
                }

                // Add the new server
                mcpServers[config?.name ?? name] = config
            } else if (operation === 'update') {
                if (!mcpServers[name] || !mcpServers[config?.name]) {
                    logDebug('', `MCP server "${name}" does not exist`)
                }

                // Merge existing config with new config
                const mergedConfig = {
                    ...mcpServers[name],
                    ...config,
                }

                // Set default transport type if not provided
                const configWithDefaults = {
                    transportType: 'stdio',
                    ...mergedConfig,
                }

                const result = validateServerConfig(configWithDefaults)

                if (!result.success) {
                    throw new Error('Invalid server configuration')
                }

                // Update server with merged config
                mcpServers[config?.name ?? name] = mergedConfig
            } else if (operation === 'delete') {
                if (mcpServers[name]) {
                    // Remove server from configuration
                    delete mcpServers[name]
                } else {
                    logDebug('MCPManager', `${name} not found in MCP configuration`)
                }
            }

            // Use the centralized method to update configuration
            await this.updateMcpServerConfig(mcpServers)

            // Handle connections
            if (operation === 'delete') {
                await this.connectionManager.removeConnection(name)
                logDebug('MCPManager', `Deleted MCP server: ${name}`)
            } else if (operation === 'update') {
                // Reconnect with new configuration
                await this.connectionManager.removeConnection(name)
                await this.addConnection(name, mcpServers[name]) // Use the merged config here
                logDebug('MCPManager', `Updated ${name}`, {
                    verbose: { config: mcpServers[name] },
                })
            } else if (operation === 'add') {
                // Connect to new server
                await this.addConnection(name, config)
                logDebug('MCPManager', `Added MCP server: ${name}`, { verbose: { config } })

                // Initialize tools if connected
                const connection = this.connectionManager.getConnection(name)
                if (connection?.server.status === 'connected') {
                    await this.initializeServerData(name)
                }
            }
        } catch (error) {
            logDebug('MCPManager', `Failed to ${operation} MCP server: ${name}`, { verbose: { error } })

            if (operation === 'update') {
                vscode.window.showErrorMessage(
                    `Failed to update MCP server: ${
                        error instanceof Error ? error.message : String(error)
                    }`
                )
            } else {
                throw error
            }
        } finally {
            // Record telemetry
            const telemetryAction =
                operation === 'add' ? 'added' : operation === 'update' ? 'updated' : 'removed'

            telemetryRecorder.recordEvent('cody.deep-cody.server', telemetryAction, {
                privateMetadata: {
                    model: DeepCodyAgent.model,
                    chatAgent: DeepCodyAgent.id,
                    server_name: name,
                },
                billingMetadata: {
                    product: 'cody',
                    category: 'billable',
                },
            })
        }
    }

    private async setServerState(name: string, enabled: boolean): Promise<void> {
        try {
            // Get current configuration
            const mcpServers = getMcpServersConfig()

            // Check if server exists
            if (!mcpServers[name]) {
                throw new Error(`MCP server "${name}" does not exist`)
            }

            // Update the disabled flag (disabled is the opposite of enabled)
            mcpServers[name] = {
                ...mcpServers[name],
                disabled: !enabled,
            }

            // Use the centralized method to update configuration
            await this.updateMcpServerConfig(mcpServers)

            // Handle connection based on state
            if (enabled) {
                // Try to connect to the server when enabling
                try {
                    await this.addConnection(name, mcpServers[name])
                    logDebug('MCPManager', `Enabled and connected to MCP server: ${name}`)
                } catch (error) {
                    logDebug('MCPManager', `Enabled MCP server but failed to connect: ${name}`, {
                        verbose: { error },
                    })
                }
            } else {
                // Disconnect when disabling
                await this.connectionManager.removeConnection(name)
                logDebug('MCPManager', `Disabled MCP server: ${name}`)
            }
        } catch (error) {
            const action = enabled ? 'enable' : 'disable'
            vscode.window.showErrorMessage(
                `Failed to ${action} MCP server: ${
                    error instanceof Error ? error.message : String(error)
                }`
            )
            throw error
        } finally {
            // Record appropriate telemetry event
            const eventType = enabled ? 'enabled' : 'disabled'
            telemetryRecorder.recordEvent('cody.deep-cody.server', eventType, {
                privateMetadata: {
                    model: DeepCodyAgent.model,
                    chatAgent: DeepCodyAgent.id,
                    server_name: name,
                },
                billingMetadata: {
                    product: 'cody',
                    category: 'billable',
                },
            })
        }
    }

    public async addServer(name: string, config: any): Promise<void> {
        return this.manageServerOperation('add', name, config)
    }
    public async updateServer(name: string, config: any): Promise<void> {
        return this.manageServerOperation('update', name, config)
    }
    public async deleteServer(name: string): Promise<void> {
        return this.manageServerOperation('delete', name)
    }
    public async disableServer(name: string): Promise<void> {
        return this.setServerState(name, false)
    }
    public async enableServer(name: string): Promise<void> {
        return this.setServerState(name, true)
    }

    /**
     * Updates the MCP servers configuration in user settings
     * Always removes transportType and error fields before saving
     */
    private async updateMcpServerConfig(updatedServers: Record<string, any>): Promise<void> {
        try {
            // Set flag before making the update to prevent firing the config change event.
            this.programmaticConfigChangeInProgress = true

            // Clean up servers configuration before writing to user settings
            const cleanedServers = Object.entries(updatedServers).reduce(
                (acc, [serverName, serverConfig]) => {
                    // Create a shallow copy and remove fields that shouldn't be persisted
                    const cleanConfig = { ...serverConfig }
                    cleanConfig.transportType = undefined
                    cleanConfig.error = undefined

                    acc[serverName] = cleanConfig
                    return acc
                },
                {} as Record<string, any>
            )
            // Get configuration and update it
            const config = vscode.workspace.getConfiguration(MCPManager.CONFIG_SECTION)
            await config.update(
                MCPManager.MCP_SERVERS_KEY,
                cleanedServers,
                vscode.ConfigurationTarget.Global
            )

            logDebug('MCPManager', 'Updated MCP servers configuration', {
                verbose: { serverCount: Object.keys(cleanedServers).length },
            })
        } finally {
            this.programmaticConfigChangeInProgress = false
        }
    }

    public async dispose(): Promise<void> {
        // Dispose the connection manager
        await this.connectionManager.dispose()
        // Dispose the server manager
        this.serverManager.dispose()
        // Dispose all disposables
        for (const disposable of this.disposables) {
            disposable.dispose()
        }
        this.disposables = []
        // Clear the static instance
        MCPManager.instance = undefined
        logDebug('MCPManager', 'disposed')
    }

    public static dispose(): void {
        MCPManager.instance?.dispose().catch(error => {
            logDebug('MCPManager', 'Error disposing MCPManager', { verbose: { error } })
        })
    }
}

<<<<<<< HEAD
/**
 * Create a tool state object from MCP tool execution result
 */
/**
 * Create a tool state object from MCP tool execution result
 */
export function createMCPToolState(
    serverName: string,
    toolName: string,
    parts: MessagePart[],
    status = UIToolStatus.Done
): ContextItemToolState[] {
    const toolStates: ContextItemToolState[] = []
    const toolIdBase = `mcp-${toolName}-${Date.now()}`

    const textContent = parts
        .filter(p => p.type === 'text') // Ensure text exists
        .map(p => p.text)
        .join('\n')

    // Get image URL parts
    const imageParts = parts.filter(p => p.type === 'image_url') // Ensure image URL exists

    // Create text state only if textContent is not empty
    if (textContent) {
        toolStates.push({
            type: 'tool-state',
            toolId: `${toolIdBase}-text`, // Unique ID for text part
            status,
            toolName: `${serverName}_${toolName}`,
            content: textContent,
            // ContextItemCommon properties
            outputType: 'mcp', // More specific type
            uri: URI.parse(''),
            title: serverName + ' - ' + toolName + ' (Text)',
            description: textContent.substring(0, 100) + (textContent.length > 100 ? '...' : ''), // Truncate description
            source: ContextItemSource.Agentic,
            icon: 'database',
            metadata: ['mcp', toolName, 'text'],
        })
    }

    // Create image state only if imageParts exist
    if (imageParts.length > 0) {
        // Combine image URLs if multiple images are present (though typically one)
        const imageContent = imageParts.map(p => p.image_url.url).join('\n')
        toolStates.push({
            type: 'tool-state',
            toolId: `${toolIdBase}-image`, // Unique ID for image part
            status,
            toolName: `${serverName}_${toolName}`,
            content: imageContent, // Store the URL(s)
            // ContextItemCommon properties
            outputType: 'mcp', // More specific type
            uri: URI.parse(''), // Or potentially the image URL itself if appropriate?
            title: serverName + ' - ' + toolName + ' (Image)',
            description: `Image result from ${toolName}`,
            source: ContextItemSource.Agentic,
            icon: 'file-media', // Use a more appropriate icon
            metadata: ['mcp', toolName, 'image'],
        })
    }

    // If neither text nor image content exists, create a generic empty state
    if (toolStates.length === 0) {
        toolStates.push({
            type: 'tool-state',
            toolId: `${toolIdBase}-empty`,
            status: status === UIToolStatus.Error ? status : UIToolStatus.Done, // Reflect error or success
            toolName: `${serverName}_${toolName}`,
            content: status === UIToolStatus.Error ? 'Tool failed' : 'Tool returned no content',
            outputType: 'status',
            uri: URI.parse(''),
            title: serverName + ' - ' + toolName + ' (No Output)',
            description: 'The tool execution resulted in no text or image output.',
            source: ContextItemSource.Agentic,
            icon: 'info',
            metadata: ['mcp', toolName, 'empty'],
        })
    }

    return toolStates
=======
function normalizeConfig(config: any): string {
    return JSON.stringify({
        ...config,
        transportType: undefined,
        error: undefined,
    })
}

function validateServerConfig(config: any): { success: boolean; data?: any; error?: Error } {
    const isSSE = config.transportType === 'sse' || 'url' in config
    const configWithDefaults = {
        ...config,
        transportType: isSSE ? 'sse' : 'stdio',
    }

    const result = isSSE
        ? SseConfigSchema.safeParse(configWithDefaults)
        : StdioConfigSchema.safeParse(configWithDefaults)

    if (!result.success) {
        return {
            success: false,
            error: new Error('Invalid server configuration: ' + JSON.stringify(result.error.format())),
        }
    }

    return { success: true, data: result.data }
}

function getMcpServersConfig(): Record<string, any> {
    const vsConfig = vscode.workspace.getConfiguration(MCPManager.CONFIG_SECTION)
    return { ...vsConfig.get<Record<string, any>>(MCPManager.MCP_SERVERS_KEY, {}) }
>>>>>>> 3157b63a
}<|MERGE_RESOLUTION|>--- conflicted
+++ resolved
@@ -1,25 +1,14 @@
 import {
-<<<<<<< HEAD
-    type MessagePart,
-    UIToolStatus,
-    combineLatest,
-    distinctUntilChanged,
-=======
     FeatureFlag,
     combineLatest,
     featureFlagProvider,
->>>>>>> 3157b63a
     logDebug,
     startWith,
     telemetryRecorder,
 } from '@sourcegraph/cody-shared'
 import type { ContextItemToolState } from '@sourcegraph/cody-shared/src/codebase-context/messages'
 import type { McpServer } from '@sourcegraph/cody-shared/src/llm-providers/mcp/types'
-<<<<<<< HEAD
-import { Observable, Subject, map } from 'observable-fns'
-=======
 import { type Observable, map } from 'observable-fns'
->>>>>>> 3157b63a
 import * as vscode from 'vscode'
 import { z } from 'zod'
 import type { AgentTool } from '.'
@@ -72,23 +61,12 @@
     private programmaticConfigChangeInProgress = false
 
     private disposables: vscode.Disposable[] = []
-<<<<<<< HEAD
-    private debouncedSync: (mcpServers: Record<string, any>) => Promise<void>
-
-    private static changeNotifications = new Subject<void>()
-    private static toolsChangeNotifications = new Subject<void>()
-    public static observable: Observable<McpServer[]> = combineLatest(
-        Observable.of(true),
-        this.changeNotifications.pipe(startWith(undefined)),
-        this.toolsChangeNotifications.pipe(startWith(undefined))
-=======
 
     // Observable for server changes
     public static observable: Observable<McpServer[] | null> = combineLatest(
         featureFlagProvider.evaluatedFeatureFlag(FeatureFlag.AgenticChatWithMCP),
         featureFlagProvider.evaluatedFeatureFlag(FeatureFlag.AgenticContextDisabled),
         MCPConnectionManager.instance.serverChanges.pipe(startWith(undefined))
->>>>>>> 3157b63a
     ).pipe(
         map(([mcpEnabled, featureDisabled]) => {
             if (!mcpEnabled || featureDisabled || !MCPManager.instance) {
@@ -649,90 +627,6 @@
     }
 }
 
-<<<<<<< HEAD
-/**
- * Create a tool state object from MCP tool execution result
- */
-/**
- * Create a tool state object from MCP tool execution result
- */
-export function createMCPToolState(
-    serverName: string,
-    toolName: string,
-    parts: MessagePart[],
-    status = UIToolStatus.Done
-): ContextItemToolState[] {
-    const toolStates: ContextItemToolState[] = []
-    const toolIdBase = `mcp-${toolName}-${Date.now()}`
-
-    const textContent = parts
-        .filter(p => p.type === 'text') // Ensure text exists
-        .map(p => p.text)
-        .join('\n')
-
-    // Get image URL parts
-    const imageParts = parts.filter(p => p.type === 'image_url') // Ensure image URL exists
-
-    // Create text state only if textContent is not empty
-    if (textContent) {
-        toolStates.push({
-            type: 'tool-state',
-            toolId: `${toolIdBase}-text`, // Unique ID for text part
-            status,
-            toolName: `${serverName}_${toolName}`,
-            content: textContent,
-            // ContextItemCommon properties
-            outputType: 'mcp', // More specific type
-            uri: URI.parse(''),
-            title: serverName + ' - ' + toolName + ' (Text)',
-            description: textContent.substring(0, 100) + (textContent.length > 100 ? '...' : ''), // Truncate description
-            source: ContextItemSource.Agentic,
-            icon: 'database',
-            metadata: ['mcp', toolName, 'text'],
-        })
-    }
-
-    // Create image state only if imageParts exist
-    if (imageParts.length > 0) {
-        // Combine image URLs if multiple images are present (though typically one)
-        const imageContent = imageParts.map(p => p.image_url.url).join('\n')
-        toolStates.push({
-            type: 'tool-state',
-            toolId: `${toolIdBase}-image`, // Unique ID for image part
-            status,
-            toolName: `${serverName}_${toolName}`,
-            content: imageContent, // Store the URL(s)
-            // ContextItemCommon properties
-            outputType: 'mcp', // More specific type
-            uri: URI.parse(''), // Or potentially the image URL itself if appropriate?
-            title: serverName + ' - ' + toolName + ' (Image)',
-            description: `Image result from ${toolName}`,
-            source: ContextItemSource.Agentic,
-            icon: 'file-media', // Use a more appropriate icon
-            metadata: ['mcp', toolName, 'image'],
-        })
-    }
-
-    // If neither text nor image content exists, create a generic empty state
-    if (toolStates.length === 0) {
-        toolStates.push({
-            type: 'tool-state',
-            toolId: `${toolIdBase}-empty`,
-            status: status === UIToolStatus.Error ? status : UIToolStatus.Done, // Reflect error or success
-            toolName: `${serverName}_${toolName}`,
-            content: status === UIToolStatus.Error ? 'Tool failed' : 'Tool returned no content',
-            outputType: 'status',
-            uri: URI.parse(''),
-            title: serverName + ' - ' + toolName + ' (No Output)',
-            description: 'The tool execution resulted in no text or image output.',
-            source: ContextItemSource.Agentic,
-            icon: 'info',
-            metadata: ['mcp', toolName, 'empty'],
-        })
-    }
-
-    return toolStates
-=======
 function normalizeConfig(config: any): string {
     return JSON.stringify({
         ...config,
@@ -765,5 +659,4 @@
 function getMcpServersConfig(): Record<string, any> {
     const vsConfig = vscode.workspace.getConfiguration(MCPManager.CONFIG_SECTION)
     return { ...vsConfig.get<Record<string, any>>(MCPManager.MCP_SERVERS_KEY, {}) }
->>>>>>> 3157b63a
 }