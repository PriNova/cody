import {
    type AuthCredentials,
    type AuthStatus,
    type BillingCategory,
    type BillingProduct,
    CHAT_OUTPUT_TOKEN_BUDGET,
    type ChatClient,
    type ChatMessage,
    type ChatModel,
    type ClientActionBroadcast,
    ClientConfigSingleton,
    type CodyClientConfig,
    type ContextItem,
    ContextItemSource,
    DOTCOM_URL,
    type DefaultChatCommands,
    type EventSource,
    FeatureFlag,
    GuardrailsMode,
    ModelTag,
    ModelUsage,
    type NLSSearchDynamicFilter,
    type ProcessingStep,
    PromptString,
    type RateLimitError,
    type SerializedChatInteraction,
    type SerializedChatTranscript,
    type SerializedPromptEditorState,
    type SourcegraphGuardrailsClient,
    addMessageListenersForExtensionAPI,
    authStatus,
    cenv,
    clientCapabilities,
    createMessageAPIForExtension,
    currentAuthStatus,
    currentAuthStatusAuthed,
    currentResolvedConfig,
    currentUserProductSubscription,
    distinctUntilChanged,
    extractContextFromTraceparent,
    featureFlagProvider,
    firstResultFromOperation,
    firstValueFrom,
    forceHydration,
    getDefaultSystemPrompt,
    graphqlClient,
    handleRateLimitError,
    hydrateAfterPostMessage,
    isAbortErrorOrSocketHangUp,
    isContextWindowLimitError,
    isDefined,
    isDotCom,
    isError,
    isRateLimitError,
    logError,
    modelsService,
    pendingOperation,
    promiseFactoryToObservable,
    ps,
    recordErrorToSpan,
    reformatBotMessageForChat,
    resolvedConfig,
    serializeChatMessage,
    serializeContextItem,
    shareReplay,
    skip,
    skipPendingOperation,
    startWith,
    subscriptionDisposable,
    switchMap,
    telemetryRecorder,
    tracer,
    truncatePromptString,
    userProductSubscription,
    wrapInActiveSpan,
} from '@sourcegraph/cody-shared'
import * as uuid from 'uuid'
import * as vscode from 'vscode'

import { type Span, context } from '@opentelemetry/api'
import { captureException } from '@sentry/core'
import { ChatHistoryType } from '@sourcegraph/cody-shared/src/chat/transcript'
import type { SubMessage } from '@sourcegraph/cody-shared/src/chat/transcript/messages'
import { resolveAuth } from '@sourcegraph/cody-shared/src/configuration/auth-resolver'
import type { McpServer } from '@sourcegraph/cody-shared/src/llm-providers/mcp/types'
import type { TelemetryEventParameters } from '@sourcegraph/telemetry'
import { Observable, Subject, map } from 'observable-fns'
import type { URI } from 'vscode-uri'
import { View } from '../../../webviews/tabs/types'
import { redirectToEndpointLogin, showSignInMenu, showSignOutMenu, signOut } from '../../auth/auth'
import {
    closeAuthProgressIndicator,
    startAuthProgressIndicator,
} from '../../auth/auth-progress-indicator'
import type { startTokenReceiver } from '../../auth/token-receiver'
import { getCurrentUserId } from '../../auth/user'
import { getContextFileFromUri } from '../../commands/context/file-path'
import { getContextFileFromCursor } from '../../commands/context/selection'
import {
    getFrequentlyUsedContextItems,
    saveFrequentlyUsedContextItems,
} from '../../context/frequentlyUsed'
import { getEditor } from '../../editor/active-editor'
import type { VSCodeEditor } from '../../editor/vscode-editor'
import type { ExtensionClient } from '../../extension-client'
import { migrateAndNotifyForOutdatedModels } from '../../models/modelMigrator'
import { logDebug, outputChannelLogger } from '../../output-channel-logger'
import { hydratePromptText } from '../../prompts/prompt-hydration'
import { listPromptTags, mergedPromptsAndLegacyCommands } from '../../prompts/prompts'
import { workspaceFolderForRepo } from '../../repository/remoteRepos'
import { repoNameResolver } from '../../repository/repo-name-resolver'
import { authProvider } from '../../services/AuthProvider'
import { AuthProviderSimplified } from '../../services/AuthProviderSimplified'
import { localStorage } from '../../services/LocalStorageProvider'
import { secretStorage } from '../../services/SecretStorageProvider'
import { TraceSender } from '../../services/open-telemetry/trace-sender'
import {
    handleCodeFromInsertAtCursor,
    handleCodeFromSaveToNewFile,
    handleCopiedCode,
    handleSmartApply,
} from '../../services/utils/codeblock-action-tracker'
import { openExternalLinks } from '../../services/utils/workspace-action'
import { TestSupport } from '../../test-support'
import type { MessageErrorType } from '../MessageProvider'
import { getMentionMenuData } from '../context/chatContext'
import { observeDefaultContext } from '../initialContext'
import type {
    ConfigurationSubsetForWebview,
    ExtensionMessage,
    LocalEnv,
    SmartApplyResult,
    WebviewMessage,
} from '../protocol'
import { countGeneratedCode } from '../utils'
import { ChatBuilder, prepareChatMessage } from './ChatBuilder'
import { chatHistory } from './ChatHistoryManager'
import { CodyChatEditorViewType } from './ChatsController'
import { CodeBlockRegenerator, type RegenerateRequestParams } from './CodeBlockRegenerator'
import type { ContextRetriever } from './ContextRetriever'
import { InitDoer } from './InitDoer'
import { getChatPanelTitle, isAgentTesting } from './chat-helpers'
import { OmniboxTelemetry } from './handlers/OmniboxTelemetry'
import { getAgent, getAgentName } from './handlers/registry'
import { getPromptsMigrationInfo, startPromptsMigration } from './prompts-migration'
import { MCPManager } from './tools/MCPManager'

export interface ChatControllerOptions {
    extensionUri: vscode.Uri
    chatClient: Pick<ChatClient, 'chat'>
    contextRetriever: Pick<ContextRetriever, 'retrieveContext' | 'computeDidYouMean'>
    extensionClient: Pick<ExtensionClient, 'capabilities'>
    editor: VSCodeEditor
    guardrails: SourcegraphGuardrailsClient
    startTokenReceiver?: typeof startTokenReceiver
}

export interface ChatSession {
    webviewPanelOrView: vscode.WebviewView | vscode.WebviewPanel | undefined
    sessionID: string
}

/**
 * ChatController is the view controller class for the chat panel.
 * It handles all events sent from the view, keeps track of the underlying chat model,
 * and interacts with the rest of the extension.
 *
 * Its methods are grouped into the following sections, each of which is demarcated
 * by a comment block (search for "// #region "):
 *
 * 1. top-level view action handlers
 * 2. view updaters
 * 3. chat request lifecycle methods
 * 4. session management
 * 5. webview container management
 * 6. other public accessors and mutators
 *
 * The following invariants should be maintained:
 * 1. top-level view action handlers
 *    a. should all follow the handle$ACTION naming convention
 *    b. should be private (with the existing exceptions)
 * 2. view updaters
 *    a. should all follow the post$ACTION naming convention
 *    b. should NOT mutate model state
 * 3. Keep the public interface of this class small in order to
 *    avoid tight coupling with other classes. If communication
 *    with other components outside the model and view is needed,
 *    use a broadcast/subscription design.
 */
export class ChatController implements vscode.Disposable, vscode.WebviewViewProvider, ChatSession {
    private chatBuilder: ChatBuilder

    private readonly chatClient: ChatControllerOptions['chatClient']

    private readonly contextRetriever: ChatControllerOptions['contextRetriever']

    private readonly editor: ChatControllerOptions['editor']
    private readonly extensionClient: ChatControllerOptions['extensionClient']
    private readonly guardrails: SourcegraphGuardrailsClient

    private readonly startTokenReceiver: typeof startTokenReceiver | undefined

    private disposables: vscode.Disposable[] = []

    public readonly clientBroadcast = new Subject<ClientActionBroadcast>()

    public dispose(): void {
        vscode.Disposable.from(...this.disposables).dispose()
        this.disposables = []
    }

    constructor({
        extensionUri,
        chatClient,
        editor,
        guardrails,
        startTokenReceiver,
        contextRetriever,
        extensionClient,
    }: ChatControllerOptions) {
        this.extensionUri = extensionUri
        this.chatClient = chatClient
        this.editor = editor
        this.extensionClient = extensionClient
        this.contextRetriever = contextRetriever

        this.chatBuilder = new ChatBuilder(undefined)

        this.guardrails = guardrails
        this.startTokenReceiver = startTokenReceiver

        if (TestSupport.instance) {
            TestSupport.instance.chatPanelProvider.set(this)
        }

        this.disposables.push(
            subscriptionDisposable(
                authStatus.subscribe(authStatus => {
                    // Run this async because this method may be called during initialization
                    // and awaiting on this.postMessage may result in a deadlock
                    void this.sendConfig(authStatus)
                })
            ),
            subscriptionDisposable(
                ClientConfigSingleton.getInstance().updates.subscribe(update => {
                    // Run this async because this method may be called during initialization
                    // and awaiting on this.postMessage may result in a deadlock
                    void this.sendClientConfig(update)
                })
            ),

            // Reset the chat when the endpoint changes so that we don't try to use old models.
            subscriptionDisposable(
                authStatus
                    .pipe(
                        map(authStatus => authStatus.endpoint),
                        distinctUntilChanged(),
                        // Skip the initial emission (which occurs immediately upon subscription)
                        // because we only want to reset it when it changes after the ChatController
                        // has been in use. If we didn't have `skip(1)`, then `new
                        // ChatController().restoreSession(...)` usage would break because we would
                        // immediately overwrite the just-restored chat.
                        skip(1)
                    )
                    .subscribe(() => {
                        this.chatBuilder = new ChatBuilder(undefined)
                    })
            )
        )
    }

    /**
     * onDidReceiveMessage handles all user actions sent from the chat panel view.
     * @param message is the message from the view.
     */
    private async onDidReceiveMessage(message: WebviewMessage): Promise<void> {
        switch (message.command) {
            case 'ready':
                await this.handleReady()
                break
            case 'initialized':
                await this.handleInitialized()
                this.setWebviewToChat()
                break
            case 'submit': {
                await this.handleUserMessage({
                    requestID: uuid.v4(),
                    inputText: PromptString.unsafe_fromUserQuery(message.text),
                    mentions: message.contextItems ?? [],
                    editorState: message.editorState as SerializedPromptEditorState,
                    signal: this.startNewSubmitOrEditOperation(),
                    source: 'chat',
                    manuallySelectedIntent: message.manuallySelectedIntent,
                    traceparent: message.traceparent,
                })
                break
            }
            case 'edit': {
                this.cancelSubmitOrEditOperation()

                await this.handleEdit({
                    requestID: uuid.v4(),
                    text: PromptString.unsafe_fromUserQuery(message.text),
                    index: message.index ?? undefined,
                    contextFiles: message.contextItems ?? [],
                    editorState: message.editorState as SerializedPromptEditorState,
                    manuallySelectedIntent: message.manuallySelectedIntent,
                })
                break
            }
            case 'reevaluateSearchWithSelectedFilters': {
                await this.reevaluateSearchWithSelectedFilters({
                    index: message.index ?? undefined,
                    selectedFilters: message.selectedFilters,
                })
                break
            }
            case 'abort':
                this.handleAbort()
                break
            case 'insert':
                await handleCodeFromInsertAtCursor(message.text)
                break
            case 'copy':
                await handleCopiedCode(message.text, message.eventType === 'Button')
                break
            case 'smartApplyPrefetch':
            case 'smartApplySubmit':
                await handleSmartApply({
                    id: message.id,
                    code: message.code,
                    authStatus: currentAuthStatus(),
                    instruction: message.instruction || '',
                    fileUri: message.fileName,
                    traceparent: message.traceparent || undefined,
                    isPrefetch: message.command === 'smartApplyPrefetch',
                })
                break
            case 'trace-export':
                TraceSender.send(message.traceSpanEncodedJson)
                break
            case 'smartApplyAccept':
                await vscode.commands.executeCommand('cody.command.smart-apply.accept', {
                    taskId: message.id,
                })
                break
            case 'smartApplyReject':
                await vscode.commands.executeCommand('cody.command.smart-apply.reject', {
                    taskId: message.id,
                })
                break
            case 'openURI':
                vscode.commands.executeCommand('vscode.open', message.uri, {
                    selection: message.range,
                })
                break
            case 'links': {
                void openExternalLinks(message.value)
                break
            }
            case 'openFileLink':
                {
                    if (message?.uri?.scheme?.startsWith('http')) {
                        this.openRemoteFile(message.uri, true)
                        return
                    }

                    // Determine if we're in the sidebar view
                    const isInSidebar =
                        this._webviewPanelOrView && !('viewColumn' in this._webviewPanelOrView)

                    vscode.commands.executeCommand('vscode.open', message.uri, {
                        selection: message.range,
                        preserveFocus: true,
                        background: false,
                        preview: true,
                        // Use the active column if in sidebar, otherwise use Beside
                        viewColumn: isInSidebar ? vscode.ViewColumn.Active : vscode.ViewColumn.Beside,
                    })
                }
                break
            case 'openRemoteFile':
                this.openRemoteFile(message.uri, message.tryLocal ?? false)
                break
            case 'openRelativeFile': {
                const workspaceFolders = vscode.workspace.workspaceFolders

                if (!workspaceFolders) {
                    // No workspace folders open
                    return
                }

                // Use first workspace folder as base path
                const baseFolder = workspaceFolders[0]
                const absoluteUri = vscode.Uri.joinPath(baseFolder.uri, message.uri.path)
                await vscode.commands.executeCommand('vscode.open', absoluteUri, {
                    preserveFocus: true,
                    background: false,
                    preview: true,
                    viewColumn: vscode.ViewColumn.Active,
                })
                break
            }
            case 'newFile':
                await handleCodeFromSaveToNewFile(message.text, this.editor)
                break
            case 'show-page':
                await vscode.commands.executeCommand('cody.show-page', message.page)
                break
            case 'attribution-search':
                await this.handleAttributionSearch(message.snippet)
                break
            case 'restoreHistory':
                this.restoreSession(message.chatID)
                this.setWebviewToChat()
                break
            case 'chatSession':
                switch (message.action) {
                    case 'new':
                        this.clearAndRestartSession()
                        break
                    case 'duplicate':
                        await this.duplicateSession(message.sessionID ?? this.chatBuilder.sessionID)
                        break
                }
                break
            case 'command':
                vscode.commands.executeCommand(message.id, message.arg)
                break
            case 'recordEvent':
                telemetryRecorder.recordEvent(
                    // 👷 HACK: We have no control over what gets sent over JSON RPC,
                    // so we depend on client implementations to give type guidance
                    // to ensure that we don't accidentally share arbitrary,
                    // potentially sensitive string values. In this RPC handler,
                    // when passing the provided event to the TelemetryRecorder
                    // implementation, we forcibly cast all the inputs below
                    // (feature, action, parameters) into known types (strings
                    // 'feature', 'action', 'key') so that the recorder will accept
                    // it. DO NOT do this elsewhere!
                    message.feature as 'feature',
                    message.action as 'action',
                    message.parameters as TelemetryEventParameters<
                        { key: number },
                        BillingProduct,
                        BillingCategory
                    >
                )
                break
            case 'auth': {
                if (message.authKind === 'refresh') {
                    authProvider.refresh()
                    break
                }
                if (message.authKind === 'simplified-onboarding') {
                    const endpoint = DOTCOM_URL.href

                    let tokenReceiverUrl: string | undefined = undefined
                    closeAuthProgressIndicator()
                    startAuthProgressIndicator()
                    tokenReceiverUrl = await this.startTokenReceiver?.(endpoint, async credentials => {
                        closeAuthProgressIndicator()
                        const authStatus = await authProvider.validateAndStoreCredentials(
                            credentials,
                            'store-if-valid'
                        )
                        telemetryRecorder.recordEvent('cody.auth.fromTokenReceiver.web', 'succeeded', {
                            metadata: {
                                success: authStatus.authenticated ? 1 : 0,
                            },
                            billingMetadata: {
                                product: 'cody',
                                category: 'billable',
                            },
                        })
                        if (!authStatus.authenticated) {
                            void vscode.window.showErrorMessage(
                                'Authentication failed. Please check your token and try again.'
                            )
                        }
                    })

                    const authProviderSimplified = new AuthProviderSimplified()
                    const authMethod = message.authMethod || 'dotcom'
                    const successfullyOpenedUrl = await authProviderSimplified.openExternalAuthUrl(
                        authMethod,
                        tokenReceiverUrl
                    )
                    if (!successfullyOpenedUrl) {
                        closeAuthProgressIndicator()
                    }
                    break
                }
                if (
                    (message.authKind === 'signin' || message.authKind === 'callback') &&
                    message.endpoint
                ) {
                    try {
                        const { endpoint, value: token } = message
                        let auth: AuthCredentials | undefined = undefined

                        if (token) {
                            auth = {
                                credentials: { token, source: 'paste' },
                                serverEndpoint: endpoint,
                            }
                        } else {
                            const { configuration } = await currentResolvedConfig()
                            auth = await resolveAuth(endpoint, configuration, secretStorage)
                        }

                        if (!auth || !auth.credentials) {
                            return redirectToEndpointLogin(endpoint)
                        }

                        await authProvider.validateAndStoreCredentials(auth, 'always-store')
                    } catch (error) {
                        void vscode.window.showErrorMessage(`Authentication failed: ${error}`)
                        this.postError(new Error(`Authentication failed: ${error}`))
                    }
                    break
                }
                if (message.authKind === 'signout') {
                    const serverEndpoint = message.endpoint
                    if (serverEndpoint) {
                        await signOut(serverEndpoint)
                    } else {
                        await showSignOutMenu()
                    }
                    // Send config to refresh the endpoint history list.
                    // TODO: Remove this when the config for webview is observable, see getConfigForWebview.
                    await this.sendConfig(currentAuthStatus())
                    break
                }
                if (message.authKind === 'switch') {
                    await showSignInMenu()
                    break
                }
                // cody.auth.signin or cody.auth.signout
                await vscode.commands.executeCommand(`cody.auth.${message.authKind}`)
                break
            }
            case 'simplified-onboarding': {
                if (message.onboardingKind === 'web-sign-in-token') {
                    void vscode.window
                        .showInputBox({ prompt: 'Enter web sign-in token' })
                        .then(async token => {
                            if (!token) {
                                return
                            }
                            const authStatus = await authProvider.validateAndStoreCredentials(
                                {
                                    serverEndpoint: DOTCOM_URL.href,
                                    credentials: { token },
                                },
                                'store-if-valid'
                            )
                            if (!authStatus.authenticated) {
                                void vscode.window.showErrorMessage(
                                    'Authentication failed. Please check your token and try again.'
                                )
                            }
                        })
                    break
                }
                break
            }
            case 'log': {
                const logger = message.level === 'debug' ? logDebug : logError
                logger(message.filterLabel, message.message)
                break
            }
            case 'devicePixelRatio': {
                localStorage.setDevicePixelRatio(message.devicePixelRatio)
                break
            }
<<<<<<< HEAD
            case 'updateChatTitle': {
                const { chatID, newTitle } = message
                // Update the chat title in your storage
                const authStatus = currentAuthStatusAuthed()
                await chatHistory.updateChatTitle(chatID, newTitle, authStatus)
                // Update UI
                this.syncPanelTitle()
                break
            }
            case 'chat/upload-image': {
                await this.chatBuilder.addImage(message.image)
                break
            }
            case 'chat/google-search': {
                await this.chatBuilder.setGoogleSearchToggle()
=======
            case 'regenerateCodeBlock': {
                await this.handleRegenerateCodeBlock({
                    requestID: message.id,
                    code: PromptString.unsafe_fromLLMResponse(message.code),
                    language: message.language
                        ? PromptString.unsafe_fromLLMResponse(message.language)
                        : undefined,
                    index: message.index,
                })
>>>>>>> efe9785f
                break
            }
        }
    }

    private isSmartApplyEnabled(): boolean {
        return this.extensionClient.capabilities?.edit !== 'none'
    }

    private hasEditCapability(): boolean {
        return this.extensionClient.capabilities?.edit === 'enabled'
    }

    private async getConfigForWebview(): Promise<ConfigurationSubsetForWebview & LocalEnv> {
        const { configuration, auth } = await currentResolvedConfig()
        const [experimentalPromptEditorEnabled, internalAgenticChatEnabled] = await Promise.all([
            firstValueFrom(
                featureFlagProvider.evaluatedFeatureFlag(FeatureFlag.CodyExperimentalPromptEditor)
            ),
            firstValueFrom(
                featureFlagProvider.evaluatedFeatureFlag(FeatureFlag.NextAgenticChatInternal)
            ),
<<<<<<< HEAD
            true,
=======
>>>>>>> efe9785f
        ])
        const experimentalAgenticChatEnabled = internalAgenticChatEnabled //&& isS2(auth.serverEndpoint)
        const sidebarViewOnly = this.extensionClient.capabilities?.webviewNativeConfig?.view === 'single'
        const isEditorViewType = this.webviewPanelOrView?.viewType === 'cody.editorPanel'
        const webviewType = isEditorViewType && !sidebarViewOnly ? 'editor' : 'sidebar'
        const uiKindIsWeb = (cenv.CODY_OVERRIDE_UI_KIND ?? vscode.env.uiKind) === vscode.UIKind.Web
        const endpoints = localStorage.getEndpointHistory() ?? []
        const attribution =
            (await ClientConfigSingleton.getInstance().getConfig())?.attribution ?? GuardrailsMode.Off

        return {
            uiKindIsWeb,
            serverEndpoint: auth.serverEndpoint,
            endpointHistory: [...endpoints],
            experimentalNoodle: configuration.experimentalNoodle,
            // Disable smart apply codeblock toolbar when agentic chat is enabled.
            smartApply: this.isSmartApplyEnabled(),
            hasEditCapability: this.hasEditCapability(),
            webviewType,
            multipleWebviewsEnabled: !sidebarViewOnly,
            internalDebugContext: configuration.internalDebugContext,
            allowEndpointChange: configuration.overrideServerEndpoint === undefined,
            experimentalPromptEditorEnabled,
            experimentalAgenticChatEnabled,
            attribution,
        }
    }

    // =======================================================================
    // #region top-level view action handlers
    // =======================================================================

    // When the webview sends the 'ready' message, respond by posting the view config
    private async handleReady(): Promise<void> {
        await this.sendConfig(currentAuthStatus())
    }

    private async sendConfig(authStatus: AuthStatus): Promise<void> {
        // Don't emit config if we're verifying auth status to avoid UI auth flashes on the client
        if (authStatus.pendingValidation) {
            return
        }

        const configForWebview = await this.getConfigForWebview()
        const workspaceFolderUris =
            vscode.workspace.workspaceFolders?.map(folder => folder.uri.toString()) ?? []

        await this.postMessage({
            type: 'config',
            config: configForWebview,
            clientCapabilities: clientCapabilities(),
            authStatus: authStatus,
            userProductSubscription: await currentUserProductSubscription(),
            workspaceFolderUris,
            isDotComUser: isDotCom(authStatus),
        })
        logDebug('ChatController', 'updateViewConfig', {
            verbose: configForWebview,
        })
    }

    private async sendClientConfig(clientConfig: CodyClientConfig) {
        await this.postMessage({
            type: 'clientConfig',
            clientConfig,
        })
        logDebug('ChatController', 'updateClientConfig', {
            verbose: clientConfig,
        })
    }

    private initDoer = new InitDoer<boolean | undefined>()
    private async handleInitialized(): Promise<void> {
        // HACK: this call is necessary to get the webview to set the chatID state,
        // which is necessary on deserialization. It should be invoked before the
        // other initializers run (otherwise, it might interfere with other view
        // state)
        await this.webviewPanelOrView?.webview.postMessage({
            type: 'transcript',
            messages: [],
            isMessageInProgress: false,
            chatID: this.chatBuilder.sessionID,
        })

        void this.saveSession()
        this.initDoer.signalInitialized()
    }

    async regenerateCodeBlock(params: RegenerateRequestParams): Promise<PromptString> {
        const regenerator = new CodeBlockRegenerator(this.chatClient)
        return await regenerator.regenerate(params)
    }

    /**
     * Handles user input text for both new and edit submissions
     */
    public async handleUserMessage({
        requestID,
        inputText,
        mentions,
        editorState,
        signal,
        source,
        command,
        manuallySelectedIntent,
        traceparent,
    }: {
        requestID: string
        inputText: PromptString
        mentions: ContextItem[]
        editorState: SerializedPromptEditorState | null
        signal: AbortSignal
        source?: EventSource
        command?: DefaultChatCommands
        manuallySelectedIntent?: ChatMessage['intent'] | undefined | null
        traceparent?: string | undefined | null
        model?: string | undefined
        chatAgent?: string | undefined
    }): Promise<void> {
        return context.with(extractContextFromTraceparent(traceparent), () => {
            return tracer.startActiveSpan('chat.handleUserMessage', async (span): Promise<void> => {
                span.setAttribute('sampled', true)
                span.setAttribute('continued', true)
                outputChannelLogger.logDebug(
                    'ChatController',
                    'handleUserMessageSubmission',
                    `traceId: ${span.spanContext().traceId}`
                )
                // TODO: Pass the model name from webview on submit instead of fetching it here
                const model = await wrapInActiveSpan('chat.resolveModel', () =>
                    firstResultFromOperation(ChatBuilder.resolvedModelForChat(this.chatBuilder))
                )

                this.chatBuilder.setSelectedModel(model)

                const chatAgent = getAgentName(manuallySelectedIntent, model)

                this.chatBuilder.addHumanMessage({
                    text: inputText,
                    editorState,
                    intent: manuallySelectedIntent,
                    agent: chatAgent,
                })

                this.setCustomChatTitle(requestID, inputText, signal)
                this.postViewTranscript({ speaker: 'assistant' })

                await this.saveSession()
                signal.throwIfAborted()

                return this.sendChat(
                    {
                        requestID,
                        inputText,
                        mentions,
                        editorState,
                        signal,
                        source,
                        command,
                        manuallySelectedIntent,
                        model,
                        chatAgent,
                    },
                    span
                )
            })
        })
    }

    private async sendChat(
        {
            requestID,
            inputText,
            mentions,
            editorState,
            signal,
            source,
            command,
            manuallySelectedIntent,
            model,
        }: Parameters<typeof this.handleUserMessage>[0],
        span: Span
    ): Promise<void> {
        if (!model) {
            throw new Error('No model selected, and no default chat model is available')
        }

        span.addEvent('ChatController.sendChat')
        signal.throwIfAborted()

        const recorder = await OmniboxTelemetry.create({
            requestID,
            chatModel: model,
            source,
            command,
            sessionID: this.chatBuilder.sessionID,
            traceId: span.spanContext().traceId,
            promptText: inputText,
        })
        recorder.recordChatQuestionSubmitted(mentions)

        signal.throwIfAborted()

        this.postEmptyMessageInProgress(model)

        const agent = getAgent(model, manuallySelectedIntent, {
            contextRetriever: this.contextRetriever,
            editor: this.editor,
            chatClient: this.chatClient,
        })

        this.setFrequentlyUsedContextItemsToStorage(mentions)

        recorder.setIntentInfo({
            userSpecifiedIntent: manuallySelectedIntent ?? 'chat',
        })

        this.postEmptyMessageInProgress(model)
        let messageInProgress: ChatMessage = { speaker: 'assistant', model }
        try {
            await agent.handle(
                {
                    requestID,
                    inputText,
                    mentions,
                    editorState,
                    signal,
                    chatBuilder: this.chatBuilder,
                    span,
                    recorder,
                    model,
                },
                {
                    postError: (error: Error, type?: MessageErrorType): void => {
                        this.postError(error, type)
                    },
                    postMessageInProgress: (message: ChatMessage): void => {
                        messageInProgress = message
                        this.postViewTranscript(message)
                    },
                    postStatuses: (steps: ProcessingStep[]): void => {
                        this.chatBuilder.setLastMessageProcesses(steps)
                        this.postViewTranscript(messageInProgress)
                    },
                    experimentalPostMessageInProgress: (subMessages: SubMessage[]): void => {
                        messageInProgress.subMessages = subMessages
                        this.postViewTranscript(messageInProgress)
                    },
                    postRequest: (step: ProcessingStep): Promise<boolean> => {
                        // Generate a unique ID for this confirmation request
                        const confirmationId = step.id

                        // Send the confirmation request to the webview
                        this.postMessage({
                            type: 'action/confirmationRequest',
                            id: confirmationId,
                            step,
                        })

                        // Wait for the webview to respond with the confirmation
                        const confirmation = new Promise<boolean>(resolve => {
                            const disposable = this._webviewPanelOrView?.webview.onDidReceiveMessage(
                                (message: WebviewMessage) => {
                                    if (
                                        message.command === 'action/confirmation' &&
                                        message.id === confirmationId
                                    ) {
                                        disposable?.dispose()
                                        resolve(message.response)
                                    }
                                }
                            )
                        })

                        // Now that we have the confirmation, proceed based on the user's choice

                        this.postViewTranscript({
                            speaker: 'assistant',
                            processes: [step],
                            model,
                        })
                        return confirmation
                    },
                    postDone: async (op?: { abort: boolean }): Promise<void> => {
                        // Mark the end of the span for chat.handleUserMessage here, as we do not await
                        // the entire stream of chat messages being sent to the webview.
                        // The span is concluded when the stream is complete.
                        span.end()
                        if (op?.abort || signal.aborted) {
                            throw new Error('aborted')
                        }
                        // HACK(beyang): This conditional preserves the behavior from when
                        // all the response generation logic was handled in this method.
                        // In future work, we should remove this special-casing and unify
                        // how new messages are posted to the transcript.

                        if (manuallySelectedIntent === 'agentic') {
                            this.saveSession()
                        } else if (
                            messageInProgress &&
                            (['search', 'insert', 'edit'].includes(messageInProgress?.intent ?? '') ||
                                messageInProgress?.search ||
                                messageInProgress?.error)
                        ) {
                            this.chatBuilder.addBotMessage(messageInProgress, model)
                        } else if (
                            messageInProgress.subMessages &&
                            messageInProgress.subMessages.length > 0
                        ) {
                            this.chatBuilder.addBotMessage(messageInProgress, model)
                        } else if (messageInProgress?.text) {
                            this.addBotMessage(
                                requestID,
                                messageInProgress.text,
                                messageInProgress.didYouMeanQuery,
                                model
                            )
                        }
                        this.postViewTranscript()
                    },
                }
            )
        } catch (error) {
            // This ensures that the span for chat.handleUserMessage is ended even if the operation fails
            span.end()
            if (isAbortErrorOrSocketHangUp(error as Error)) {
                this.postViewTranscript()
                return
            }
            if (isRateLimitError(error) || isContextWindowLimitError(error)) {
                this.postError(error, 'transcript')
            } else {
                this.postError(
                    isError(error) ? error : new Error(`Error generating assistant response: ${error}`)
                )
            }
            recordErrorToSpan(span, error as Error)
        }
    }

    private async setFrequentlyUsedContextItemsToStorage(mentions: ContextItem[]) {
        const authStatus = currentAuthStatus()
        const activeEditor = getEditor().active

        const repoName = activeEditor?.document.uri
            ? (
                  await firstResultFromOperation(
                      repoNameResolver.getRepoNamesContainingUri(activeEditor.document.uri)
                  )
              ).at(0)
            : null

        if (authStatus.authenticated) {
            saveFrequentlyUsedContextItems({
                items: mentions
                    .filter(item => item.source === ContextItemSource.User)
                    .map(item => serializeContextItem(item)),
                authStatus,
                codebases: repoName ? [repoName] : [],
            })
        }
    }
    private async getFrequentlyUsedContextItemsFromStorage() {
        const authStatus = currentAuthStatus()
        const activeEditor = getEditor().active

        const repoName = activeEditor?.document.uri
            ? (
                  await firstResultFromOperation(
                      repoNameResolver.getRepoNamesContainingUri(activeEditor.document.uri)
                  )
              ).at(0)
            : null

        if (authStatus.authenticated) {
            return getFrequentlyUsedContextItems({
                authStatus,
                codebases: repoName ? [repoName] : [],
            })
        }

        return []
    }

    private async openRemoteFile(uri: vscode.Uri, tryLocal?: boolean) {
        if (tryLocal) {
            try {
                await this.openSourcegraphUriAsLocalFile(uri)
                return
            } catch {
                // Ignore error, just continue to opening the remote file
            }
        }

        const sourcegraphSchemaURI = uri.with({
            query: '',
            scheme: 'codysourcegraph',
        })

        // Supported line params examples: L42 (single line) or L42-45 (line range)
        const lineParam = this.extractLineParamFromURI(uri)
        const range = this.lineParamToRange(lineParam)

        vscode.workspace.openTextDocument(sourcegraphSchemaURI).then(async doc => {
            const textEditor = await vscode.window.showTextDocument(doc)

            textEditor.revealRange(range)
        })
    }

    /**
     * Attempts to open a Sourcegraph file URL as a local file in VS Code.
     * Fails if the URI is not a valid Sourcegraph URL for a file or if the
     * file does not belong to the current workspace.
     */
    private async openSourcegraphUriAsLocalFile(uri: vscode.Uri): Promise<void> {
        const match = uri.path.match(
            /^\/*(?<repoName>[^@]*)(?<revision>@.*)?\/-\/blob\/(?<filePath>.*)$/
        )
        if (!match || !match.groups) {
            throw new Error('failed to extract repo name and file path')
        }
        const { repoName, filePath } = match.groups

        const workspaceFolder = await workspaceFolderForRepo(repoName)
        if (!workspaceFolder) {
            throw new Error('could not find workspace for repo')
        }

        const lineParam = this.extractLineParamFromURI(uri)
        const selectionStart = this.lineParamToRange(lineParam).start
        // Opening the file with an active selection is awkward, so use a zero-length
        // selection to focus the target line without highlighting anything
        const selection = new vscode.Range(selectionStart, selectionStart)

        const fileUri = workspaceFolder.uri.with({
            path: `${workspaceFolder.uri.path}/${filePath}`,
        })
        const document = await vscode.workspace.openTextDocument(fileUri)
        await vscode.window.showTextDocument(document, {
            selection,
            preview: true,
        })
    }

    private extractLineParamFromURI(uri: vscode.Uri): string | undefined {
        return uri.query.split('&').find(key => key.match(/^L\d+(?:-\d+)?$/))
    }

    private lineParamToRange(lineParam?: string | null): vscode.Range {
        const lines = (lineParam ?? '0')
            .replace('L', '')
            .split('-')
            .map(num => Number.parseInt(num))

        // adding 20 lines to the end of the range to allow the start line to be visible in a more center position on the screen.
        return new vscode.Range(lines.at(0) || 0, 0, lines.at(1) || (lines.at(0) || 0) + 20, 0)
    }

    private submitOrEditOperation: AbortController | undefined
    public startNewSubmitOrEditOperation(): AbortSignal {
        this.submitOrEditOperation?.abort()
        this.submitOrEditOperation = new AbortController()
        return this.submitOrEditOperation.signal
    }

    private cancelSubmitOrEditOperation(): void {
        this.submitOrEditOperation?.abort()
        this.submitOrEditOperation = undefined
    }

    private async reevaluateSearchWithSelectedFilters({
        index,
        selectedFilters,
    }: {
        index?: number
        selectedFilters?: NLSSearchDynamicFilter[]
    }) {
        if (index === undefined || !Array.isArray(selectedFilters)) {
            return
        }

        this.handleAbort()

        const humanMessage = this.chatBuilder.getMessages().at(index)
        const assistantMessage = this.chatBuilder.getMessages().at(index + 1)
        if (
            humanMessage?.speaker !== 'human' ||
            humanMessage.intent !== 'search' ||
            assistantMessage?.speaker !== 'assistant' ||
            !assistantMessage?.search?.query
        ) {
            return
        }

        this.chatBuilder.updateAssistantMessageAtIndex(index + 1, {
            ...assistantMessage,
            search: {
                ...assistantMessage.search,
                selectedFilters,
            },
            text: undefined,
        })
        this.postViewTranscript()

        try {
            const query = this.appendSelectedFiltersToSearchQuery({
                query: assistantMessage.search.query,
                filters: selectedFilters,
            })

            const response = await graphqlClient.nlsSearchQuery({ query })

            this.chatBuilder.updateAssistantMessageAtIndex(index + 1, {
                ...assistantMessage,
                error: undefined,
                search: {
                    ...assistantMessage.search,
                    queryWithSelectedFilters: query,
                    response,
                    selectedFilters,
                },
                text: ps`search found ${response?.results.results.length || 0} results`,
            })
        } catch (err) {
            this.chatBuilder.addErrorAsBotMessage(err as Error, ChatBuilder.NO_MODEL)
        } finally {
            void this.saveSession()
            this.postViewTranscript()
        }
    }

    private appendSelectedFiltersToSearchQuery({
        query,
        filters,
    }: {
        query: string
        filters: NLSSearchDynamicFilter[]
    }) {
        if (!filters.length) {
            return query
        }

        /* Join all repo filters into a single repo filter */
        const repoFilters = filters.filter(filter => filter.kind === 'repo')
        const repoFilter = repoFilters.length
            ? `repo:^(${repoFilters
                  .map(filter => filter.value.replace('repo:^', '').replace(/\$$/, ''))
                  .join('|')})$`
            : ''

        let count = 50
        switch (filters.find(filter => filter.kind === 'type')?.value) {
            case 'type:path':
            case 'type:repo':
                count = 20
                break
        }

        return `${query} ${filters
            .filter(f => f.kind !== 'repo')
            .map(f => f.value)
            .join(' ')} ${repoFilter} count:${count}`
    }

    /**
     * Handles editing a human chat message in current chat session.
     *
     * Removes any existing messages from the provided index,
     * before submitting the replacement text as a new question.
     * When no index is provided, default to the last human message.
     *
     * @internal Public for testing only.
     */
    public async handleEdit({
        requestID,
        text,
        index,
        contextFiles,
        editorState,
        manuallySelectedIntent,
    }: {
        requestID: string
        text: PromptString
        index: number | undefined
        contextFiles: ContextItem[]
        editorState: SerializedPromptEditorState | null
        manuallySelectedIntent?: ChatMessage['intent']
    }): Promise<void> {
        const abortSignal = this.startNewSubmitOrEditOperation()

        telemetryRecorder.recordEvent('cody.editChatButton', 'clicked', {
            billingMetadata: {
                product: 'cody',
                category: 'billable',
            },
        })

        try {
            const humanMessage = index ?? this.chatBuilder.getLastSpeakerMessageIndex('human')
            if (humanMessage === undefined) {
                return
            }
            this.chatBuilder.removeMessagesFromIndex(humanMessage, 'human')
            return await this.handleUserMessage({
                requestID,
                inputText: text,
                mentions: contextFiles,
                editorState,
                signal: abortSignal,
                source: 'chat',
                manuallySelectedIntent,
            })
        } catch (error) {
            if (isAbortErrorOrSocketHangUp(error)) {
                return
            }
            this.postError(new Error('Failed to edit prompt'), 'transcript')
        }
    }

    /**
     * Regenerates a single code block in the transcript.
     */
    async handleRegenerateCodeBlock({
        requestID,
        code,
        language,
        index,
    }: {
        requestID: string
        code: PromptString
        language: PromptString | undefined
        index: number
    }): Promise<void> {
        const abort = this.startNewSubmitOrEditOperation()

        telemetryRecorder.recordEvent('cody.regenerateCodeBlock', 'clicked', {
            billingMetadata: {
                product: 'cody',
                category: 'billable',
            },
        })

        // TODO: Add trace spans around this operation

        try {
            const model: ChatModel | undefined = await wrapInActiveSpan('chat.resolveModel', () =>
                firstResultFromOperation(ChatBuilder.resolvedModelForChat(this.chatBuilder), abort)
            )
            if (!model) {
                throw new Error('no chat model selected')
            }
            this.postMessage({
                type: 'clientAction',
                regenerateStatus: { id: requestID, status: 'regenerating' },
            })
            const newCode = await this.regenerateCodeBlock({
                abort,
                code,
                language,
                model,
                requestID,
            })
            // Paste up the chat transcript replacing `code` with `newCode`
            if (this.chatBuilder.replaceInMessage(index, code, newCode)) {
                // Post the updated transcript to the webview
                this.postViewTranscript()
                // Save the newly generated code to the transcript.
                await this.saveSession()
            }
            this.postMessage({
                type: 'clientAction',
                regenerateStatus: { id: requestID, status: 'done' },
            })
        } catch (error) {
            this.postMessage({
                type: 'clientAction',
                regenerateStatus: {
                    id: requestID,
                    status: 'error',
                    error: `${error}`,
                },
            })
            if (isAbortErrorOrSocketHangUp(error)) {
                return
            }
            this.postError(new Error(`Failed to regenerate code: ${error}`), 'system')
        }
    }

    private handleAbort(): void {
        this.cancelSubmitOrEditOperation()
        // Notify the webview there is no message in progress.
        this.postViewTranscript()
        telemetryRecorder.recordEvent('cody.sidebar.abortButton', 'clicked', {
            billingMetadata: {
                category: 'billable',
                product: 'cody',
            },
        })
    }

    public async addContextItemsToLastHumanInput(
        contextItems: ContextItem[]
    ): Promise<boolean | undefined> {
        return this.postMessage({
            type: 'clientAction',
            addContextItemsToLastHumanInput: contextItems,
        })
    }

    public async handleGetUserEditorContext(uri?: URI): Promise<void> {
        // Get selection from the active editor
        const selection = getEditor()?.active?.selection

        // Determine context based on URI presence
        const contextItem = uri
            ? await getContextFileFromUri(uri, selection)
            : await getContextFileFromCursor()

        const { input, context } = await firstResultFromOperation(
            ChatBuilder.contextWindowForChat(this.chatBuilder)
        )
        const userContextSize = context?.user ?? input

        void this.postMessage({
            type: 'clientAction',
            addContextItemsToLastHumanInput: contextItem
                ? [
                      {
                          ...contextItem,
                          type: 'file',
                          // Remove content to avoid sending large data to the webview
                          content: undefined,
                          isTooLarge: contextItem.size ? contextItem.size > userContextSize : undefined,
                          source: ContextItemSource.Selection,
                          range: contextItem.range,
                      } satisfies ContextItem,
                  ]
                : [],
        })

        // Reveal the webview panel if it is hidden
        if (this._webviewPanelOrView) {
            revealWebviewViewOrPanel(this._webviewPanelOrView)
        }
    }

    public async handleResubmitLastUserInput(): Promise<void> {
        const lastHumanMessage = this.chatBuilder.getLastHumanMessage()
        const getLastHumanMessageText = lastHumanMessage?.text?.toString()
        if (getLastHumanMessageText) {
            await this.clearAndRestartSession()
            void this.postMessage({
                type: 'clientAction',
                appendTextToLastPromptEditor: getLastHumanMessageText,
            })
        }
    }

    public async handleSmartApplyResult(result: SmartApplyResult): Promise<void> {
        void this.postMessage({
            type: 'clientAction',
            smartApplyResult: result,
        })
    }

    public fireClientAction(): void {}

    private async handleAttributionSearch(snippet: string): Promise<void> {
        try {
            const attribution = await this.guardrails.searchAttribution(snippet)
            if (isError(attribution)) {
                await this.postMessage({
                    type: 'attribution',
                    snippet,
                    error: attribution.message,
                })
                return
            }
            await this.postMessage({
                type: 'attribution',
                snippet,
                attribution: {
                    repositoryNames: attribution.repositories.map(r => r.name),
                    limitHit: attribution.limitHit,
                },
            })
        } catch (error) {
            await this.postMessage({
                type: 'attribution',
                snippet,
                error: `${error}`,
            })
        }
    }

    // #endregion
    // =======================================================================
    // #region view updaters
    // =======================================================================

    private postEmptyMessageInProgress(model: ChatModel): void {
        this.postViewTranscript({ speaker: 'assistant', model })
    }

    private postViewTranscript(messageInProgress?: ChatMessage): void {
        const messages: ChatMessage[] = [...this.chatBuilder.getMessages()]
        if (messageInProgress) {
            messages.push(messageInProgress)
        }

        // We never await on postMessage, because it can sometimes hang indefinitely:
        // https://github.com/microsoft/vscode/issues/159431
        void this.postMessage({
            type: 'transcript',
            messages: messages.map(prepareChatMessage).map(serializeChatMessage),
            isMessageInProgress: !!messageInProgress,
            chatID: this.chatBuilder.sessionID,
        })

        this.syncPanelTitle()
    }

    private syncPanelTitle() {
        // Update webview panel title if we're in an editor panel
        if (this._webviewPanelOrView && 'reveal' in this._webviewPanelOrView) {
            this._webviewPanelOrView.title = this.chatBuilder.getChatTitle()
        }
    }

    /**
     * Sets the custom chat title based on the first message in the interaction.
     */
    private async setCustomChatTitle(
        requestID: string,
        inputText: PromptString,
        signal: AbortSignal
    ): Promise<void> {
        return tracer.startActiveSpan('chat.setCustomChatTitle', async (span): Promise<void> => {
            // NOTE: Only generates a custom title if the input text is long enough.
            // We are asking the LLM to generate a title with about 10 words, so 10 words * 2 chars/word = 20 chars
            // would be a reasonable threshold to start generating a custom title. This is a heuristic and
            // can be adjusted as needed.
            if (inputText.length < 20) {
                return
            }
            // Get the currently available models with speed tag.
            const speeds = modelsService.getModelsByTag(ModelTag.Speed)
            // Use the latest Gemini flash model or the first speedy model as the default.
            const model = (speeds.find(m => m.id.includes('flash-lite')) || speeds?.[0])?.id
            const messages = this.chatBuilder.getMessages()
            // Returns early if this is not the first message or if this is a testing session.
            if (messages.length > 1 || !model || isAgentTesting) {
                return
            }
            const prompt = ps`${getDefaultSystemPrompt()} Your task is to generate a concise title (in about 10 words without quotation) for <codyUserInput>${inputText}</codyUserInput>.
        RULE: Your response should only contain the concise title and nothing else.`
            let title = ''
            try {
                const stream = await this.chatClient.chat(
                    [{ speaker: 'human', text: prompt }],
                    { model, maxTokensToSample: 100 },
                    signal,
                    requestID
                )
                for await (const message of stream) {
                    if (message.type === 'change') {
                        title = message.text
                    } else if (message.type === 'complete') {
                        if (title) {
                            this.chatBuilder.setChatTitle(title)
                            await this.saveSession()
                        }
                        break
                    }
                }
            } catch (error) {
                logDebug('ChatController', 'setCustomChatTitle', { verbose: error })
            }
            telemetryRecorder.recordEvent('cody.chat.customTitle', 'generated', {
                privateMetadata: {
                    requestID,
                    model: model,
                    traceId: span.spanContext().traceId,
                },
                metadata: {
                    titleLength: title.length,
                    inputLength: inputText.length,
                },
                billingMetadata: {
                    product: 'cody',
                    category: 'billable',
                },
            })
        })
    }

    /**
     * Display error message in webview as part of the chat transcript, or as a system banner alongside the chat.
     */
    private postError(error: Error, type?: MessageErrorType): void {
        if (isRateLimitError(error)) {
            handleRateLimitError(error as RateLimitError)
        }

        logDebug('ChatController: postError', error.message)
        // Add error to transcript
        if (type === 'transcript') {
            this.chatBuilder.addErrorAsBotMessage(error, ChatBuilder.NO_MODEL)
            this.postViewTranscript()
            return
        }

        void this.postMessage({ type: 'errors', errors: error.message })
        captureException(error)
    }

    /**
     * Low-level utility to post a message to the webview, pending initialization.
     *
     * cody-invariant: this.webview.postMessage should never be invoked directly
     * except within this method.
     */
    private postMessage(message: ExtensionMessage): Thenable<boolean | undefined> {
        return this.initDoer.do(() =>
            this.webviewPanelOrView?.webview.postMessage(forceHydration(message))
        )
    }

    // #endregion
    // =======================================================================
    // #region chat request lifecycle methods
    // =======================================================================

    /**
     * Finalizes adding a bot message to the chat model and triggers an update to the view.
     */
    private async addBotMessage(
        requestID: string,
        rawResponse: PromptString,
        didYouMeanQuery: string | undefined | null,
        model: ChatModel
    ): Promise<void> {
        const messageText = reformatBotMessageForChat(rawResponse)
        this.chatBuilder.addBotMessage({ text: messageText, didYouMeanQuery }, model)
        void this.saveSession()
        this.postViewTranscript()

        const authStatus = currentAuthStatus()

        // Count code generated from response
        const generatedCode = countGeneratedCode(messageText.toString())
        const responseEventAction = generatedCode.charCount > 0 ? 'hasCode' : 'noCode'
        telemetryRecorder.recordEvent('cody.chatResponse', responseEventAction, {
            version: 2, // increment for major changes to this event
            interactionID: requestID,
            metadata: {
                ...generatedCode,
                // Flag indicating this is a transcript event to go through ML data pipeline. Only for dotcom users
                // See https://github.com/sourcegraph/sourcegraph/pull/59524
                recordsPrivateMetadataTranscript: isDotCom(authStatus) ? 1 : 0,
            },
            privateMetadata: {
                // 🚨 SECURITY: chat transcripts are to be included only for DotCom users AND for V2 telemetry
                // V2 telemetry exports privateMetadata only for DotCom users
                // the condition below is an aditional safegaurd measure
                responseText:
                    isDotCom(authStatus) &&
                    (await truncatePromptString(messageText, CHAT_OUTPUT_TOKEN_BUDGET)),
                chatModel: model,
            },
            billingMetadata: {
                product: 'cody',
                category: 'billable',
            },
        })
    }

    // #endregion
    // =======================================================================
    // #region session management
    // =======================================================================

    // A unique identifier for this ChatController instance used to identify
    // it when a handle to this specific panel provider is needed.
    public get sessionID(): string {
        return this.chatBuilder.sessionID
    }

    // Attempts to restore the chat to the given sessionID, if it exists in
    // history. If it does, then saves the current session and cancels the
    // current in-progress completion. If the chat does not exist, then this
    // is a no-op.
    public restoreSession(sessionID: string): void {
        const authStatus = currentAuthStatus()
        if (!authStatus.authenticated) {
            return
        }
        const oldTranscript = chatHistory.getChat(authStatus, sessionID)
        if (!oldTranscript) {
            return
        }
        this.cancelSubmitOrEditOperation()
        const newModel = newChatModelFromSerializedChatTranscript(oldTranscript, undefined)
        this.chatBuilder = newModel

        this.postViewTranscript()
    }

    /**
     * This method will serialize the chat state synchronously and then save the serialized state to
     * local storage. Usually, it can safely be called without `await`ing.
     * This method should only be awaited if the caller wants to wait for the saved data to be synced
     * to local storage before proceeding.
     */
    private async saveSession(): Promise<void> {
        try {
            const authStatus = currentAuthStatus()
            // Only try to save if authenticated because otherwise we wouldn't be showing a chat.
            const chat = this.chatBuilder.toSerializedChatTranscript()
            if (chat && authStatus.authenticated) {
                await chatHistory.saveChat(authStatus, chat)
            }
        } catch (error) {
            logDebug('ChatController', 'Failed')
        }
    }

    private async duplicateSession(sessionID: string): Promise<void> {
        this.cancelSubmitOrEditOperation()
        const transcript = chatHistory.getChat(currentAuthStatusAuthed(), sessionID)
        if (!transcript) {
            return
        }
        // Assign a new session ID to the duplicated session
        this.chatBuilder = newChatModelFromSerializedChatTranscript(
            transcript,
            this.chatBuilder.selectedModel,
            new Date(Date.now()).toUTCString()
        )
        this.postViewTranscript()
        // Move the new session to the editor
        await vscode.commands.executeCommand('cody.chat.moveToEditor')
        // Restore the old session in the current window
        this.restoreSession(sessionID)

        telemetryRecorder.recordEvent('cody.duplicateSession', 'clicked', {
            billingMetadata: { product: 'cody', category: 'billable' },
        })
    }

    public clearAndRestartSession(chatMessages?: ChatMessage[]): void {
        this.cancelSubmitOrEditOperation()
        // Only clear the session if session is not empty.
        if (!this.chatBuilder?.isEmpty()) {
            this.chatBuilder = new ChatBuilder(this.chatBuilder.selectedModel, undefined, chatMessages)
            this.postViewTranscript()
        }
    }

    // #endregion
    // =======================================================================
    // #region webview container management
    // =======================================================================

    private extensionUri: vscode.Uri
    private _webviewPanelOrView?: vscode.WebviewView | vscode.WebviewPanel
    public get webviewPanelOrView(): vscode.WebviewView | vscode.WebviewPanel | undefined {
        return this._webviewPanelOrView
    }

    /**
     * Creates the webview view or panel for the Cody chat interface if it doesn't already exist.
     */
    public async createWebviewViewOrPanel(
        activePanelViewColumn?: vscode.ViewColumn,
        lastQuestion?: string
    ): Promise<vscode.WebviewView | vscode.WebviewPanel> {
        // Checks if the webview view or panel already exists and is visible.
        // If so, returns early to avoid creating a duplicate.
        if (this.webviewPanelOrView) {
            return this.webviewPanelOrView
        }

        const viewType = CodyChatEditorViewType
        const panelTitle =
            chatHistory.getChat(currentAuthStatusAuthed(), this.chatBuilder.sessionID)?.chatTitle ||
            getChatPanelTitle(lastQuestion)
        const viewColumn = activePanelViewColumn || vscode.ViewColumn.Beside
        const webviewPath = vscode.Uri.joinPath(this.extensionUri, 'dist', 'webviews')
        const panel = vscode.window.createWebviewPanel(
            viewType,
            panelTitle,
            { viewColumn, preserveFocus: true },
            {
                enableScripts: true,
                retainContextWhenHidden: true,
                enableFindWidget: true,
                localResourceRoots: [webviewPath],
                enableCommandUris: true,
            }
        )

        return this.registerWebviewPanel(panel)
    }

    /**
     * Revives the chat panel when the extension is reactivated.
     */
    public async revive(webviewPanel: vscode.WebviewPanel): Promise<void> {
        logDebug('ChatController:revive', 'registering webview panel')
        await this.registerWebviewPanel(webviewPanel)
    }

    public async resolveWebviewView(
        webviewView: vscode.WebviewView,
        _context: vscode.WebviewViewResolveContext<unknown>,
        _token: vscode.CancellationToken
    ): Promise<void> {
        await this.resolveWebviewViewOrPanel(webviewView)
    }

    /**
     * Registers the given webview panel by setting up its options, icon, and handlers.
     * Also stores the panel reference and disposes it when closed.
     */
    private async registerWebviewPanel(panel: vscode.WebviewPanel): Promise<vscode.WebviewPanel> {
        panel.iconPath = vscode.Uri.joinPath(this.extensionUri, 'resources', 'active-chat-icon.svg')
        return this.resolveWebviewViewOrPanel(panel)
    }

    private async resolveWebviewViewOrPanel<T extends vscode.WebviewView | vscode.WebviewPanel>(
        viewOrPanel: T
    ): Promise<T> {
        this._webviewPanelOrView = viewOrPanel
        this.syncPanelTitle()

        const webviewPath = vscode.Uri.joinPath(this.extensionUri, 'dist', 'webviews')
        viewOrPanel.webview.options = {
            enableScripts: true,
            localResourceRoots: [webviewPath],
            enableCommandUris: true,
        }

        await addWebviewViewHTML(this.extensionClient, this.extensionUri, viewOrPanel)

        // Dispose panel when the panel is closed
        viewOrPanel.onDidDispose(() => {
            this.cancelSubmitOrEditOperation()
            this._webviewPanelOrView = undefined
        })

        this.disposables.push(
            viewOrPanel.webview.onDidReceiveMessage(message =>
                this.onDidReceiveMessage(
                    hydrateAfterPostMessage(message, uri => vscode.Uri.from(uri as any))
                )
            )
        )

        // Listen for API calls from the webview.
        const defaultContext = observeDefaultContext({
            chatBuilder: this.chatBuilder.changes,
        }).pipe(shareReplay())

        this.disposables.push(
            addMessageListenersForExtensionAPI(
                createMessageAPIForExtension({
                    postMessage: this.postMessage.bind(this),
                    postError: this.postError.bind(this),
                    onMessage: callback => {
                        const disposable = viewOrPanel.webview.onDidReceiveMessage(callback)
                        return () => disposable.dispose()
                    },
                }),
                {
                    mentionMenuData: query => {
                        return featureFlagProvider
                            .evaluatedFeatureFlag(FeatureFlag.CodyExperimentalPromptEditor)
                            .pipe(
                                switchMap((experimentalPromptEditor: boolean) =>
                                    getMentionMenuData({
                                        disableProviders:
                                            this.extensionClient.capabilities
                                                ?.disabledMentionsProviders || [],
                                        query: query,
                                        chatBuilder: this.chatBuilder,
                                        experimentalPromptEditor,
                                    })
                                )
                            )
                    },
                    frequentlyUsedContextItems: () => {
                        return promiseFactoryToObservable(this.getFrequentlyUsedContextItemsFromStorage)
                    },
                    clientActionBroadcast: () => this.clientBroadcast,
                    evaluatedFeatureFlag: flag => featureFlagProvider.evaluatedFeatureFlag(flag),
                    hydratePromptMessage: (promptText, initialContext) =>
                        promiseFactoryToObservable(() =>
                            hydratePromptText(promptText, initialContext ?? [])
                        ),
                    promptsMigrationStatus: () => getPromptsMigrationInfo(),
                    startPromptsMigration: () => promiseFactoryToObservable(startPromptsMigration),
                    getCurrentUserId: () =>
                        promiseFactoryToObservable(signal => getCurrentUserId(signal)),
                    prompts: input =>
                        promiseFactoryToObservable(signal =>
                            mergedPromptsAndLegacyCommands(input, signal)
                        ),
                    repos: input =>
                        promiseFactoryToObservable(async () => {
                            const response = await graphqlClient.getRepoList(input)

                            return isError(response) ? [] : response.repositories.nodes
                        }),
                    promptTags: () => promiseFactoryToObservable(signal => listPromptTags(signal)),
                    models: () =>
                        modelsService.modelsChanges.pipe(
                            map(models => (models === pendingOperation ? null : models))
                        ),
                    chatModels: () =>
                        modelsService.getModels(ModelUsage.Chat).pipe(
                            startWith([]),
                            map(models => (models === pendingOperation ? [] : models))
                        ),
                    highlights: parameters =>
                        promiseFactoryToObservable(() =>
                            graphqlClient.getHighlightedFileChunk(parameters)
                        ).pipe(
                            map(result => {
                                if (isError(result)) {
                                    return []
                                }

                                return result
                            })
                        ),
                    setChatModel: model => {
                        // Because this was a user action to change the model we will set that
                        // as a global default for chat
                        return promiseFactoryToObservable(async () => {
                            this.chatBuilder.setSelectedModel(model)
                            await modelsService.setSelectedModel(ModelUsage.Chat, model)
                        })
                    },
                    defaultContext: () => defaultContext.pipe(skipPendingOperation()),
                    resolvedConfig: () => resolvedConfig,
                    authStatus: () => authStatus,
                    transcript: () =>
                        this.chatBuilder.changes.pipe(map(chat => chat.getDehydratedMessages())),
                    userHistory: type =>
                        type === ChatHistoryType.Full
                            ? chatHistory.changes
                            : chatHistory.lightweightChanges,
                    userProductSubscription: () =>
                        userProductSubscription.pipe(
                            map(value => (value === pendingOperation ? null : value))
                        ),
                    // Existing tools endpoint - update to include MCP tools
                    mcpSettings: () => {
<<<<<<< HEAD
                        return Observable.of(true).pipe(
                            // Simplify the flow with map and distinctUntilChanged
                            distinctUntilChanged(),
                            startWith(null),
                            // When disabled, return an empty array
                            switchMap(experimentalAgentMode => {
                                if (!experimentalAgentMode) {
                                    return Observable.of([] as McpServer[])
                                }
                                // When enabled, get servers from the manager
                                return MCPManager.observable
                            })
                        )
=======
                        return featureFlagProvider
                            .evaluatedFeatureFlag(FeatureFlag.NextAgenticChatInternal)
                            .pipe(
                                // Simplify the flow with map and distinctUntilChanged
                                distinctUntilChanged(),
                                startWith(null),
                                // When disabled, return an empty array
                                switchMap(experimentalAgentMode => {
                                    if (!experimentalAgentMode) {
                                        return Observable.of([] as McpServer[])
                                    }
                                    // When enabled, get servers from the manager
                                    return MCPManager.observable
                                })
                            )
>>>>>>> efe9785f
                    },
                }
            )
        )

        return viewOrPanel
    }

    private async setWebviewToChat(): Promise<void> {
        const viewOrPanel = this._webviewPanelOrView ?? (await this.createWebviewViewOrPanel())
        this._webviewPanelOrView = viewOrPanel
        revealWebviewViewOrPanel(viewOrPanel)
        await this.postMessage({
            type: 'view',
            view: View.Chat,
        })
    }

    // #endregion
    // =======================================================================
    // #region other public accessors and mutators
    // =======================================================================

    // Convenience function for tests
    public getViewTranscript(): readonly ChatMessage[] {
        return this.chatBuilder.getMessages().map(prepareChatMessage)
    }

    public isEmpty(): boolean {
        return this.chatBuilder.isEmpty()
    }

    public isVisible(): boolean {
        return this.webviewPanelOrView?.visible ?? false
    }
}

function newChatModelFromSerializedChatTranscript(
    json: SerializedChatTranscript,
    modelID: string | undefined,
    newSessionID?: string
): ChatBuilder {
    return new ChatBuilder(
        migrateAndNotifyForOutdatedModels(modelID ?? null) ?? undefined,
        newSessionID ?? json.id,
        json.interactions.flatMap((interaction: SerializedChatInteraction): ChatMessage[] =>
            [
                PromptString.unsafe_deserializeChatMessage(interaction.humanMessage),
                interaction.assistantMessage
                    ? PromptString.unsafe_deserializeChatMessage(interaction.assistantMessage)
                    : null,
            ].filter(isDefined)
        ),
        json.chatTitle
    )
}

export function disposeWebviewViewOrPanel(viewOrPanel: vscode.WebviewView | vscode.WebviewPanel): void {
    if ('dispose' in viewOrPanel) {
        viewOrPanel.dispose()
    }
}

export function webviewViewOrPanelViewColumn(
    viewOrPanel: vscode.WebviewView | vscode.WebviewPanel
): vscode.ViewColumn | undefined {
    if ('viewColumn' in viewOrPanel) {
        return viewOrPanel.viewColumn
    }
    // Our view is in the sidebar, return undefined
    return undefined
}

export function webviewViewOrPanelOnDidChangeViewState(
    viewOrPanel: vscode.WebviewView | vscode.WebviewPanel
): vscode.Event<vscode.WebviewPanelOnDidChangeViewStateEvent> {
    if ('onDidChangeViewState' in viewOrPanel) {
        return viewOrPanel.onDidChangeViewState
    }
    // Return a no-op (this means the provider is for the sidebar)
    return () => {
        return {
            dispose: () => {},
        }
    }
}

export function revealWebviewViewOrPanel(viewOrPanel: vscode.WebviewView | vscode.WebviewPanel): void {
    if ('reveal' in viewOrPanel) {
        viewOrPanel.reveal()
    }
}

/**
 * Set HTML for webview (panel) & webview view (sidebar)
 */
async function addWebviewViewHTML(
    extensionClient: Pick<ExtensionClient, 'capabilities'>,
    extensionUri: vscode.Uri,
    view: vscode.WebviewView | vscode.WebviewPanel
): Promise<void> {
    if (extensionClient.capabilities?.webview === 'agentic') {
        return
    }
    const config = extensionClient.capabilities?.webviewNativeConfig
    const webviewPath = vscode.Uri.joinPath(extensionUri, 'dist', 'webviews')
    const root = vscode.Uri.joinPath(webviewPath, 'index.html')
    const bytes = await vscode.workspace.fs.readFile(root)
    const html = new TextDecoder('utf-8').decode(bytes)

    view.webview.html = manipulateWebviewHTML(html, {
        cspSource: view.webview.cspSource,
        resources: config?.skipResourceRelativization
            ? undefined
            : view.webview.asWebviewUri(webviewPath),
        injectScript: config?.injectScript ?? undefined,
        injectStyle: config?.injectStyle ?? undefined,
    })
}

interface TransformHTMLOptions {
    cspSource: string
    resources?: vscode.Uri
    injectScript?: string
    injectStyle?: string
}

// Exported for testing purposes
export function manipulateWebviewHTML(html: string, options: TransformHTMLOptions): string {
    if (options.resources) {
        html = html.replaceAll('./', `${options.resources}/`)
    }

    // If a script or style is injected, replace the placeholder with the script or style
    // and drop the content-security-policy meta tag which prevents inline scripts and styles
    if (options.injectScript || options.injectStyle) {
        html = html
            .replace(/<!-- START CSP -->.*<!-- END CSP -->/s, '')
            .replaceAll('/*injectedScript*/', options.injectScript ?? '')
            .replaceAll('/*injectedStyle*/', options.injectStyle ?? '')
    } else {
        // Update URIs for content security policy to only allow specific scripts to be run
        html = html.replaceAll("'self'", options.cspSource).replaceAll('{cspSource}', options.cspSource)
    }

    return html
}<|MERGE_RESOLUTION|>--- conflicted
+++ resolved
@@ -574,23 +574,6 @@
                 localStorage.setDevicePixelRatio(message.devicePixelRatio)
                 break
             }
-<<<<<<< HEAD
-            case 'updateChatTitle': {
-                const { chatID, newTitle } = message
-                // Update the chat title in your storage
-                const authStatus = currentAuthStatusAuthed()
-                await chatHistory.updateChatTitle(chatID, newTitle, authStatus)
-                // Update UI
-                this.syncPanelTitle()
-                break
-            }
-            case 'chat/upload-image': {
-                await this.chatBuilder.addImage(message.image)
-                break
-            }
-            case 'chat/google-search': {
-                await this.chatBuilder.setGoogleSearchToggle()
-=======
             case 'regenerateCodeBlock': {
                 await this.handleRegenerateCodeBlock({
                     requestID: message.id,
@@ -600,7 +583,23 @@
                         : undefined,
                     index: message.index,
                 })
->>>>>>> efe9785f
+                break
+            }
+            case 'updateChatTitle': {
+                const { chatID, newTitle } = message
+                // Update the chat title in your storage
+                const authStatus = currentAuthStatusAuthed()
+                await chatHistory.updateChatTitle(chatID, newTitle, authStatus)
+                // Update UI
+                this.syncPanelTitle()
+                break
+            }
+            case 'chat/upload-image': {
+                await this.chatBuilder.addImage(message.image)
+                break
+            }
+            case 'chat/google-search': {
+                await this.chatBuilder.setGoogleSearchToggle()
                 break
             }
         }
@@ -620,13 +619,7 @@
             firstValueFrom(
                 featureFlagProvider.evaluatedFeatureFlag(FeatureFlag.CodyExperimentalPromptEditor)
             ),
-            firstValueFrom(
-                featureFlagProvider.evaluatedFeatureFlag(FeatureFlag.NextAgenticChatInternal)
-            ),
-<<<<<<< HEAD
             true,
-=======
->>>>>>> efe9785f
         ])
         const experimentalAgenticChatEnabled = internalAgenticChatEnabled //&& isS2(auth.serverEndpoint)
         const sidebarViewOnly = this.extensionClient.capabilities?.webviewNativeConfig?.view === 'single'
@@ -1889,7 +1882,6 @@
                         ),
                     // Existing tools endpoint - update to include MCP tools
                     mcpSettings: () => {
-<<<<<<< HEAD
                         return Observable.of(true).pipe(
                             // Simplify the flow with map and distinctUntilChanged
                             distinctUntilChanged(),
@@ -1903,23 +1895,6 @@
                                 return MCPManager.observable
                             })
                         )
-=======
-                        return featureFlagProvider
-                            .evaluatedFeatureFlag(FeatureFlag.NextAgenticChatInternal)
-                            .pipe(
-                                // Simplify the flow with map and distinctUntilChanged
-                                distinctUntilChanged(),
-                                startWith(null),
-                                // When disabled, return an empty array
-                                switchMap(experimentalAgentMode => {
-                                    if (!experimentalAgentMode) {
-                                        return Observable.of([] as McpServer[])
-                                    }
-                                    // When enabled, get servers from the manager
-                                    return MCPManager.observable
-                                })
-                            )
->>>>>>> efe9785f
                     },
                 }
             )
