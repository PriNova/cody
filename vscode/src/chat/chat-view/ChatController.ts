--- conflicted
+++ resolved
@@ -898,16 +898,11 @@
                             this.addBotMessage(requestID, messageInProgress.text, model)
                         }
 
-<<<<<<< HEAD
-            signal.throwIfAborted()
-            this.streamAssistantResponse(requestID, prompt, model, span, signal)
-=======
                         this.saveSession()
                         this.postViewTranscript()
                     },
                 }
             )
->>>>>>> cd22df2d
         } catch (error) {
             if (isAbortErrorOrSocketHangUp(error as Error)) {
                 return
@@ -1270,171 +1265,6 @@
     // =======================================================================
 
     /**
-<<<<<<< HEAD
-     * Constructs the prompt and updates the UI with the context used in the prompt.
-     */
-    private async buildPrompt(
-        prompter: DefaultPrompter,
-        abortSignal: AbortSignal,
-        requestID: string,
-        codyApiVersion: number,
-        contextAlternatives?: RankedContext[]
-    ): Promise<PromptInfo> {
-        const { prompt, context } = await prompter.makePrompt(this.chatBuilder, codyApiVersion)
-        abortSignal.throwIfAborted()
-
-        // Update UI based on prompt construction. Includes the excluded context items to display in the UI
-        this.chatBuilder.setLastMessageContext(
-            [...context.used, ...context.ignored],
-            contextAlternatives
-        )
-
-        return { prompt, context }
-    }
-
-    private streamAssistantResponse(
-        requestID: string,
-        prompt: Message[],
-        model: ChatModel,
-        chatSpan: Span,
-        abortSignal: AbortSignal
-    ): void {
-        abortSignal.throwIfAborted()
-        this.postEmptyMessageInProgress(model)
-
-        tracer.startActiveSpan('chat.streamResponse', llmSpan => {
-            let firstTokenMeasured = false
-            function measureFirstToken() {
-                if (firstTokenMeasured) {
-                    return
-                }
-                firstTokenMeasured = true
-                llmSpan.addEvent('firstToken')
-            }
-
-            this.sendLLMRequest(
-                prompt,
-                requestID,
-                model,
-                {
-                    update: content => {
-                        measureFirstToken()
-                        this.postViewTranscript({
-                            speaker: 'assistant',
-                            text: PromptString.unsafe_fromLLMResponse(content),
-                            model,
-                        })
-                    },
-                    close: content => {
-                        measureFirstToken()
-                        recordExposedExperimentsToSpan(chatSpan)
-                        llmSpan.end()
-                        this.addBotMessage(
-                            requestID,
-                            PromptString.unsafe_fromLLMResponse(content),
-                            model
-                        ).finally(() => {
-                            chatSpan.end()
-                        })
-                    },
-                    error: (partialResponse, error) => {
-                        this.postError(error, 'transcript')
-                        if (isAbortErrorOrSocketHangUp(error)) {
-                            abortSignal.throwIfAborted()
-                        }
-                        try {
-                            // We should still add the partial response if there was an error
-                            // This'd throw an error if one has already been added
-                            this.addBotMessage(
-                                requestID,
-                                PromptString.unsafe_fromLLMResponse(partialResponse),
-                                model
-                            )
-                        } catch {
-                            console.error('Streaming Error', error)
-                        }
-                        recordErrorToSpan(llmSpan, error)
-                        chatSpan.end()
-                    },
-                },
-                abortSignal
-            )
-        })
-    }
-
-    /**
-     * Issue the chat request and stream the results back, updating the model and view
-     * with the response.
-     */
-    private async sendLLMRequest(
-        prompt: Message[],
-        requestID: string,
-        model: ChatModel,
-        callbacks: {
-            update: (response: string) => void
-            close: (finalResponse: string) => void
-            error: (completedResponse: string, error: Error) => void
-        },
-        abortSignal: AbortSignal
-    ): Promise<void> {
-        let lastContent = ''
-        const typewriter = new Typewriter({
-            update: content => {
-                lastContent = content
-                callbacks.update(content)
-            },
-            close: () => {
-                callbacks.close(lastContent)
-            },
-            error: error => {
-                callbacks.error(lastContent, error)
-            },
-        })
-
-        try {
-            const contextWindow = await firstResultFromOperation(
-                ChatBuilder.contextWindowForChat(this.chatBuilder)
-            )
-
-            const params = {
-                model,
-                maxTokensToSample: contextWindow.output,
-                images: this.chatBuilder.getAndResetImages(),
-                googleSearch: this.chatBuilder.getAndResetGoogleSearchToggle(),
-            } as CompletionParameters
-
-            // Set stream param only when the model is disabled for streaming.
-            if (model && modelsService.isStreamDisabled(model)) {
-                params.stream = false
-            }
-
-            const stream = await this.chatClient.chat(prompt, params, abortSignal, requestID)
-            for await (const message of stream) {
-                switch (message.type) {
-                    case 'change': {
-                        typewriter.update(message.text)
-                        break
-                    }
-                    case 'complete': {
-                        typewriter.close()
-                        typewriter.stop()
-                        break
-                    }
-                    case 'error': {
-                        typewriter.close()
-                        typewriter.stop(message.error)
-                    }
-                }
-            }
-        } catch (error: unknown) {
-            typewriter.close()
-            typewriter.stop(isAbortErrorOrSocketHangUp(error as Error) ? undefined : (error as Error))
-        }
-    }
-
-    /**
-=======
->>>>>>> cd22df2d
      * Finalizes adding a bot message to the chat model and triggers an update to the view.
      */
     private async addBotMessage(
