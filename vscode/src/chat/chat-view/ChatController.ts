import {
    type AuthCredentials,
    type AuthStatus,
    type BillingCategory,
    type BillingProduct,
    CHAT_OUTPUT_TOKEN_BUDGET,
    type ChatClient,
    type ChatMessage,
    type ChatModel,
    type ClientActionBroadcast,
    ClientConfigSingleton,
    type CodyClientConfig,
    type ContextItem,
    ContextItemSource,
    DOTCOM_URL,
    type DefaultChatCommands,
    type EventSource,
    FeatureFlag,
    GuardrailsMode,
    ModelTag,
    ModelUsage,
    type NLSSearchDynamicFilter,
    type ProcessingStep,
    PromptString,
    type RateLimitError,
    type SerializedChatInteraction,
    type SerializedChatTranscript,
    type SerializedPromptEditorState,
    type SourcegraphGuardrailsClient,
    addMessageListenersForExtensionAPI,
    authStatus,
    cenv,
    clientCapabilities,
    createMessageAPIForExtension,
    currentAuthStatus,
    currentAuthStatusAuthed,
    currentResolvedConfig,
    currentUserProductSubscription,
    distinctUntilChanged,
    extractContextFromTraceparent,
    featureFlagProvider,
    firstResultFromOperation,
    firstValueFrom,
    forceHydration,
    getDefaultSystemPrompt,
    graphqlClient,
    handleRateLimitError,
    hydrateAfterPostMessage,
    isAbortErrorOrSocketHangUp,
    isContextWindowLimitError,
    isDefined,
    isDotCom,
    isError,
    isRateLimitError,
    logError,
    modelsService,
    pendingOperation,
    promiseFactoryToObservable,
    ps,
    recordErrorToSpan,
    reformatBotMessageForChat,
    resolvedConfig,
    serializeChatMessage,
    serializeContextItem,
    shareReplay,
    skip,
    skipPendingOperation,
    startWith,
    subscriptionDisposable,
    switchMap,
    telemetryRecorder,
    tracer,
    truncatePromptString,
    userProductSubscription,
    wrapInActiveSpan,
} from '@sourcegraph/cody-shared'
import * as uuid from 'uuid'
import * as vscode from 'vscode'

import { type Span, context } from '@opentelemetry/api'
import { captureException } from '@sentry/core'
import { ChatHistoryType } from '@sourcegraph/cody-shared/src/chat/transcript'
import type { SubMessage } from '@sourcegraph/cody-shared/src/chat/transcript/messages'
import { resolveAuth } from '@sourcegraph/cody-shared/src/configuration/auth-resolver'
import type { McpServer } from '@sourcegraph/cody-shared/src/llm-providers/mcp/types'
import type { TelemetryEventParameters } from '@sourcegraph/telemetry'
import { Observable, Subject, map } from 'observable-fns'
import type { URI } from 'vscode-uri'
import { View } from '../../../webviews/tabs/types'
import { redirectToEndpointLogin, showSignInMenu, showSignOutMenu, signOut } from '../../auth/auth'
import {
    closeAuthProgressIndicator,
    startAuthProgressIndicator,
} from '../../auth/auth-progress-indicator'
import type { startTokenReceiver } from '../../auth/token-receiver'
import { getCurrentUserId } from '../../auth/user'
import { getContextFileFromUri } from '../../commands/context/file-path'
import { getContextFileFromCursor } from '../../commands/context/selection'
import {
    getFrequentlyUsedContextItems,
    saveFrequentlyUsedContextItems,
} from '../../context/frequentlyUsed'
import { getEditor } from '../../editor/active-editor'
import type { VSCodeEditor } from '../../editor/vscode-editor'
import type { ExtensionClient } from '../../extension-client'
import { migrateAndNotifyForOutdatedModels } from '../../models/modelMigrator'
import { logDebug, outputChannelLogger } from '../../output-channel-logger'
import { hydratePromptText } from '../../prompts/prompt-hydration'
import { listPromptTags, mergedPromptsAndLegacyCommands } from '../../prompts/prompts'
import { workspaceFolderForRepo } from '../../repository/remoteRepos'
import { repoNameResolver } from '../../repository/repo-name-resolver'
import { authProvider } from '../../services/AuthProvider'
import { AuthProviderSimplified } from '../../services/AuthProviderSimplified'
import { localStorage } from '../../services/LocalStorageProvider'
import { secretStorage } from '../../services/SecretStorageProvider'
import { TraceSender } from '../../services/open-telemetry/trace-sender'
import {
    handleCodeFromInsertAtCursor,
    handleCodeFromSaveToNewFile,
    handleCopiedCode,
    handleSmartApply,
} from '../../services/utils/codeblock-action-tracker'
import { openExternalLinks } from '../../services/utils/workspace-action'
import { TestSupport } from '../../test-support'
import type { MessageErrorType } from '../MessageProvider'
import { DeepCodyAgent } from '../agentic/DeepCody'
import { toolboxManager } from '../agentic/ToolboxManager'
import { getMentionMenuData } from '../context/chatContext'
import { getEmptyOrDefaultContextObservable } from '../initialContext'
import type {
    ConfigurationSubsetForWebview,
    ExtensionMessage,
    LocalEnv,
    SmartApplyResult,
    WebviewMessage,
} from '../protocol'
import { countGeneratedCode } from '../utils'
import { ChatBuilder, prepareChatMessage } from './ChatBuilder'
import { chatHistory } from './ChatHistoryManager'
import { CodyChatEditorViewType } from './ChatsController'
import { CodeBlockRegenerator, type RegenerateRequestParams } from './CodeBlockRegenerator'
import type { ContextRetriever } from './ContextRetriever'
import { InitDoer } from './InitDoer'
import { getChatPanelTitle, isCodyTesting } from './chat-helpers'
import { OmniboxTelemetry } from './handlers/OmniboxTelemetry'
import { getAgent } from './handlers/registry'
import { getPromptsMigrationInfo, startPromptsMigration } from './prompts-migration'
import { MCPManager } from './tools/MCPManager'

export interface ChatControllerOptions {
    extensionUri: vscode.Uri
    chatClient: Pick<ChatClient, 'chat'>
    contextRetriever: Pick<ContextRetriever, 'retrieveContext' | 'computeDidYouMean'>
    extensionClient: Pick<ExtensionClient, 'capabilities'>
    editor: VSCodeEditor
    guardrails: SourcegraphGuardrailsClient
    startTokenReceiver?: typeof startTokenReceiver
}

export interface ChatSession {
    webviewPanelOrView: vscode.WebviewView | vscode.WebviewPanel | undefined
    sessionID: string
}

/**
 * ChatController is the view controller class for the chat panel.
 * It handles all events sent from the view, keeps track of the underlying chat model,
 * and interacts with the rest of the extension.
 *
 * Its methods are grouped into the following sections, each of which is demarcated
 * by a comment block (search for "// #region "):
 *
 * 1. top-level view action handlers
 * 2. view updaters
 * 3. chat request lifecycle methods
 * 4. session management
 * 5. webview container management
 * 6. other public accessors and mutators
 *
 * The following invariants should be maintained:
 * 1. top-level view action handlers
 *    a. should all follow the handle$ACTION naming convention
 *    b. should be private (with the existing exceptions)
 * 2. view updaters
 *    a. should all follow the post$ACTION naming convention
 *    b. should NOT mutate model state
 * 3. Keep the public interface of this class small in order to
 *    avoid tight coupling with other classes. If communication
 *    with other components outside the model and view is needed,
 *    use a broadcast/subscription design.
 */
export class ChatController implements vscode.Disposable, vscode.WebviewViewProvider, ChatSession {
    private chatBuilder: ChatBuilder

    private readonly chatClient: ChatControllerOptions['chatClient']

    private readonly contextRetriever: ChatControllerOptions['contextRetriever']

    private readonly editor: ChatControllerOptions['editor']
    private readonly extensionClient: ChatControllerOptions['extensionClient']
    private readonly guardrails: SourcegraphGuardrailsClient

    private readonly startTokenReceiver: typeof startTokenReceiver | undefined

    private disposables: vscode.Disposable[] = []

    public readonly clientBroadcast = new Subject<ClientActionBroadcast>()

    public dispose(): void {
        vscode.Disposable.from(...this.disposables).dispose()
        this.disposables = []
    }

    constructor({
        extensionUri,
        chatClient,
        editor,
        guardrails,
        startTokenReceiver,
        contextRetriever,
        extensionClient,
    }: ChatControllerOptions) {
        this.extensionUri = extensionUri
        this.chatClient = chatClient
        this.editor = editor
        this.extensionClient = extensionClient
        this.contextRetriever = contextRetriever

        this.chatBuilder = new ChatBuilder(undefined)

        this.guardrails = guardrails
        this.startTokenReceiver = startTokenReceiver

        if (TestSupport.instance) {
            TestSupport.instance.chatPanelProvider.set(this)
        }

        this.disposables.push(
            subscriptionDisposable(
                authStatus.subscribe(authStatus => {
                    // Run this async because this method may be called during initialization
                    // and awaiting on this.postMessage may result in a deadlock
                    void this.sendConfig(authStatus)
                })
            ),
            subscriptionDisposable(
                ClientConfigSingleton.getInstance().updates.subscribe(update => {
                    // Run this async because this method may be called during initialization
                    // and awaiting on this.postMessage may result in a deadlock
                    void this.sendClientConfig(update)
                })
            ),

            // Reset the chat when the endpoint changes so that we don't try to use old models.
            subscriptionDisposable(
                authStatus
                    .pipe(
                        map(authStatus => authStatus.endpoint),
                        distinctUntilChanged(),
                        // Skip the initial emission (which occurs immediately upon subscription)
                        // because we only want to reset it when it changes after the ChatController
                        // has been in use. If we didn't have `skip(1)`, then `new
                        // ChatController().restoreSession(...)` usage would break because we would
                        // immediately overwrite the just-restored chat.
                        skip(1)
                    )
                    .subscribe(() => {
                        this.chatBuilder = new ChatBuilder(undefined)
                    })
            )
        )
    }

    /**
     * onDidReceiveMessage handles all user actions sent from the chat panel view.
     * @param message is the message from the view.
     */
    private async onDidReceiveMessage(message: WebviewMessage): Promise<void> {
        switch (message.command) {
            case 'ready':
                await this.handleReady()
                break
            case 'initialized':
                await this.handleInitialized()
                this.setWebviewToChat()
                break
            case 'submit': {
                await this.handleUserMessage({
                    requestID: uuid.v4(),
                    inputText: PromptString.unsafe_fromUserQuery(message.text),
                    mentions: message.contextItems ?? [],
                    editorState: message.editorState as SerializedPromptEditorState,
                    signal: this.startNewSubmitOrEditOperation(),
                    source: 'chat',
                    manuallySelectedIntent: message.manuallySelectedIntent,
                    traceparent: message.traceparent,
                })
                break
            }
            case 'edit': {
                this.cancelSubmitOrEditOperation()

                await this.handleEdit({
                    requestID: uuid.v4(),
                    text: PromptString.unsafe_fromUserQuery(message.text),
                    index: message.index ?? undefined,
                    contextFiles: message.contextItems ?? [],
                    editorState: message.editorState as SerializedPromptEditorState,
                    manuallySelectedIntent: message.manuallySelectedIntent,
                })
                break
            }
            case 'reevaluateSearchWithSelectedFilters': {
                await this.reevaluateSearchWithSelectedFilters({
                    index: message.index ?? undefined,
                    selectedFilters: message.selectedFilters,
                })
                break
            }
            case 'abort':
                this.handleAbort()
                break
            case 'insert':
                await handleCodeFromInsertAtCursor(message.text)
                break
            case 'copy':
                await handleCopiedCode(message.text, message.eventType)
                break
            case 'smartApplyPrefetch':
            case 'smartApplySubmit':
                await handleSmartApply({
                    id: message.id,
                    code: message.code,
                    authStatus: currentAuthStatus(),
                    instruction: message.instruction || '',
                    fileUri: message.fileName,
                    traceparent: message.traceparent || undefined,
                    isPrefetch: message.command === 'smartApplyPrefetch',
                })
                break
            case 'trace-export':
                TraceSender.send(message.traceSpanEncodedJson)
                break
            case 'smartApplyAccept':
                await vscode.commands.executeCommand('cody.command.smart-apply.accept', {
                    taskId: message.id,
                })
                break
            case 'smartApplyReject':
                await vscode.commands.executeCommand('cody.command.smart-apply.reject', {
                    taskId: message.id,
                })
                break
            case 'openURI':
                vscode.commands.executeCommand('vscode.open', message.uri, {
                    selection: message.range,
                })
                break
            case 'links': {
                void openExternalLinks(message.value)
                break
            }
            case 'openFileLink':
                {
                    if (message?.uri?.scheme?.startsWith('http')) {
                        this.openRemoteFile(message.uri, true)
                        return
                    }

                    // Determine if we're in the sidebar view
                    const isInSidebar =
                        this._webviewPanelOrView && !('viewColumn' in this._webviewPanelOrView)

                    vscode.commands.executeCommand('vscode.open', message.uri, {
                        selection: message.range,
                        preserveFocus: true,
                        background: false,
                        preview: true,
                        // Use the active column if in sidebar, otherwise use Beside
                        viewColumn: isInSidebar ? vscode.ViewColumn.Active : vscode.ViewColumn.Beside,
                    })
                }
                break
            case 'openRemoteFile':
                this.openRemoteFile(message.uri, message.tryLocal ?? false)
                break
            case 'openRelativeFile': {
                const workspaceFolders = vscode.workspace.workspaceFolders

                if (!workspaceFolders) {
                    // No workspace folders open
                    return
                }

                // Use first workspace folder as base path
                const baseFolder = workspaceFolders[0]
                const absoluteUri = vscode.Uri.joinPath(baseFolder.uri, message.uri.path)
                await vscode.commands.executeCommand('vscode.open', absoluteUri, {
                    preserveFocus: true,
                    background: false,
                    preview: true,
                    viewColumn: vscode.ViewColumn.Active,
                })
                break
            }
            case 'newFile':
                await handleCodeFromSaveToNewFile(message.text, this.editor)
                break
            case 'show-page':
                await vscode.commands.executeCommand('cody.show-page', message.page)
                break
            case 'attribution-search':
                await this.handleAttributionSearch(message.snippet)
                break
            case 'restoreHistory':
                this.restoreSession(message.chatID)
                this.setWebviewToChat()
                break
            case 'chatSession':
                switch (message.action) {
                    case 'new':
                        this.clearAndRestartSession()
                        break
                    case 'duplicate':
                        await this.duplicateSession(message.sessionID ?? this.chatBuilder.sessionID)
                        break
                }
                break
            case 'command':
                vscode.commands.executeCommand(message.id, message.arg ?? message.args)
                break
            case 'mcp': {
                const mcpManager = MCPManager.instance
                if (!mcpManager) {
                    logDebug('ChatController', 'MCP Manager is not initialized')
                    break
                }
                const serverName = message.name
                try {
                    // Special case for updateServer without name (to refresh server list)
                    if (message.type === 'updateServer' && !serverName) {
                        mcpManager.refreshServers()
                        break
                    }
                    // All other operations require a server name
                    if (!serverName) {
                        break
                    }
                    switch (message.type) {
                        case 'addServer': {
                            if (!message.config) {
                                break
                            }
                            await mcpManager.addServer(serverName, message.config)
                            // Send specific message to the UI about the new server
                            const newServer = mcpManager.getServers().find(s => s.name === serverName)
                            if (newServer) {
                                void this.postMessage({
                                    type: 'clientAction',
                                    mcpServerChanged: {
                                        name: newServer.name,
                                        server: newServer,
                                    },
                                })
                            }
                            break
                        }
                        case 'updateServer':
                            if (message.config) {
                                await mcpManager.updateServer(serverName, message.config)
                            } else if (message.toolName) {
                                const isDisabled = message.toolDisabled === true
                                await mcpManager.setToolState(serverName, message.toolName, isDisabled)
                            }
                            break
                        case 'removeServer': {
                            await mcpManager.deleteServer(serverName)
                            this.postMessage({
                                type: 'clientAction',
                                mcpServerChanged: {
                                    name: serverName,
                                    server: null,
                                },
                            })
                            break
                        }
                        default:
                            logDebug('ChatController', `Unknown MCP operation: ${message.type}`)
                    }
                } catch (error) {
                    const errorMessage = error instanceof Error ? error.message : String(error)
                    logDebug('ChatController', `Failed to ${message.type} server`, errorMessage)

                    void this.postMessage({
                        type: 'clientAction',
                        mcpServerError: {
                            name: 'name' in message ? serverName : '',
                            error: errorMessage,
                        },
                        mcpServerChanged: null,
                    })
                }
                break
            }

            case 'recordEvent':
                telemetryRecorder.recordEvent(
                    // 👷 HACK: We have no control over what gets sent over JSON RPC,
                    // so we depend on client implementations to give type guidance
                    // to ensure that we don't accidentally share arbitrary,
                    // potentially sensitive string values. In this RPC handler,
                    // when passing the provided event to the TelemetryRecorder
                    // implementation, we forcibly cast all the inputs below
                    // (feature, action, parameters) into known types (strings
                    // 'feature', 'action', 'key') so that the recorder will accept
                    // it. DO NOT do this elsewhere!
                    message.feature as 'feature',
                    message.action as 'action',
                    message.parameters as TelemetryEventParameters<
                        { key: number },
                        BillingProduct,
                        BillingCategory
                    >
                )
                break
            case 'auth': {
                if (message.authKind === 'refresh') {
                    authProvider.refresh()
                    break
                }
                if (message.authKind === 'simplified-onboarding') {
                    const endpoint = DOTCOM_URL.href

                    let tokenReceiverUrl: string | undefined = undefined
                    closeAuthProgressIndicator()
                    startAuthProgressIndicator()
                    tokenReceiverUrl = await this.startTokenReceiver?.(endpoint, async credentials => {
                        closeAuthProgressIndicator()
                        const authStatus = await authProvider.validateAndStoreCredentials(
                            credentials,
                            'store-if-valid'
                        )
                        telemetryRecorder.recordEvent('cody.auth.fromTokenReceiver.web', 'succeeded', {
                            metadata: {
                                success: authStatus.authenticated ? 1 : 0,
                            },
                            billingMetadata: {
                                product: 'cody',
                                category: 'billable',
                            },
                        })
                        if (!authStatus.authenticated) {
                            void vscode.window.showErrorMessage(
                                'Authentication failed. Please check your token and try again.'
                            )
                        }
                    })

                    const authProviderSimplified = new AuthProviderSimplified()
                    const authMethod = message.authMethod || 'dotcom'
                    const successfullyOpenedUrl = await authProviderSimplified.openExternalAuthUrl(
                        authMethod,
                        tokenReceiverUrl
                    )
                    if (!successfullyOpenedUrl) {
                        closeAuthProgressIndicator()
                    }
                    break
                }
                if (
                    (message.authKind === 'signin' || message.authKind === 'callback') &&
                    message.endpoint
                ) {
                    try {
                        const { endpoint, value: token } = message
                        let auth: AuthCredentials | undefined = undefined

                        if (token) {
                            auth = {
                                credentials: { token, source: 'paste' },
                                serverEndpoint: endpoint,
                            }
                        } else {
                            const { configuration } = await currentResolvedConfig()
                            auth = await resolveAuth(endpoint, configuration, secretStorage)
                        }

                        if (!auth || !auth.credentials) {
                            return redirectToEndpointLogin(endpoint)
                        }

                        await authProvider.validateAndStoreCredentials(auth, 'always-store')
                    } catch (error) {
                        void vscode.window.showErrorMessage(`Authentication failed: ${error}`)
                        this.postError(new Error(`Authentication failed: ${error}`))
                    }
                    break
                }
                if (message.authKind === 'signout') {
                    const serverEndpoint = message.endpoint
                    if (serverEndpoint) {
                        await signOut(serverEndpoint)
                    } else {
                        await showSignOutMenu()
                    }
                    // Send config to refresh the endpoint history list.
                    // TODO: Remove this when the config for webview is observable, see getConfigForWebview.
                    await this.sendConfig(currentAuthStatus())
                    break
                }
                if (message.authKind === 'switch') {
                    await showSignInMenu()
                    break
                }
                // cody.auth.signin or cody.auth.signout
                await vscode.commands.executeCommand(`cody.auth.${message.authKind}`)
                break
            }
            case 'simplified-onboarding': {
                if (message.onboardingKind === 'web-sign-in-token') {
                    void vscode.window
                        .showInputBox({ prompt: 'Enter web sign-in token' })
                        .then(async token => {
                            if (!token) {
                                return
                            }
                            const authStatus = await authProvider.validateAndStoreCredentials(
                                {
                                    serverEndpoint: DOTCOM_URL.href,
                                    credentials: { token },
                                },
                                'store-if-valid'
                            )
                            if (!authStatus.authenticated) {
                                void vscode.window.showErrorMessage(
                                    'Authentication failed. Please check your token and try again.'
                                )
                            }
                        })
                    break
                }
                break
            }
            case 'log': {
                const logger = message.level === 'debug' ? logDebug : logError
                logger(message.filterLabel, message.message)
                break
            }
            case 'devicePixelRatio': {
                localStorage.setDevicePixelRatio(message.devicePixelRatio)
                break
            }
            case 'regenerateCodeBlock': {
                await this.handleRegenerateCodeBlock({
                    requestID: message.id,
                    code: PromptString.unsafe_fromLLMResponse(message.code),
                    language: message.language
                        ? PromptString.unsafe_fromLLMResponse(message.language)
                        : undefined,
                    index: message.index,
                })
                break
            }
            case 'updateChatTitle': {
                const { chatID, newTitle } = message
                // Update the chat title in your storage
                const authStatus = currentAuthStatusAuthed()
                await chatHistory.updateChatTitle(chatID, newTitle, authStatus)
                // Update UI
                this.syncPanelTitle()
                break
            }
            case 'chat/upload-image': {
                await this.chatBuilder.addImage(message.image)
                break
            }
            case 'chat/google-search': {
                await this.chatBuilder.setGoogleSearchToggle()
                break
            }
        }
    }

    private isSmartApplyEnabled(): boolean {
        return this.extensionClient.capabilities?.edit !== 'none'
    }

    private hasEditCapability(): boolean {
        return this.extensionClient.capabilities?.edit === 'enabled'
    }

    private async getConfigForWebview(): Promise<ConfigurationSubsetForWebview & LocalEnv> {
        const { configuration, auth } = await currentResolvedConfig()
        const [experimentalPromptEditorEnabled, internalAgenticChatEnabled] = await Promise.all([
            firstValueFrom(
                featureFlagProvider.evaluatedFeatureFlag(FeatureFlag.CodyExperimentalPromptEditor)
            ),
            true,
        ])
        const experimentalAgenticChatEnabled = internalAgenticChatEnabled //&& isS2(auth.serverEndpoint)
        const sidebarViewOnly = this.extensionClient.capabilities?.webviewNativeConfig?.view === 'single'
        const isEditorViewType = this.webviewPanelOrView?.viewType === 'cody.editorPanel'
        const webviewType = isEditorViewType && !sidebarViewOnly ? 'editor' : 'sidebar'
        const uiKindIsWeb = (cenv.CODY_OVERRIDE_UI_KIND ?? vscode.env.uiKind) === vscode.UIKind.Web
        const endpoints = localStorage.getEndpointHistory() ?? []
        const attribution =
            (await ClientConfigSingleton.getInstance().getConfig())?.attribution ?? GuardrailsMode.Off

        return {
            uiKindIsWeb,
            serverEndpoint: auth.serverEndpoint,
            endpointHistory: [...endpoints],
            experimentalNoodle: configuration.experimentalNoodle,
            // Disable smart apply codeblock toolbar when agentic chat is enabled.
            smartApply: this.isSmartApplyEnabled(),
            hasEditCapability: this.hasEditCapability(),
            webviewType,
            multipleWebviewsEnabled: !sidebarViewOnly,
            internalDebugContext: configuration.internalDebugContext,
            allowEndpointChange: configuration.overrideServerEndpoint === undefined,
            experimentalPromptEditorEnabled,
            experimentalAgenticChatEnabled,
            attribution,
        }
    }

    // =======================================================================
    // #region top-level view action handlers
    // =======================================================================

    // When the webview sends the 'ready' message, respond by posting the view config
    private async handleReady(): Promise<void> {
        await this.sendConfig(currentAuthStatus())
    }

    private async sendConfig(authStatus: AuthStatus): Promise<void> {
        // Don't emit config if we're verifying auth status to avoid UI auth flashes on the client
        if (authStatus.pendingValidation) {
            return
        }

        const configForWebview = await this.getConfigForWebview()
        const workspaceFolderUris =
            vscode.workspace.workspaceFolders?.map(folder => folder.uri.toString()) ?? []

        await this.postMessage({
            type: 'config',
            config: configForWebview,
            clientCapabilities: clientCapabilities(),
            authStatus: authStatus,
            userProductSubscription: await currentUserProductSubscription(),
            workspaceFolderUris,
            isDotComUser: isDotCom(authStatus),
        })
        logDebug('ChatController', 'updateViewConfig', {
            verbose: configForWebview,
        })
    }

    private async sendClientConfig(clientConfig: CodyClientConfig) {
        await this.postMessage({
            type: 'clientConfig',
            clientConfig,
        })
        logDebug('ChatController', 'updateClientConfig', {
            verbose: clientConfig,
        })
    }

    private initDoer = new InitDoer<boolean | undefined>()
    private async handleInitialized(): Promise<void> {
        // HACK: this call is necessary to get the webview to set the chatID state,
        // which is necessary on deserialization. It should be invoked before the
        // other initializers run (otherwise, it might interfere with other view
        // state)
        await this.webviewPanelOrView?.webview.postMessage({
            type: 'transcript',
            messages: [],
            isMessageInProgress: false,
            chatID: this.chatBuilder.sessionID,
        })

        void this.saveSession()
        this.initDoer.signalInitialized()
    }

    async regenerateCodeBlock(params: RegenerateRequestParams): Promise<PromptString> {
        const regenerator = new CodeBlockRegenerator(this.chatClient)
        return await regenerator.regenerate(params)
    }

    /**
     * Handles user input text for both new and edit submissions
     */
    public async handleUserMessage({
        requestID,
        inputText,
        mentions,
        editorState,
        signal,
        source,
        command,
        manuallySelectedIntent,
        traceparent,
    }: {
        requestID: string
        inputText: PromptString
        mentions: ContextItem[]
        editorState: SerializedPromptEditorState | null
        signal: AbortSignal
        source?: EventSource
        command?: DefaultChatCommands
        manuallySelectedIntent?: ChatMessage['intent'] | undefined | null
        traceparent?: string | undefined | null
        model?: string | undefined
    }): Promise<void> {
        return context.with(extractContextFromTraceparent(traceparent), () => {
            return tracer.startActiveSpan('chat.handleUserMessage', async (span): Promise<void> => {
                span.setAttribute('sampled', true)
                span.setAttribute('continued', true)
                outputChannelLogger.logDebug(
                    'ChatController',
                    'handleUserMessageSubmission',
                    `traceId: ${span.spanContext().traceId}`
                )
                // TODO: Pass the model name from webview on submit instead of fetching it here
                const model = await wrapInActiveSpan('chat.resolveModel', () =>
                    firstResultFromOperation(ChatBuilder.resolvedModelForChat(this.chatBuilder))
                )

                this.chatBuilder.setSelectedModel(model)

                this.chatBuilder.addHumanMessage({
                    text: inputText,
                    editorState,
                    intent: manuallySelectedIntent,
                    agent: toolboxManager.isAgenticChatEnabled() ? DeepCodyAgent.id : undefined,
                })

                this.setCustomChatTitle(requestID, inputText, signal)
                this.postViewTranscript({ speaker: 'assistant' })

                await this.saveSession()
                signal.throwIfAborted()

                return this.sendChat(
                    {
                        requestID,
                        inputText,
                        mentions,
                        editorState,
                        signal,
                        source,
                        command,
                        manuallySelectedIntent,
                        model,
                    },
                    span
                )
            })
        })
    }

    private async sendChat(
        {
            requestID,
            inputText,
            mentions,
            editorState,
            signal,
            source,
            command,
            manuallySelectedIntent,
            model,
        }: Parameters<typeof this.handleUserMessage>[0],
        span: Span
    ): Promise<void> {
        if (!model) {
            throw new Error('No model selected, and no default chat model is available')
        }

        span.addEvent('ChatController.sendChat')
        signal.throwIfAborted()

        const recorder = await OmniboxTelemetry.create({
            requestID,
            chatModel: model,
            source,
            command,
            sessionID: this.chatBuilder.sessionID,
            traceId: span.spanContext().traceId,
            promptText: inputText,
        })
        recorder.recordChatQuestionSubmitted(mentions)

        signal.throwIfAborted()

        this.postEmptyMessageInProgress(model)

        const agent = getAgent(model, manuallySelectedIntent, {
            contextRetriever: this.contextRetriever,
            editor: this.editor,
            chatClient: this.chatClient,
        })

        this.setFrequentlyUsedContextItemsToStorage(mentions)

        recorder.setIntentInfo({
            userSpecifiedIntent: manuallySelectedIntent ?? 'chat',
        })

        this.postEmptyMessageInProgress(model)
        let messageInProgress: ChatMessage = { speaker: 'assistant', model }
        try {
            await agent.handle(
                {
                    requestID,
                    inputText,
                    mentions,
                    editorState,
                    signal,
                    chatBuilder: this.chatBuilder,
                    span,
                    recorder,
                    model,
                },
                {
                    postError: (error: Error, type?: MessageErrorType): void => {
                        this.postError(error, type)
                    },
                    postMessageInProgress: (message: ChatMessage): void => {
                        messageInProgress = message
                        this.postViewTranscript(message)
                    },
                    postStatuses: (steps: ProcessingStep[]): void => {
                        this.chatBuilder.setLastMessageProcesses(steps)
                        this.postViewTranscript(messageInProgress)
                    },
                    experimentalPostMessageInProgress: (subMessages: SubMessage[]): void => {
                        messageInProgress.subMessages = subMessages
                        this.postViewTranscript(messageInProgress)
                    },
                    postRequest: (step: ProcessingStep): Promise<boolean> => {
                        // Generate a unique ID for this confirmation request
                        const confirmationId = step.id

                        // Send the confirmation request to the webview
                        this.postMessage({
                            type: 'action/confirmationRequest',
                            id: confirmationId,
                            step,
                        })

                        // Wait for the webview to respond with the confirmation
                        const confirmation = new Promise<boolean>(resolve => {
                            const disposable = this._webviewPanelOrView?.webview.onDidReceiveMessage(
                                (message: WebviewMessage) => {
                                    if (
                                        message.command === 'action/confirmation' &&
                                        message.id === confirmationId
                                    ) {
                                        disposable?.dispose()
                                        resolve(message.response)
                                    }
                                }
                            )
                        })

                        // Now that we have the confirmation, proceed based on the user's choice

                        this.postViewTranscript({
                            speaker: 'assistant',
                            processes: [step],
                            model,
                        })
                        return confirmation
                    },
                    postDone: async (op?: { abort: boolean }): Promise<void> => {
                        // Mark the end of the span for chat.handleUserMessage here, as we do not await
                        // the entire stream of chat messages being sent to the webview.
                        // The span is concluded when the stream is complete.
                        span.end()
                        if (op?.abort || signal.aborted) {
                            throw new Error('aborted')
                        }
                        // HACK(beyang): This conditional preserves the behavior from when
                        // all the response generation logic was handled in this method.
                        // In future work, we should remove this special-casing and unify
                        // how new messages are posted to the transcript.

                        if (manuallySelectedIntent === 'agentic') {
                            this.saveSession()
                        } else if (
                            messageInProgress &&
                            (['search', 'insert', 'edit'].includes(messageInProgress?.intent ?? '') ||
                                messageInProgress?.search ||
                                messageInProgress?.error)
                        ) {
                            this.chatBuilder.addBotMessage(messageInProgress, model)
                        } else if (
                            messageInProgress.subMessages &&
                            messageInProgress.subMessages.length > 0
                        ) {
                            this.chatBuilder.addBotMessage(messageInProgress, model)
                        } else if (messageInProgress?.text) {
                            this.addBotMessage(
                                requestID,
                                messageInProgress.text,
                                messageInProgress.didYouMeanQuery,
                                model
                            )
                        }
                        this.postViewTranscript()
                    },
                }
            )
        } catch (error) {
            // This ensures that the span for chat.handleUserMessage is ended even if the operation fails
            span.end()
            if (isAbortErrorOrSocketHangUp(error as Error)) {
                this.postViewTranscript()
                return
            }
            if (isRateLimitError(error) || isContextWindowLimitError(error)) {
                this.postError(error, 'transcript')
            } else {
                this.postError(
                    isError(error) ? error : new Error(`Error generating assistant response: ${error}`)
                )
            }
            recordErrorToSpan(span, error as Error)
        }
    }

    private async setFrequentlyUsedContextItemsToStorage(mentions: ContextItem[]) {
        const authStatus = currentAuthStatus()
        const activeEditor = getEditor().active

        const repoName = activeEditor?.document.uri
            ? (
                  await firstResultFromOperation(
                      repoNameResolver.getRepoNamesContainingUri(activeEditor.document.uri)
                  )
              ).at(0)
            : null

        if (authStatus.authenticated) {
            saveFrequentlyUsedContextItems({
                items: mentions
                    .filter(item => item.source === ContextItemSource.User)
                    .map(item => serializeContextItem(item)),
                authStatus,
                codebases: repoName ? [repoName] : [],
            })
        }
    }
    private async getFrequentlyUsedContextItemsFromStorage() {
        const authStatus = currentAuthStatus()
        const activeEditor = getEditor().active

        const repoName = activeEditor?.document.uri
            ? (
                  await firstResultFromOperation(
                      repoNameResolver.getRepoNamesContainingUri(activeEditor.document.uri)
                  )
              ).at(0)
            : null

        if (authStatus.authenticated) {
            return getFrequentlyUsedContextItems({
                authStatus,
                codebases: repoName ? [repoName] : [],
            })
        }

        return []
    }

    private async openRemoteFile(uri: vscode.Uri, tryLocal?: boolean) {
        if (tryLocal) {
            try {
                await this.openSourcegraphUriAsLocalFile(uri)
                return
            } catch {
                // Ignore error, just continue to opening the remote file
            }
        }

        const sourcegraphSchemaURI = uri.with({
            query: '',
            scheme: 'codysourcegraph',
        })

        // Supported line params examples: L42 (single line) or L42-45 (line range)
        const lineParam = this.extractLineParamFromURI(uri)
        const range = this.lineParamToRange(lineParam)

        vscode.workspace.openTextDocument(sourcegraphSchemaURI).then(async doc => {
            const textEditor = await vscode.window.showTextDocument(doc)

            textEditor.revealRange(range)
        })
    }

    /**
     * Attempts to open a Sourcegraph file URL as a local file in VS Code.
     * Fails if the URI is not a valid Sourcegraph URL for a file or if the
     * file does not belong to the current workspace.
     */
    private async openSourcegraphUriAsLocalFile(uri: vscode.Uri): Promise<void> {
        const match = uri.path.match(
            /^\/*(?<repoName>[^@]*)(?<revision>@.*)?\/-\/blob\/(?<filePath>.*)$/
        )
        if (!match || !match.groups) {
            throw new Error('failed to extract repo name and file path')
        }
        const { repoName, filePath } = match.groups

        const workspaceFolder = await workspaceFolderForRepo(repoName)
        if (!workspaceFolder) {
            throw new Error('could not find workspace for repo')
        }

        const lineParam = this.extractLineParamFromURI(uri)
        const selectionStart = this.lineParamToRange(lineParam).start
        // Opening the file with an active selection is awkward, so use a zero-length
        // selection to focus the target line without highlighting anything
        const selection = new vscode.Range(selectionStart, selectionStart)

        const fileUri = workspaceFolder.uri.with({
            path: `${workspaceFolder.uri.path}/${filePath}`,
        })
        const document = await vscode.workspace.openTextDocument(fileUri)
        await vscode.window.showTextDocument(document, {
            selection,
            preview: true,
        })
    }

    private extractLineParamFromURI(uri: vscode.Uri): string | undefined {
        return uri.query.split('&').find(key => key.match(/^L\d+(?:-\d+)?$/))
    }

    private lineParamToRange(lineParam?: string | null): vscode.Range {
        const lines = (lineParam ?? '0')
            .replace('L', '')
            .split('-')
            .map(num => Number.parseInt(num))

        // adding 20 lines to the end of the range to allow the start line to be visible in a more center position on the screen.
        return new vscode.Range(lines.at(0) || 0, 0, lines.at(1) || (lines.at(0) || 0) + 20, 0)
    }

    private submitOrEditOperation: AbortController | undefined
    public startNewSubmitOrEditOperation(): AbortSignal {
        this.submitOrEditOperation?.abort()
        this.submitOrEditOperation = new AbortController()
        return this.submitOrEditOperation.signal
    }

    private cancelSubmitOrEditOperation(): void {
        this.submitOrEditOperation?.abort()
        this.submitOrEditOperation = undefined
    }

    private async reevaluateSearchWithSelectedFilters({
        index,
        selectedFilters,
    }: {
        index?: number
        selectedFilters?: NLSSearchDynamicFilter[]
    }) {
        if (index === undefined || !Array.isArray(selectedFilters)) {
            return
        }

        this.handleAbort()

        const humanMessage = this.chatBuilder.getMessages().at(index)
        const assistantMessage = this.chatBuilder.getMessages().at(index + 1)
        if (
            humanMessage?.speaker !== 'human' ||
            humanMessage.intent !== 'search' ||
            assistantMessage?.speaker !== 'assistant' ||
            !assistantMessage?.search?.query
        ) {
            return
        }

        this.chatBuilder.updateAssistantMessageAtIndex(index + 1, {
            ...assistantMessage,
            search: {
                ...assistantMessage.search,
                selectedFilters,
            },
            text: undefined,
        })
        this.postViewTranscript()

        try {
            const query = this.appendSelectedFiltersToSearchQuery({
                query: assistantMessage.search.query,
                filters: selectedFilters,
            })

            const response = await graphqlClient.nlsSearchQuery({ query })

            this.chatBuilder.updateAssistantMessageAtIndex(index + 1, {
                ...assistantMessage,
                error: undefined,
                search: {
                    ...assistantMessage.search,
                    queryWithSelectedFilters: query,
                    response,
                    selectedFilters,
                },
                text: ps`search found ${response?.results.results.length || 0} results`,
            })
        } catch (err) {
            this.chatBuilder.addErrorAsBotMessage(err as Error, ChatBuilder.NO_MODEL)
        } finally {
            void this.saveSession()
            this.postViewTranscript()
        }
    }

    private appendSelectedFiltersToSearchQuery({
        query,
        filters,
    }: {
        query: string
        filters: NLSSearchDynamicFilter[]
    }) {
        if (!filters.length) {
            return query
        }

        /* Join all repo filters into a single repo filter */
        const repoFilters = filters.filter(filter => filter.kind === 'repo')
        const repoFilter = repoFilters.length
            ? `repo:^(${repoFilters
                  .map(filter => filter.value.replace('repo:^', '').replace(/\$$/, ''))
                  .join('|')})$`
            : ''

        let count = 50
        switch (filters.find(filter => filter.kind === 'type')?.value) {
            case 'type:path':
            case 'type:repo':
                count = 20
                break
        }

        return `${query} ${filters
            .filter(f => f.kind !== 'repo')
            .map(f => f.value)
            .join(' ')} ${repoFilter} count:${count}`
    }

    /**
     * Handles editing a human chat message in current chat session.
     *
     * Removes any existing messages from the provided index,
     * before submitting the replacement text as a new question.
     * When no index is provided, default to the last human message.
     *
     * @internal Public for testing only.
     */
    public async handleEdit({
        requestID,
        text,
        index,
        contextFiles,
        editorState,
        manuallySelectedIntent,
    }: {
        requestID: string
        text: PromptString
        index: number | undefined
        contextFiles: ContextItem[]
        editorState: SerializedPromptEditorState | null
        manuallySelectedIntent?: ChatMessage['intent']
    }): Promise<void> {
        const abortSignal = this.startNewSubmitOrEditOperation()

        telemetryRecorder.recordEvent('cody.editChatButton', 'clicked', {
            billingMetadata: {
                product: 'cody',
                category: 'billable',
            },
        })

        try {
            const humanMessage = index ?? this.chatBuilder.getLastSpeakerMessageIndex('human')
            if (humanMessage === undefined) {
                return
            }
            this.chatBuilder.removeMessagesFromIndex(humanMessage, 'human')
            return await this.handleUserMessage({
                requestID,
                inputText: text,
                mentions: contextFiles,
                editorState,
                signal: abortSignal,
                source: 'chat',
                manuallySelectedIntent,
            })
        } catch (error) {
            if (isAbortErrorOrSocketHangUp(error)) {
                return
            }
            this.postError(new Error('Failed to edit prompt'), 'transcript')
        }
    }

    /**
     * Regenerates a single code block in the transcript.
     */
    async handleRegenerateCodeBlock({
        requestID,
        code,
        language,
        index,
    }: {
        requestID: string
        code: PromptString
        language: PromptString | undefined
        index: number
    }): Promise<void> {
        const abort = this.startNewSubmitOrEditOperation()

        telemetryRecorder.recordEvent('cody.regenerateCodeBlock', 'clicked', {
            billingMetadata: {
                product: 'cody',
                category: 'billable',
            },
        })

        // TODO: Add trace spans around this operation

        try {
            const model: ChatModel | undefined = await wrapInActiveSpan('chat.resolveModel', () =>
                firstResultFromOperation(ChatBuilder.resolvedModelForChat(this.chatBuilder), abort)
            )
            if (!model) {
                throw new Error('no chat model selected')
            }
            this.postMessage({
                type: 'clientAction',
                regenerateStatus: { id: requestID, status: 'regenerating' },
            })
            const newCode = await this.regenerateCodeBlock({
                abort,
                code,
                language,
                model,
                requestID,
            })
            // Paste up the chat transcript replacing `code` with `newCode`
            if (this.chatBuilder.replaceInMessage(index, code, newCode)) {
                // Post the updated transcript to the webview
                this.postViewTranscript()
                // Save the newly generated code to the transcript.
                await this.saveSession()
            }
            this.postMessage({
                type: 'clientAction',
                regenerateStatus: { id: requestID, status: 'done' },
            })
        } catch (error) {
            this.postMessage({
                type: 'clientAction',
                regenerateStatus: {
                    id: requestID,
                    status: 'error',
                    error: `${error}`,
                },
            })
            if (isAbortErrorOrSocketHangUp(error)) {
                return
            }
            this.postError(new Error(`Failed to regenerate code: ${error}`), 'system')
        }
    }

    private handleAbort(): void {
        this.cancelSubmitOrEditOperation()
        // Notify the webview there is no message in progress.
        this.postViewTranscript()
        telemetryRecorder.recordEvent('cody.sidebar.abortButton', 'clicked', {
            billingMetadata: {
                category: 'billable',
                product: 'cody',
            },
        })
    }

    public async addContextItemsToLastHumanInput(
        contextItems: ContextItem[]
    ): Promise<boolean | undefined> {
        return this.postMessage({
            type: 'clientAction',
            addContextItemsToLastHumanInput: contextItems,
        })
    }

    public async handleGetUserEditorContext(uri?: URI): Promise<void> {
        // Get selection from the active editor
        const selection = getEditor()?.active?.selection

        // Determine context based on URI presence
        const contextItem = uri
            ? await getContextFileFromUri(uri, selection)
            : await getContextFileFromCursor()

        const { input, context } = await firstResultFromOperation(
            ChatBuilder.contextWindowForChat(this.chatBuilder)
        )
        const userContextSize = context?.user ?? input

        void this.postMessage({
            type: 'clientAction',
            addContextItemsToLastHumanInput: contextItem
                ? [
                      {
                          ...contextItem,
                          type: 'file',
                          // Remove content to avoid sending large data to the webview
                          content: undefined,
                          isTooLarge: contextItem.size ? contextItem.size > userContextSize : undefined,
                          source: ContextItemSource.Selection,
                          range: contextItem.range,
                      } satisfies ContextItem,
                  ]
                : [],
        })

        // Reveal the webview panel if it is hidden
        if (this._webviewPanelOrView) {
            revealWebviewViewOrPanel(this._webviewPanelOrView)
        }
    }

    public async handleResubmitLastUserInput(): Promise<void> {
        const lastHumanMessage = this.chatBuilder.getLastHumanMessage()
        const getLastHumanMessageText = lastHumanMessage?.text?.toString()
        if (getLastHumanMessageText) {
            await this.clearAndRestartSession()
            void this.postMessage({
                type: 'clientAction',
                appendTextToLastPromptEditor: getLastHumanMessageText,
            })
        }
    }

    public async handleSmartApplyResult(result: SmartApplyResult): Promise<void> {
        void this.postMessage({
            type: 'clientAction',
            smartApplyResult: result,
        })
    }

    public fireClientAction(): void {}

    private async handleAttributionSearch(snippet: string): Promise<void> {
        try {
            const attribution = await this.guardrails.searchAttribution(snippet)
            if (isError(attribution)) {
                await this.postMessage({
                    type: 'attribution',
                    snippet,
                    error: attribution.message,
                })
                return
            }
            await this.postMessage({
                type: 'attribution',
                snippet,
                attribution: {
                    repositoryNames: attribution.repositories.map(r => r.name),
                    limitHit: attribution.limitHit,
                },
            })
        } catch (error) {
            await this.postMessage({
                type: 'attribution',
                snippet,
                error: `${error}`,
            })
        }
    }

    // #endregion
    // =======================================================================
    // #region view updaters
    // =======================================================================

    private postEmptyMessageInProgress(model: ChatModel): void {
        this.postViewTranscript({ speaker: 'assistant', model })
    }

    private postViewTranscript(messageInProgress?: ChatMessage): void {
        const messages: ChatMessage[] = [...this.chatBuilder.getMessages()]
        if (messageInProgress) {
            messages.push(messageInProgress)
        }

        // We never await on postMessage, because it can sometimes hang indefinitely:
        // https://github.com/microsoft/vscode/issues/159431
        void this.postMessage({
            type: 'transcript',
            messages: messages.map(prepareChatMessage).map(serializeChatMessage),
            isMessageInProgress: !!messageInProgress,
            chatID: this.chatBuilder.sessionID,
        })

        this.syncPanelTitle()
    }

    private syncPanelTitle() {
        // Update webview panel title if we're in an editor panel
        if (this._webviewPanelOrView && 'reveal' in this._webviewPanelOrView) {
            this._webviewPanelOrView.title = this.chatBuilder.getChatTitle()
        }
    }

    /**
     * Sets the custom chat title based on the first message in the interaction.
     */
    private async setCustomChatTitle(
        requestID: string,
        inputText: PromptString,
        signal: AbortSignal
    ): Promise<void> {
        return tracer.startActiveSpan('chat.setCustomChatTitle', async (span): Promise<void> => {
            // NOTE: Only generates a custom title if the input text is long enough.
            // We are asking the LLM to generate a title with about 10 words, so 10 words * 2 chars/word = 20 chars
            // would be a reasonable threshold to start generating a custom title. This is a heuristic and
            // can be adjusted as needed.
            if (inputText.length < 20) {
                return
            }
            // Get the currently available models with speed tag.
            const speeds = modelsService.getModelsByTag(ModelTag.Speed)
            // Use the latest Gemini flash model or the first speedy model as the default.
            const model = (speeds.find(m => m.id.includes('flash-lite')) || speeds?.[0])?.id
            const messages = this.chatBuilder.getMessages()
            // Returns early if this is not the first message or if this is a testing session.
            if (messages.length > 1 || !model || isCodyTesting) {
                return
            }
            const prompt = ps`${getDefaultSystemPrompt()} Your task is to generate a concise title (in about 10 words without quotation) for <codyUserInput>${inputText}</codyUserInput>.
        RULE: Your response should only contain the concise title and nothing else.`
            let title = ''
            try {
                const stream = await this.chatClient.chat(
                    [{ speaker: 'human', text: prompt }],
                    { model, maxTokensToSample: 100 },
                    signal,
                    requestID
                )
                for await (const message of stream) {
                    if (message.type === 'change') {
                        title = message.text
                    } else if (message.type === 'complete') {
                        if (title) {
                            this.chatBuilder.setChatTitle(title)
                            await this.saveSession()
                        }
                        break
                    }
                }
            } catch (error) {
                logDebug('ChatController', 'setCustomChatTitle', { verbose: error })
            }
            telemetryRecorder.recordEvent('cody.chat.customTitle', 'generated', {
                privateMetadata: {
                    requestID,
                    model: model,
                    traceId: span.spanContext().traceId,
                },
                metadata: {
                    titleLength: title.length,
                    inputLength: inputText.length,
                },
                billingMetadata: {
                    product: 'cody',
                    category: 'billable',
                },
            })
        })
    }

    /**
     * Display error message in webview as part of the chat transcript, or as a system banner alongside the chat.
     */
    private postError(error: Error, type?: MessageErrorType): void {
        if (isRateLimitError(error)) {
            handleRateLimitError(error as RateLimitError)
        }

        logDebug('ChatController: postError', error.message)
        // Add error to transcript
        if (type === 'transcript') {
            this.chatBuilder.addErrorAsBotMessage(error, ChatBuilder.NO_MODEL)
            this.postViewTranscript()
            return
        }

        void this.postMessage({ type: 'errors', errors: error.message })
        captureException(error)
    }

    /**
     * Low-level utility to post a message to the webview, pending initialization.
     *
     * cody-invariant: this.webview.postMessage should never be invoked directly
     * except within this method.
     */
    private postMessage(message: ExtensionMessage): Thenable<boolean | undefined> {
        return this.initDoer.do(() =>
            this.webviewPanelOrView?.webview.postMessage(forceHydration(message))
        )
    }

    // #endregion
    // =======================================================================
    // #region chat request lifecycle methods
    // =======================================================================

    /**
     * Finalizes adding a bot message to the chat model and triggers an update to the view.
     */
    private async addBotMessage(
        requestID: string,
        rawResponse: PromptString,
        didYouMeanQuery: string | undefined | null,
        model: ChatModel
    ): Promise<void> {
        const messageText = reformatBotMessageForChat(rawResponse)
        this.chatBuilder.addBotMessage({ text: messageText, didYouMeanQuery }, model)
        void this.saveSession()
        this.postViewTranscript()

        const authStatus = currentAuthStatus()

        // Count code generated from response
        const generatedCode = countGeneratedCode(messageText.toString())
        const responseEventAction = generatedCode.charCount > 0 ? 'hasCode' : 'noCode'
        telemetryRecorder.recordEvent('cody.chatResponse', responseEventAction, {
            version: 2, // increment for major changes to this event
            interactionID: requestID,
            metadata: {
                ...generatedCode,
                // Flag indicating this is a transcript event to go through ML data pipeline. Only for dotcom users
                // See https://github.com/sourcegraph/sourcegraph/pull/59524
                recordsPrivateMetadataTranscript: isDotCom(authStatus) ? 1 : 0,
            },
            privateMetadata: {
                // 🚨 SECURITY: chat transcripts are to be included only for DotCom users AND for V2 telemetry
                // V2 telemetry exports privateMetadata only for DotCom users
                // the condition below is an aditional safegaurd measure
                responseText:
                    isDotCom(authStatus) &&
                    (await truncatePromptString(messageText, CHAT_OUTPUT_TOKEN_BUDGET)),
                chatModel: model,
            },
            billingMetadata: {
                product: 'cody',
                category: 'billable',
            },
        })
    }

    // #endregion
    // =======================================================================
    // #region session management
    // =======================================================================

    // A unique identifier for this ChatController instance used to identify
    // it when a handle to this specific panel provider is needed.
    public get sessionID(): string {
        return this.chatBuilder.sessionID
    }

    // Attempts to restore the chat to the given sessionID, if it exists in
    // history. If it does, then saves the current session and cancels the
    // current in-progress completion. If the chat does not exist, then this
    // is a no-op.
    public restoreSession(sessionID: string): void {
        const authStatus = currentAuthStatus()
        if (!authStatus.authenticated) {
            return
        }
        const oldTranscript = chatHistory.getChat(authStatus, sessionID)
        if (!oldTranscript) {
            return
        }
        this.cancelSubmitOrEditOperation()
        const newModel = newChatModelFromSerializedChatTranscript(oldTranscript, undefined)
        this.chatBuilder = newModel

        this.postViewTranscript()
    }

    /**
     * This method will serialize the chat state synchronously and then save the serialized state to
     * local storage. Usually, it can safely be called without `await`ing.
     * This method should only be awaited if the caller wants to wait for the saved data to be synced
     * to local storage before proceeding.
     */
    private async saveSession(): Promise<void> {
        try {
            const authStatus = currentAuthStatus()
            // Only try to save if authenticated because otherwise we wouldn't be showing a chat.
            const chat = this.chatBuilder.toSerializedChatTranscript()
            if (chat && authStatus.authenticated) {
                await chatHistory.saveChat(authStatus, chat)
            }
        } catch (error) {
            logDebug('ChatController', 'Failed')
        }
    }

    private async duplicateSession(sessionID: string): Promise<void> {
        this.cancelSubmitOrEditOperation()
        const transcript = chatHistory.getChat(currentAuthStatusAuthed(), sessionID)
        if (!transcript) {
            return
        }
        // Assign a new session ID to the duplicated session
        this.chatBuilder = newChatModelFromSerializedChatTranscript(
            transcript,
            this.chatBuilder.selectedModel,
            new Date(Date.now()).toUTCString()
        )
        this.postViewTranscript()
        // Move the new session to the editor
        await vscode.commands.executeCommand('cody.chat.moveToEditor')
        // Restore the old session in the current window
        this.restoreSession(sessionID)

        telemetryRecorder.recordEvent('cody.duplicateSession', 'clicked', {
            billingMetadata: { product: 'cody', category: 'billable' },
        })
    }

    public clearAndRestartSession(chatMessages?: ChatMessage[]): void {
        this.cancelSubmitOrEditOperation()
        // Only clear the session if session is not empty.
        if (!this.chatBuilder?.isEmpty()) {
            this.chatBuilder = new ChatBuilder(this.chatBuilder.selectedModel, undefined, chatMessages)
            this.postViewTranscript()
        }
    }

    // #endregion
    // =======================================================================
    // #region webview container management
    // =======================================================================

    private extensionUri: vscode.Uri
    private _webviewPanelOrView?: vscode.WebviewView | vscode.WebviewPanel
    public get webviewPanelOrView(): vscode.WebviewView | vscode.WebviewPanel | undefined {
        return this._webviewPanelOrView
    }

    /**
     * Creates the webview view or panel for the Cody chat interface if it doesn't already exist.
     */
    public async createWebviewViewOrPanel(
        activePanelViewColumn?: vscode.ViewColumn,
        lastQuestion?: string
    ): Promise<vscode.WebviewView | vscode.WebviewPanel> {
        // Checks if the webview view or panel already exists and is visible.
        // If so, returns early to avoid creating a duplicate.
        if (this.webviewPanelOrView) {
            return this.webviewPanelOrView
        }

        const viewType = CodyChatEditorViewType
        const panelTitle =
            chatHistory.getChat(currentAuthStatusAuthed(), this.chatBuilder.sessionID)?.chatTitle ||
            getChatPanelTitle(lastQuestion)
        const viewColumn = activePanelViewColumn || vscode.ViewColumn.Beside
        const webviewPath = vscode.Uri.joinPath(this.extensionUri, 'dist', 'webviews')
        const panel = vscode.window.createWebviewPanel(
            viewType,
            panelTitle,
            { viewColumn, preserveFocus: true },
            {
                enableScripts: true,
                retainContextWhenHidden: true,
                enableFindWidget: true,
                localResourceRoots: [webviewPath],
                enableCommandUris: true,
            }
        )

        return this.registerWebviewPanel(panel)
    }

    /**
     * Revives the chat panel when the extension is reactivated.
     */
    public async revive(webviewPanel: vscode.WebviewPanel): Promise<void> {
        logDebug('ChatController:revive', 'registering webview panel')
        await this.registerWebviewPanel(webviewPanel)
    }

    public async resolveWebviewView(
        webviewView: vscode.WebviewView,
        _context: vscode.WebviewViewResolveContext<unknown>,
        _token: vscode.CancellationToken
    ): Promise<void> {
        await this.resolveWebviewViewOrPanel(webviewView)
    }

    /**
     * Registers the given webview panel by setting up its options, icon, and handlers.
     * Also stores the panel reference and disposes it when closed.
     */
    private async registerWebviewPanel(panel: vscode.WebviewPanel): Promise<vscode.WebviewPanel> {
        panel.iconPath = vscode.Uri.joinPath(this.extensionUri, 'resources', 'active-chat-icon.svg')
        return this.resolveWebviewViewOrPanel(panel)
    }

    private async resolveWebviewViewOrPanel<T extends vscode.WebviewView | vscode.WebviewPanel>(
        viewOrPanel: T
    ): Promise<T> {
        this._webviewPanelOrView = viewOrPanel
        this.syncPanelTitle()

        const webviewPath = vscode.Uri.joinPath(this.extensionUri, 'dist', 'webviews')
        viewOrPanel.webview.options = {
            enableScripts: true,
            localResourceRoots: [webviewPath],
            enableCommandUris: true,
        }

        await addWebviewViewHTML(this.extensionClient, this.extensionUri, viewOrPanel)

        // Dispose panel when the panel is closed
        viewOrPanel.onDidDispose(() => {
            this.cancelSubmitOrEditOperation()
            this._webviewPanelOrView = undefined
        })

        this.disposables.push(
            viewOrPanel.webview.onDidReceiveMessage(message =>
                this.onDidReceiveMessage(
                    hydrateAfterPostMessage(message, uri => vscode.Uri.from(uri as any))
                )
            )
        )

        // Listen for API calls from the webview.
        const defaultContext = getEmptyOrDefaultContextObservable({
            chatBuilder: this.chatBuilder.changes,
        }).pipe(shareReplay())

        this.disposables.push(
            addMessageListenersForExtensionAPI(
                createMessageAPIForExtension({
                    postMessage: this.postMessage.bind(this),
                    postError: this.postError.bind(this),
                    onMessage: callback => {
                        const disposable = viewOrPanel.webview.onDidReceiveMessage(callback)
                        return () => disposable.dispose()
                    },
                }),
                {
                    mentionMenuData: query => {
                        return featureFlagProvider
                            .evaluatedFeatureFlag(FeatureFlag.CodyExperimentalPromptEditor)
                            .pipe(
                                switchMap((experimentalPromptEditor: boolean) =>
                                    getMentionMenuData({
                                        disableProviders:
                                            this.extensionClient.capabilities
                                                ?.disabledMentionsProviders || [],
                                        query: query,
                                        chatBuilder: this.chatBuilder,
                                        experimentalPromptEditor,
                                    })
                                )
                            )
                    },
                    frequentlyUsedContextItems: () => {
                        return promiseFactoryToObservable(this.getFrequentlyUsedContextItemsFromStorage)
                    },
                    clientActionBroadcast: () => this.clientBroadcast,
                    evaluatedFeatureFlag: flag => featureFlagProvider.evaluatedFeatureFlag(flag),
                    hydratePromptMessage: (promptText, initialContext) =>
                        promiseFactoryToObservable(() =>
                            hydratePromptText(promptText, initialContext ?? [])
                        ),
                    promptsMigrationStatus: () => getPromptsMigrationInfo(),
                    startPromptsMigration: () => promiseFactoryToObservable(startPromptsMigration),
                    getCurrentUserId: () =>
                        promiseFactoryToObservable(signal => getCurrentUserId(signal)),
                    prompts: input =>
                        promiseFactoryToObservable(signal =>
                            mergedPromptsAndLegacyCommands(input, signal)
                        ),
                    repos: input =>
                        promiseFactoryToObservable(async () => {
                            const response = await graphqlClient.getRepoList(input)

                            return isError(response) ? [] : response.repositories.nodes
                        }),
                    promptTags: () => promiseFactoryToObservable(signal => listPromptTags(signal)),
                    models: () =>
                        modelsService.modelsChanges.pipe(
                            map(models => (models === pendingOperation ? null : models))
                        ),
                    chatModels: () =>
                        modelsService.getModels(ModelUsage.Chat).pipe(
                            startWith([]),
                            map(models => (models === pendingOperation ? [] : models))
                        ),
                    highlights: parameters =>
                        promiseFactoryToObservable(() =>
                            graphqlClient.getHighlightedFileChunk(parameters)
                        ).pipe(
                            map(result => {
                                if (isError(result)) {
                                    return []
                                }

                                return result
                            })
                        ),
                    setChatModel: model => {
                        // Because this was a user action to change the model we will set that
                        // as a global default for chat
                        return promiseFactoryToObservable(async () => {
                            this.chatBuilder.setSelectedModel(model)
                            await modelsService.setSelectedModel(ModelUsage.Chat, model)
                        })
                    },
                    defaultContext: () => defaultContext.pipe(skipPendingOperation()),
                    resolvedConfig: () => resolvedConfig,
                    authStatus: () => authStatus,
                    transcript: () =>
                        this.chatBuilder.changes.pipe(map(chat => chat.getDehydratedMessages())),
                    userHistory: type =>
                        type === ChatHistoryType.Full
                            ? chatHistory.changes
                            : chatHistory.lightweightChanges,
                    userProductSubscription: () =>
                        userProductSubscription.pipe(
                            map(value => (value === pendingOperation ? null : value))
                        ),
                    // Existing tools endpoint - update to include MCP tools
                    mcpSettings: () => {
<<<<<<< HEAD
                        return Observable.of(true).pipe(
                            // Simplify the flow with map and distinctUntilChanged
                            distinctUntilChanged(),
                            startWith(null),
                            // When disabled, return an empty array
                            switchMap(experimentalAgentMode => {
                                if (!experimentalAgentMode) {
                                    return Observable.of([] as McpServer[])
                                }
                                // When enabled, get servers from the manager
                                return MCPManager.observable
                            })
                        )
=======
                        return featureFlagProvider
                            .evaluatedFeatureFlag(FeatureFlag.AgenticChatWithMCP)
                            .pipe(
                                distinctUntilChanged(),
                                startWith(null),
                                // When disabled, return null
                                switchMap(experimentalAgentMode => {
                                    if (!experimentalAgentMode) {
                                        return Observable.of(null as McpServer[] | null)
                                    }
                                    // When enabled, get servers from the manager
                                    return MCPManager.observable
                                })
                            )
>>>>>>> 3157b63a
                    },
                }
            )
        )

        return viewOrPanel
    }

    private async setWebviewToChat(): Promise<void> {
        const viewOrPanel = this._webviewPanelOrView ?? (await this.createWebviewViewOrPanel())
        this._webviewPanelOrView = viewOrPanel
        revealWebviewViewOrPanel(viewOrPanel)
        await this.postMessage({
            type: 'view',
            view: View.Chat,
        })
    }

    // #endregion
    // =======================================================================
    // #region other public accessors and mutators
    // =======================================================================

    // Convenience function for tests
    public getViewTranscript(): readonly ChatMessage[] {
        return this.chatBuilder.getMessages().map(prepareChatMessage)
    }

    public isEmpty(): boolean {
        return this.chatBuilder.isEmpty()
    }

    public isVisible(): boolean {
        return this.webviewPanelOrView?.visible ?? false
    }
}

function newChatModelFromSerializedChatTranscript(
    json: SerializedChatTranscript,
    modelID: string | undefined,
    newSessionID?: string
): ChatBuilder {
    return new ChatBuilder(
        migrateAndNotifyForOutdatedModels(modelID ?? null) ?? undefined,
        newSessionID ?? json.id,
        json.interactions.flatMap((interaction: SerializedChatInteraction): ChatMessage[] =>
            [
                PromptString.unsafe_deserializeChatMessage(interaction.humanMessage),
                interaction.assistantMessage
                    ? PromptString.unsafe_deserializeChatMessage(interaction.assistantMessage)
                    : null,
            ].filter(isDefined)
        ),
        json.chatTitle
    )
}

export function disposeWebviewViewOrPanel(viewOrPanel: vscode.WebviewView | vscode.WebviewPanel): void {
    if ('dispose' in viewOrPanel) {
        viewOrPanel.dispose()
    }
}

export function webviewViewOrPanelViewColumn(
    viewOrPanel: vscode.WebviewView | vscode.WebviewPanel
): vscode.ViewColumn | undefined {
    if ('viewColumn' in viewOrPanel) {
        return viewOrPanel.viewColumn
    }
    // Our view is in the sidebar, return undefined
    return undefined
}

export function webviewViewOrPanelOnDidChangeViewState(
    viewOrPanel: vscode.WebviewView | vscode.WebviewPanel
): vscode.Event<vscode.WebviewPanelOnDidChangeViewStateEvent> {
    if ('onDidChangeViewState' in viewOrPanel) {
        return viewOrPanel.onDidChangeViewState
    }
    // Return a no-op (this means the provider is for the sidebar)
    return () => {
        return {
            dispose: () => {},
        }
    }
}

export function revealWebviewViewOrPanel(viewOrPanel: vscode.WebviewView | vscode.WebviewPanel): void {
    if ('reveal' in viewOrPanel) {
        viewOrPanel.reveal()
    }
}

/**
 * Set HTML for webview (panel) & webview view (sidebar)
 */
async function addWebviewViewHTML(
    extensionClient: Pick<ExtensionClient, 'capabilities'>,
    extensionUri: vscode.Uri,
    view: vscode.WebviewView | vscode.WebviewPanel
): Promise<void> {
    if (extensionClient.capabilities?.webview === 'agentic') {
        return
    }
    const config = extensionClient.capabilities?.webviewNativeConfig
    const webviewPath = vscode.Uri.joinPath(extensionUri, 'dist', 'webviews')
    const root = vscode.Uri.joinPath(webviewPath, 'index.html')
    const bytes = await vscode.workspace.fs.readFile(root)
    const html = new TextDecoder('utf-8').decode(bytes)

    view.webview.html = manipulateWebviewHTML(html, {
        cspSource: view.webview.cspSource,
        resources: config?.skipResourceRelativization
            ? undefined
            : view.webview.asWebviewUri(webviewPath),
        injectScript: config?.injectScript ?? undefined,
        injectStyle: config?.injectStyle ?? undefined,
    })
}

interface TransformHTMLOptions {
    cspSource: string
    resources?: vscode.Uri
    injectScript?: string
    injectStyle?: string
}

// Exported for testing purposes
export function manipulateWebviewHTML(html: string, options: TransformHTMLOptions): string {
    if (options.resources) {
        html = html.replaceAll('./', `${options.resources}/`)
    }

    // If a script or style is injected, replace the placeholder with the script or style
    // and drop the content-security-policy meta tag which prevents inline scripts and styles
    if (options.injectScript || options.injectStyle) {
        html = html
            .replace(/<!-- START CSP -->.*<!-- END CSP -->/s, '')
            .replaceAll('/*injectedScript*/', options.injectScript ?? '')
            .replaceAll('/*injectedStyle*/', options.injectStyle ?? '')
    } else {
        // Update URIs for content security policy to only allow specific scripts to be run
        html = html.replaceAll("'self'", options.cspSource).replaceAll('{cspSource}', options.cspSource)
    }

    return html
}<|MERGE_RESOLUTION|>--- conflicted
+++ resolved
@@ -1954,21 +1954,6 @@
                         ),
                     // Existing tools endpoint - update to include MCP tools
                     mcpSettings: () => {
-<<<<<<< HEAD
-                        return Observable.of(true).pipe(
-                            // Simplify the flow with map and distinctUntilChanged
-                            distinctUntilChanged(),
-                            startWith(null),
-                            // When disabled, return an empty array
-                            switchMap(experimentalAgentMode => {
-                                if (!experimentalAgentMode) {
-                                    return Observable.of([] as McpServer[])
-                                }
-                                // When enabled, get servers from the manager
-                                return MCPManager.observable
-                            })
-                        )
-=======
                         return featureFlagProvider
                             .evaluatedFeatureFlag(FeatureFlag.AgenticChatWithMCP)
                             .pipe(
@@ -1983,7 +1968,6 @@
                                     return MCPManager.observable
                                 })
                             )
->>>>>>> 3157b63a
                     },
                 }
             )
