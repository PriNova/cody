--- conflicted
+++ resolved
@@ -347,7 +347,10 @@
                 break
             }
             case 'openFileLink':
-<<<<<<< HEAD
+                if (message?.uri?.scheme?.startsWith('http')) {
+                    this.openRemoteFile(message.uri, true)
+                    return
+                }
                 {
                     const workspaceUri = vscode.workspace.workspaceFolders?.[0].uri
                     const uri = await resolveRelativeOrAbsoluteUri(
@@ -379,14 +382,6 @@
                 const baseFolder = workspaceFolders[0]
                 const absoluteUri = vscode.Uri.joinPath(baseFolder.uri, message.uri.path)
                 await vscode.commands.executeCommand('vscode.open', absoluteUri, {
-=======
-                if (message?.uri?.scheme?.startsWith('http')) {
-                    this.openRemoteFile(message.uri, true)
-                    return
-                }
-                vscode.commands.executeCommand('vscode.open', message.uri, {
-                    selection: message.range,
->>>>>>> 52d16e39
                     preserveFocus: true,
                     background: false,
                     preview: true,
