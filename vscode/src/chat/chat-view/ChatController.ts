--- conflicted
+++ resolved
@@ -540,7 +540,10 @@
                 logger(message.filterLabel, message.message)
                 break
             }
-<<<<<<< HEAD
+            case 'devicePixelRatio': {
+                localStorage.setDevicePixelRatio(message.devicePixelRatio)
+                break
+            }
             case 'updateChatTitle': {
                 const { chatID, newTitle } = message
                 // Update the chat title in your storage
@@ -557,12 +560,6 @@
             case 'chat/google-search': {
                 await this.chatBuilder.setGoogleSearchToggle()
             }
-=======
-            case 'devicePixelRatio': {
-                localStorage.setDevicePixelRatio(message.devicePixelRatio)
-                break
-            }
->>>>>>> 869a6259
         }
     }
 
