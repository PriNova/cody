--- conflicted
+++ resolved
@@ -117,7 +117,6 @@
     handleCopiedCode,
     handleSmartApply,
 } from '../../services/utils/codeblock-action-tracker'
-import { resolveRelativeOrAbsoluteUri } from '../../services/utils/edit-create-file'
 import { openExternalLinks } from '../../services/utils/workspace-action'
 import { TestSupport } from '../../test-support'
 import type { MessageErrorType } from '../MessageProvider'
@@ -374,22 +373,6 @@
                         viewColumn: isInSidebar ? vscode.ViewColumn.Active : vscode.ViewColumn.Beside,
                     })
                 }
-<<<<<<< HEAD
-                {
-                    const workspaceUri = vscode.workspace.workspaceFolders?.[0].uri
-                    const uri = await resolveRelativeOrAbsoluteUri(
-                        workspaceUri,
-                        message.uri.path,
-                        message.uri
-                    )
-                    vscode.commands.executeCommand('vscode.open', uri, {
-                        selection: message.range,
-                        preserveFocus: true,
-                        background: false,
-                        preview: true,
-                        viewColumn: vscode.ViewColumn.One,
-                    })
-                }
                 break
             case 'openRemoteFile':
                 this.openRemoteFile(message.uri, message.tryLocal ?? false)
@@ -411,8 +394,6 @@
                     preview: true,
                     viewColumn: vscode.ViewColumn.Active,
                 })
-=======
->>>>>>> a923defe
                 break
             }
             case 'newFile':
