import {
    AUTH_STATUS_FIXTURE_AUTHED,
    CLIENT_CAPABILITIES_FIXTURE,
    type CompletionGeneratorValue,
    FIXTURE_MODEL,
    type Guardrails,
    PromptString,
    errorToChatError,
    graphqlClient,
    mockAuthStatus,
    mockClientCapabilities,
    mockResolvedConfig,
    modelsService,
    ps,
    useFakeTokenCounterUtils,
} from '@sourcegraph/cody-shared'
import { Observable } from 'observable-fns'
import { beforeAll, beforeEach, describe, expect, it, test, vi } from 'vitest'
import { Uri } from 'vscode'
import { URI } from 'vscode-uri'
import * as featureFlagProviderModule from '../../../../lib/shared/src/experimentation/FeatureFlagProvider'
import type { VSCodeEditor } from '../../editor/vscode-editor'
import type { ExtensionClient } from '../../extension-client'
import * as githubRepoMetadataModule from '../../repository/githubRepoMetadata'
import { mockLocalStorage } from '../../services/LocalStorageProvider'
import type { ExtensionMessage } from '../protocol'
import { ChatController, type ChatControllerOptions } from './ChatController'
import { manipulateWebviewHTML } from './ChatController'

describe('ChatController', () => {
    beforeAll(() => {
        useFakeTokenCounterUtils()
    })

    const mockChatClient = {
        chat: vi.fn(),
    } satisfies ChatControllerOptions['chatClient']

    const mockContextRetriever = {
        retrieveContext: vi.fn(),
    } satisfies ChatControllerOptions['contextRetriever']

    const mockEditor: VSCodeEditor = {} as any
    const mockExtensionClient: Pick<ExtensionClient, 'capabilities'> = {
        capabilities: {},
    }
    const mockGuardrails: Guardrails = {} as any

    vi.spyOn(featureFlagProviderModule.featureFlagProvider, 'evaluatedFeatureFlag').mockReturnValue(
        Observable.of(true)
    )

    vi.spyOn(
        githubRepoMetadataModule,
        'publicRepoMetadataIfAllWorkspaceReposArePublic',
        'get'
    ).mockReturnValue(Observable.of({ isPublic: false, repoMetadata: undefined }))

    vi.spyOn(graphqlClient, 'getSiteVersion').mockResolvedValue('1.2.3')
    vi.spyOn(graphqlClient, 'viewerSettings').mockResolvedValue({})

    const mockNowDate = new Date(123456)

    let chatController: ChatController
    beforeEach(() => {
        vi.clearAllMocks()
        vi.useFakeTimers()
        mockAuthStatus(AUTH_STATUS_FIXTURE_AUTHED)
        mockResolvedConfig({
            auth: { serverEndpoint: AUTH_STATUS_FIXTURE_AUTHED.endpoint },
        })
        mockClientCapabilities(CLIENT_CAPABILITIES_FIXTURE)
        mockLocalStorage()
        vi.setSystemTime(mockNowDate)

        vi.spyOn(modelsService, 'getDefaultModel').mockReturnValue(Observable.of(FIXTURE_MODEL))

        chatController = new ChatController({
            extensionUri: URI.file('x'),
            chatClient: mockChatClient,
            editor: mockEditor,
            extensionClient: mockExtensionClient,
            guardrails: mockGuardrails,
            contextRetriever: mockContextRetriever,
            chatIntentAPIClient: null,
        })
    })

    test('verifies interactionId is passed through chat requests', async () => {
        const mockRequestID = '0'
        mockContextRetriever.retrieveContext.mockResolvedValue([])

        await chatController.handleUserMessage({
            requestID: mockRequestID,
            inputText: ps`Test input`,
            mentions: [],
            editorState: null,
            signal: new AbortController().signal,
            source: 'chat',
        })
        await vi.runOnlyPendingTimersAsync()

        expect(mockChatClient.chat).toHaveBeenCalledWith(
            expect.any(Array),
            expect.any(Object),
            expect.any(AbortSignal),
            mockRequestID
        )
<<<<<<< HEAD
    })
=======
    }, 1500)

>>>>>>> 35d181ac
    test('send, followup, and edit', { timeout: 1500 }, async () => {
        const postMessageSpy = vi
            .spyOn(chatController as any, 'postMessage')
            .mockImplementation(() => {})
        const addBotMessageSpy = vi.spyOn(chatController as any, 'addBotMessage')

        mockChatClient.chat.mockReturnValue(
            (async function* () {
                yield { type: 'change', text: 'Test reply 1' }
                yield { type: 'complete', text: 'Test reply 1' }
            })() satisfies AsyncGenerator<CompletionGeneratorValue>
        )
        mockContextRetriever.retrieveContext.mockResolvedValue([])

        // Send the first message in a new chat.
        await chatController.handleUserMessage({
            requestID: '1',
            inputText: PromptString.unsafe_fromUserQuery('Test input'),
            mentions: [],
            editorState: null,
            signal: new AbortController().signal,
            source: 'chat',
        })
        expect(postMessageSpy.mock.calls.at(4)?.at(0)).toStrictEqual<
            Extract<ExtensionMessage, { type: 'transcript' }>
        >({
            type: 'transcript',
            isMessageInProgress: true,
            chatID: mockNowDate.toUTCString(),
            messages: [
                {
                    agent: undefined,
                    speaker: 'human',
                    text: 'Test input',
                    intent: 'chat',
                    manuallySelectedIntent: undefined,
                    model: undefined,
                    search: undefined,
                    error: undefined,
                    editorState: null,
<<<<<<< HEAD
                    contextFiles: [],
                    processes: undefined,
=======
                    contextFiles: undefined,
                    processes: undefined,
                    subMessages: undefined,
>>>>>>> 35d181ac
                },
                {
                    agent: undefined,
                    speaker: 'assistant',
                    model: 'my-model',
                    intent: undefined,
                    manuallySelectedIntent: undefined,
                    search: undefined,
                    error: undefined,
                    editorState: undefined,
                    text: undefined,
                    contextFiles: undefined,
                    processes: undefined,
<<<<<<< HEAD
=======
                    subMessages: undefined,
>>>>>>> 35d181ac
                },
            ],
        })
        // Make sure it was sent and the reply was received.
        await vi.runOnlyPendingTimersAsync()
        expect(mockChatClient.chat).toBeCalledTimes(1)
        expect(addBotMessageSpy).toHaveBeenCalledWith('1', ps`Test reply 1`, 'my-model')
        expect(postMessageSpy.mock.calls.at(5)?.at(0)).toStrictEqual<
            Extract<ExtensionMessage, { type: 'transcript' }>
        >({
            type: 'transcript',
            isMessageInProgress: true,
            chatID: mockNowDate.toUTCString(),
            messages: [
                {
                    agent: undefined,
                    speaker: 'human',
                    text: 'Test input',
                    intent: 'chat',
                    manuallySelectedIntent: undefined,
                    model: undefined,
                    error: undefined,
                    search: undefined,
                    editorState: null,
                    contextFiles: [],
                    processes: undefined,
<<<<<<< HEAD
=======
                    subMessages: undefined,
>>>>>>> 35d181ac
                },
                {
                    agent: undefined,
                    speaker: 'assistant',
                    intent: undefined,
                    manuallySelectedIntent: undefined,
                    model: 'my-model',
                    error: undefined,
                    editorState: undefined,
                    text: 'Test reply 1',
                    search: undefined,
                    contextFiles: undefined,
                    processes: undefined,
<<<<<<< HEAD
=======
                    subMessages: undefined,
>>>>>>> 35d181ac
                },
            ],
        })

        // Send a followup.
        vi.clearAllMocks()
        mockChatClient.chat.mockReturnValue(
            (async function* () {
                yield { type: 'change', text: 'Test reply 2' }
                yield { type: 'complete', text: 'Test reply 2' }
            })() satisfies AsyncGenerator<CompletionGeneratorValue>
        )
        await chatController.handleUserMessage({
            requestID: '2',
            inputText: PromptString.unsafe_fromUserQuery('Test followup'),
            mentions: [],
            editorState: null,
            signal: new AbortController().signal,
            source: 'chat',
        })
        await vi.runOnlyPendingTimersAsync()
        expect(mockChatClient.chat).toBeCalledTimes(1)
        expect(addBotMessageSpy).toHaveBeenCalledWith('2', ps`Test reply 2`, 'my-model')
        expect(postMessageSpy.mock.calls.at(4)?.at(0)).toStrictEqual<
            Extract<ExtensionMessage, { type: 'transcript' }>
        >({
            type: 'transcript',
            isMessageInProgress: true,
            chatID: mockNowDate.toUTCString(),
            messages: [
                {
                    agent: undefined,
                    speaker: 'human',
                    text: 'Test input',
                    intent: 'chat',
                    manuallySelectedIntent: undefined,
                    model: undefined,
                    error: undefined,
                    search: undefined,
                    editorState: null,
                    contextFiles: [],
                    processes: undefined,
<<<<<<< HEAD
=======
                    subMessages: undefined,
>>>>>>> 35d181ac
                },
                {
                    agent: undefined,
                    speaker: 'assistant',
                    model: 'my-model',
                    intent: undefined,
                    manuallySelectedIntent: undefined,
                    error: undefined,
                    editorState: undefined,
                    text: 'Test reply 1',
                    search: undefined,
                    contextFiles: undefined,
                    processes: undefined,
<<<<<<< HEAD
=======
                    subMessages: undefined,
>>>>>>> 35d181ac
                },
                {
                    agent: undefined,
                    speaker: 'human',
                    text: 'Test followup',
                    intent: 'chat',
                    manuallySelectedIntent: undefined,
                    model: undefined,
                    search: undefined,
                    error: undefined,
                    editorState: null,
                    contextFiles: [],
                    processes: undefined,
<<<<<<< HEAD
=======
                    subMessages: undefined,
>>>>>>> 35d181ac
                },
                {
                    agent: undefined,
                    speaker: 'assistant',
                    model: 'my-model',
                    intent: undefined,
                    manuallySelectedIntent: undefined,
                    error: undefined,
                    editorState: undefined,
                    text: 'Test reply 2',
                    contextFiles: undefined,
                    search: undefined,
                    processes: undefined,
<<<<<<< HEAD
=======
                    subMessages: undefined,
>>>>>>> 35d181ac
                },
            ],
        })

        // Now try editing the message.
        vi.clearAllMocks()
        mockChatClient.chat.mockReturnValue(
            (async function* () {
                yield { type: 'change', text: 'Test reply 3' }
                yield { type: 'complete', text: 'Test reply 3' }
            })() satisfies AsyncGenerator<CompletionGeneratorValue>
        )
        await chatController.handleEdit({
            requestID: '3',
            index: 2,
            text: PromptString.unsafe_fromUserQuery('Test edit'),
            contextFiles: [],
            editorState: null,
        })
        await vi.runOnlyPendingTimersAsync()
        expect(mockChatClient.chat).toBeCalledTimes(1)
        expect(addBotMessageSpy).toHaveBeenCalledWith('3', ps`Test reply 3`, 'my-model')
        expect(postMessageSpy.mock.calls.at(4)?.at(0)).toStrictEqual<
            Extract<ExtensionMessage, { type: 'transcript' }>
        >({
            type: 'transcript',
            isMessageInProgress: true,
            chatID: mockNowDate.toUTCString(),
            messages: [
                {
                    agent: undefined,
                    speaker: 'human',
                    text: 'Test input',
                    intent: 'chat',
                    manuallySelectedIntent: undefined,
                    model: undefined,
                    error: undefined,
                    search: undefined,
                    editorState: null,
                    contextFiles: [],
                    processes: undefined,
<<<<<<< HEAD
=======
                    subMessages: undefined,
>>>>>>> 35d181ac
                },
                {
                    agent: undefined,
                    speaker: 'assistant',
                    model: 'my-model',
                    intent: undefined,
                    manuallySelectedIntent: undefined,
                    error: undefined,
                    editorState: undefined,
                    text: 'Test reply 1',
                    search: undefined,
                    contextFiles: undefined,
                    processes: undefined,
<<<<<<< HEAD
=======
                    subMessages: undefined,
>>>>>>> 35d181ac
                },
                {
                    agent: undefined,
                    speaker: 'human',
                    text: 'Test edit',
                    intent: 'chat',
                    manuallySelectedIntent: undefined,
                    search: undefined,
                    model: undefined,
                    error: undefined,
                    editorState: null,
                    contextFiles: [],
                    processes: undefined,
<<<<<<< HEAD
=======
                    subMessages: undefined,
>>>>>>> 35d181ac
                },
                {
                    agent: undefined,
                    speaker: 'assistant',
                    model: 'my-model',
                    intent: undefined,
                    manuallySelectedIntent: undefined,
                    search: undefined,
                    error: undefined,
                    editorState: undefined,
                    text: 'Test reply 3',
                    contextFiles: undefined,
                    processes: undefined,
<<<<<<< HEAD
=======
                    subMessages: undefined,
>>>>>>> 35d181ac
                },
            ],
        })
    })

    test('send error', async () => {
        const postMessageSpy = vi
            .spyOn(chatController as any, 'postMessage')
            .mockImplementation(() => {})
        const addBotMessageSpy = vi.spyOn(chatController as any, 'addBotMessage')

        mockChatClient.chat.mockReturnValue(
            (async function* () {
                yield { type: 'change', text: 'Test partial reply' }
                yield { type: 'error', error: new Error('my-error') }
            })() satisfies AsyncGenerator<CompletionGeneratorValue>
        )
        mockContextRetriever.retrieveContext.mockResolvedValue([])

        // Send the first message in a new chat.
        await chatController.handleUserMessage({
            requestID: '1',
            inputText: PromptString.unsafe_fromUserQuery('Test input'),
            mentions: [],
            editorState: null,
            signal: new AbortController().signal,
            source: 'chat',
        })
        await vi.runOnlyPendingTimersAsync()
        expect(mockChatClient.chat).toBeCalledTimes(1)
        expect(addBotMessageSpy).toHaveBeenCalledWith('1', ps`Test partial reply`, 'my-model')
<<<<<<< HEAD
        expect(postMessageSpy.mock.calls.at(8)?.at(0)).toStrictEqual<
=======
        expect(postMessageSpy.mock.calls.at(9)?.at(0)).toStrictEqual<
>>>>>>> 35d181ac
            Extract<ExtensionMessage, { type: 'transcript' }>
        >({
            type: 'transcript',
            isMessageInProgress: false,
            chatID: mockNowDate.toUTCString(),
            messages: [
                {
                    agent: undefined,
                    speaker: 'human',
                    text: 'Test input',
                    model: undefined,
                    error: undefined,
                    editorState: null,
                    contextFiles: [],
                    intent: 'chat',
                    manuallySelectedIntent: undefined,
                    search: undefined,
                    processes: undefined,
<<<<<<< HEAD
=======
                    subMessages: undefined,
>>>>>>> 35d181ac
                },
                {
                    agent: undefined,
                    speaker: 'assistant',
                    model: FIXTURE_MODEL.id,
                    error: errorToChatError(new Error('my-error')),
                    intent: undefined,
                    manuallySelectedIntent: undefined,
                    editorState: undefined,
                    text: 'Test partial reply',
                    contextFiles: undefined,
                    search: undefined,
                    processes: undefined,
<<<<<<< HEAD
=======
                    subMessages: undefined,
>>>>>>> 35d181ac
                },
            ],
        })
    })
})

describe('manipulateWebviewHTML', () => {
    const options = {
        cspSource: 'self',
    }
    it('replaces relative paths with resource paths', () => {
        const html = '<img src="./image.png">'
        const result = manipulateWebviewHTML(html, {
            ...options,
            resources: Uri.parse('https://example.com/resources'),
        })
        expect(result).toBe('<img src="https://example.com/resources/image.png">')
    })

    it('injects script and removes CSP when injectScript is provided', () => {
        const html =
            '<!-- START CSP --><meta http-equiv="Content-Security-Policy" content="default-src \'none\';"><!-- END CSP --><script>/*injectedScript*/</script>'
        const result = manipulateWebviewHTML(html, {
            ...options,
            injectScript: 'console.log("Injected script")',
        })
        expect(result).not.toContain('Content-Security-Policy')
        expect(result).toContain('console.log("Injected script")')
    })

    it('injects style and removes CSP when injectStyle is provided', () => {
        const html =
            '<!-- START CSP --><meta http-equiv="Content-Security-Policy" content="default-src \'none\';"><!-- END CSP --><style>/*injectedStyle*/</style>'
        const result = manipulateWebviewHTML(html, {
            ...options,
            injectStyle: 'body { background: red; }',
        })
        expect(result).not.toContain('Content-Security-Policy')
        expect(result).toContain('body { background: red; }')
    })

    it('updates CSP source when no injection is provided', () => {
        const html =
            '<meta http-equiv="Content-Security-Policy" content="default-src \'self\' {cspSource};">'
        const result = manipulateWebviewHTML(html, {
            ...options,
            cspSource: 'https://example.com',
        })
        expect(result).toBe(
            '<meta http-equiv="Content-Security-Policy" content="default-src https://example.com https://example.com;">'
        )
    })

    it('handles multiple replacements correctly', () => {
        const html =
            '<!-- START CSP --><meta http-equiv="Content-Security-Policy" content="default-src \'self\';"><!-- END CSP --><img src="./image1.png"><img src="./image2.png"><script>/*injectedScript*/</script><style>/*injectedStyle*/</style>'
        const result = manipulateWebviewHTML(html, {
            ...options,
            resources: Uri.parse('https://example.com/resources'),
            injectScript: 'console.log("Test")',
            injectStyle: 'body { color: blue; }',
        })
        expect(result).not.toContain('Content-Security-Policy')
        expect(result).toContain('https://example.com/resources/image1.png')
        expect(result).toContain('https://example.com/resources/image2.png')
        expect(result).toContain('console.log("Test")')
        expect(result).toContain('body { color: blue; }')
    })
})<|MERGE_RESOLUTION|>--- conflicted
+++ resolved
@@ -106,12 +106,8 @@
             expect.any(AbortSignal),
             mockRequestID
         )
-<<<<<<< HEAD
-    })
-=======
     }, 1500)
 
->>>>>>> 35d181ac
     test('send, followup, and edit', { timeout: 1500 }, async () => {
         const postMessageSpy = vi
             .spyOn(chatController as any, 'postMessage')
@@ -152,14 +148,9 @@
                     search: undefined,
                     error: undefined,
                     editorState: null,
-<<<<<<< HEAD
-                    contextFiles: [],
-                    processes: undefined,
-=======
-                    contextFiles: undefined,
-                    processes: undefined,
-                    subMessages: undefined,
->>>>>>> 35d181ac
+                    contextFiles: undefined,
+                    processes: undefined,
+                    subMessages: undefined,
                 },
                 {
                     agent: undefined,
@@ -173,10 +164,7 @@
                     text: undefined,
                     contextFiles: undefined,
                     processes: undefined,
-<<<<<<< HEAD
-=======
-                    subMessages: undefined,
->>>>>>> 35d181ac
+                    subMessages: undefined,
                 },
             ],
         })
@@ -203,10 +191,7 @@
                     editorState: null,
                     contextFiles: [],
                     processes: undefined,
-<<<<<<< HEAD
-=======
-                    subMessages: undefined,
->>>>>>> 35d181ac
+                    subMessages: undefined,
                 },
                 {
                     agent: undefined,
@@ -220,10 +205,7 @@
                     search: undefined,
                     contextFiles: undefined,
                     processes: undefined,
-<<<<<<< HEAD
-=======
-                    subMessages: undefined,
->>>>>>> 35d181ac
+                    subMessages: undefined,
                 },
             ],
         })
@@ -266,10 +248,7 @@
                     editorState: null,
                     contextFiles: [],
                     processes: undefined,
-<<<<<<< HEAD
-=======
-                    subMessages: undefined,
->>>>>>> 35d181ac
+                    subMessages: undefined,
                 },
                 {
                     agent: undefined,
@@ -283,10 +262,7 @@
                     search: undefined,
                     contextFiles: undefined,
                     processes: undefined,
-<<<<<<< HEAD
-=======
-                    subMessages: undefined,
->>>>>>> 35d181ac
+                    subMessages: undefined,
                 },
                 {
                     agent: undefined,
@@ -300,10 +276,7 @@
                     editorState: null,
                     contextFiles: [],
                     processes: undefined,
-<<<<<<< HEAD
-=======
-                    subMessages: undefined,
->>>>>>> 35d181ac
+                    subMessages: undefined,
                 },
                 {
                     agent: undefined,
@@ -317,10 +290,7 @@
                     contextFiles: undefined,
                     search: undefined,
                     processes: undefined,
-<<<<<<< HEAD
-=======
-                    subMessages: undefined,
->>>>>>> 35d181ac
+                    subMessages: undefined,
                 },
             ],
         })
@@ -362,10 +332,7 @@
                     editorState: null,
                     contextFiles: [],
                     processes: undefined,
-<<<<<<< HEAD
-=======
-                    subMessages: undefined,
->>>>>>> 35d181ac
+                    subMessages: undefined,
                 },
                 {
                     agent: undefined,
@@ -379,10 +346,7 @@
                     search: undefined,
                     contextFiles: undefined,
                     processes: undefined,
-<<<<<<< HEAD
-=======
-                    subMessages: undefined,
->>>>>>> 35d181ac
+                    subMessages: undefined,
                 },
                 {
                     agent: undefined,
@@ -396,10 +360,7 @@
                     editorState: null,
                     contextFiles: [],
                     processes: undefined,
-<<<<<<< HEAD
-=======
-                    subMessages: undefined,
->>>>>>> 35d181ac
+                    subMessages: undefined,
                 },
                 {
                     agent: undefined,
@@ -413,10 +374,7 @@
                     text: 'Test reply 3',
                     contextFiles: undefined,
                     processes: undefined,
-<<<<<<< HEAD
-=======
-                    subMessages: undefined,
->>>>>>> 35d181ac
+                    subMessages: undefined,
                 },
             ],
         })
@@ -448,11 +406,7 @@
         await vi.runOnlyPendingTimersAsync()
         expect(mockChatClient.chat).toBeCalledTimes(1)
         expect(addBotMessageSpy).toHaveBeenCalledWith('1', ps`Test partial reply`, 'my-model')
-<<<<<<< HEAD
-        expect(postMessageSpy.mock.calls.at(8)?.at(0)).toStrictEqual<
-=======
         expect(postMessageSpy.mock.calls.at(9)?.at(0)).toStrictEqual<
->>>>>>> 35d181ac
             Extract<ExtensionMessage, { type: 'transcript' }>
         >({
             type: 'transcript',
@@ -471,10 +425,7 @@
                     manuallySelectedIntent: undefined,
                     search: undefined,
                     processes: undefined,
-<<<<<<< HEAD
-=======
-                    subMessages: undefined,
->>>>>>> 35d181ac
+                    subMessages: undefined,
                 },
                 {
                     agent: undefined,
@@ -488,10 +439,7 @@
                     contextFiles: undefined,
                     search: undefined,
                     processes: undefined,
-<<<<<<< HEAD
-=======
-                    subMessages: undefined,
->>>>>>> 35d181ac
+                    subMessages: undefined,
                 },
             ],
         })
