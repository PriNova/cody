import findLast from 'lodash/findLast'

import {
    type ChatMessage,
    type ChatModel,
    type ContextItem,
    type ModelContextWindow,
    type ProcessingStep,
    type RankedContext,
    type SerializedChatInteraction,
    type SerializedChatTranscript,
    distinctUntilChanged,
    errorToChatError,
    modelsService,
    pendingOperation,
    ps,
    serializeChatMessage,
    startWith,
    switchMap,
    toRangeData,
} from '@sourcegraph/cody-shared'

import type { ImageData, MimeType } from '@sourcegraph/cody-shared/src/llm-providers/google'
import { Observable, Subject, map } from 'observable-fns'
import { getChatPanelTitle } from './chat-helpers'

/**
 * A builder for a chat thread. This is the canonical way to construct and mutate a chat thread.
 */
export class ChatBuilder {
    /**
     * Observe the context window for the {@link chat} thread's model (or the default chat model if
     * it has none).
     */
    public static contextWindowForChat(
        chat: ChatBuilder | Observable<ChatBuilder>
    ): Observable<ModelContextWindow | Error | typeof pendingOperation> {
        return ChatBuilder.resolvedModelForChat(chat).pipe(
            switchMap(
                (model): Observable<ModelContextWindow | Error | typeof pendingOperation> =>
                    model === pendingOperation
                        ? Observable.of(pendingOperation)
                        : model
                          ? modelsService.observeContextWindowByID(model)
                          : Observable.of(
                                new Error('No chat model is set, and no default chat model is available')
                            )
            )
        )
    }

    /**
     * Observe the resolved model for the {@link chat}, which is its selected model, or else the
     * default chat model if it has no selected model.
     */
    public static resolvedModelForChat(
        chat: ChatBuilder | Observable<ChatBuilder>
    ): Observable<ChatModel | undefined | typeof pendingOperation> {
        return (chat instanceof Observable ? chat : chat.changes).pipe(
            map(chat => chat.selectedModel),
            distinctUntilChanged(),
            switchMap(selectedModel =>
                selectedModel
                    ? modelsService.isModelAvailable(selectedModel).pipe(
                          switchMap(isModelAvailable => {
                              // Confirm that the user's explicitly selected model is available on the endpoint.
                              if (isModelAvailable) {
                                  return Observable.of(selectedModel)
                              }

                              // If the user's explicitly selected model is not available on the
                              // endpoint, clear it and use the default going forward. This should
                              // only happen if the server's model selection changes or if the user
                              // switches accounts with an open chat. Perhaps we could show some
                              // kind of indication to the user, but this is fine for now.
                              if (chat instanceof ChatBuilder) {
                                  chat.setSelectedModel(undefined)
                              }
                              return modelsService.getDefaultChatModel()
                          })
                      )
                    : modelsService.getDefaultChatModel()
            )
        )
    }

    private changeNotifications = new Subject<void>()
    constructor(
        /**
         * The model ID to use for the next assistant response if the user has explicitly chosen
         * one, or else `undefined` to use the default chat model on the current endpoint at the
         * time the chat is sent.
         */
        public selectedModel?: ChatModel | undefined,

        public readonly sessionID: string = new Date(Date.now()).toUTCString(),
        private messages: ChatMessage[] = [],
        private customChatTitle?: string,
        private images: ImageData[] = [],
        private isGoogleSearchEnabled = false
    ) {}

    /** An observable that emits whenever the {@link ChatBuilder}'s chat changes. */
    public changes: Observable<ChatBuilder> = this.changeNotifications.pipe(
        startWith(undefined),
        map(() => this)
    )

    /**
     * Set the selected model to use for the next assistant response, or `undefined` to use the
     * default chat model.
     */
    public setSelectedModel(newModelID: ChatModel | undefined): void {
        this.selectedModel = newModelID
        this.changeNotifications.next()
    }

    public isEmpty(): boolean {
        return this.messages.length === 0
    }

    public setLastMessageIntent(intent: ChatMessage['intent']): void {
        const lastMessage = this.messages.at(-1)
        if (!lastMessage) {
            throw new Error('no last message')
        }
        if (lastMessage.speaker !== 'human') {
            throw new Error('Cannot set intent for bot message')
        }

        lastMessage.intent = intent

        this.changeNotifications.next()
    }

    public setLastMessageContext(
        newContextUsed: ContextItem[],
        contextAlternatives?: RankedContext[]
    ): void {
        const lastMessage = this.messages.at(-1)
        if (!lastMessage) {
            throw new Error('no last message')
        }
        if (lastMessage.speaker !== 'human') {
            throw new Error('Cannot set new context used for bot message')
        }

        lastMessage.contextFiles = newContextUsed
        lastMessage.contextAlternatives = contextAlternatives?.map(({ items, strategy }) => {
            return {
                items: items,
                strategy,
            }
        })

        this.changeNotifications.next()
    }

    public addHumanMessage(message: Omit<ChatMessage, 'speaker'>): void {
        if (this.messages.at(-1)?.speaker === 'human') {
            throw new Error('Cannot add a user message after a user message')
        }
        this.messages.push({ ...message, speaker: 'human' })
        this.changeNotifications.next()
    }

    /**
     * A special sentinel value for {@link ChatBuilder.addBotMessage} for when the assistant message
     * is not from any model. Only used in edge cases.
     */
    public static readonly NO_MODEL = Symbol('noChatModel')

    public addBotMessage(
        message: Omit<ChatMessage, 'speaker' | 'model' | 'error'>,
        model: ChatModel | typeof ChatBuilder.NO_MODEL
    ): void {
        const lastMessage = this.messages.at(-1)
        let error: any
        // If there is no text, it could be a placeholder message for an error
        if (lastMessage?.speaker === 'assistant') {
            if (lastMessage?.text) {
                throw new Error('Cannot add a bot message after a bot message')
            }
            error = this.messages.pop()?.error
        }
        this.messages.push({
            model: model === ChatBuilder.NO_MODEL ? undefined : model,
            ...message,
            speaker: 'assistant',
            error,
        })
        this.changeNotifications.next()
    }

    public addSearchResultAsBotMessage(search: ChatMessage['search']): void {
        const lastMessage = this.messages.at(-1)
        let error: any
        // If there is no text, it could be a placeholder message for an error
        if (lastMessage?.speaker === 'assistant') {
            if (lastMessage?.text) {
                throw new Error('Cannot add a bot message after a bot message')
            }
            error = this.messages.pop()?.error
        }
        this.messages.push({
            search,
            speaker: 'assistant',
            error,
            text: ps`Search found ${search?.response?.results.results.length || 0} results`,
        })
        this.changeNotifications.next()
    }

    public addErrorAsBotMessage(error: Error, model: ChatModel | typeof ChatBuilder.NO_MODEL): void {
        const lastMessage = this.messages.at(-1)
        // Remove the last assistant message if any
        const lastAssistantMessage: ChatMessage | undefined =
            lastMessage?.speaker === 'assistant' ? this.messages.pop() : undefined
        // Then add a new assistant message with error added
        this.messages.push({
            model: model === ChatBuilder.NO_MODEL ? undefined : model,
            ...(lastAssistantMessage ?? {}),
            speaker: 'assistant',
            error: errorToChatError(error),
        })
        this.changeNotifications.next()
    }

    public setLastMessageProcesses(processes: ProcessingStep[]): void {
        const lastMessage = this.messages.at(-1)
        if (!lastMessage) {
            throw new Error('no last message')
        }
        if (lastMessage.speaker !== 'human') {
            throw new Error('Cannot set processes for bot message')
        }
        lastMessage.processes = processes
        this.changeNotifications.next()
    }

    public getLastHumanMessage(): ChatMessage | undefined {
        return findLast(this.messages, message => message.speaker === 'human')
    }

    public getLastSpeakerMessageIndex(speaker: 'human' | 'assistant'): number | undefined {
        return this.messages.findLastIndex(message => message.speaker === speaker)
    }

    /**
     * Removes all messages from the given index when it matches the expected speaker.
     *
     * expectedSpeaker must match the speaker of the message at the given index.
     * This helps ensuring the intented messages are being removed.
     */
    public removeMessagesFromIndex(index: number, expectedSpeaker: 'human' | 'assistant'): void {
        if (this.isEmpty()) {
            throw new Error('ChatModel.removeMessagesFromIndex: not message to remove')
        }

        const speakerAtIndex = this.messages.at(index)?.speaker
        if (speakerAtIndex !== expectedSpeaker) {
            throw new Error(
                `ChatModel.removeMessagesFromIndex: expected ${expectedSpeaker}, got ${speakerAtIndex}`
            )
        }

        // Removes everything from the index to the last element
        this.messages.splice(index)
        this.changeNotifications.next()
    }

    public updateAssistantMessageAtIndex(index: number, update: Omit<ChatMessage, 'speaker'>): void {
        const message = this.messages.at(index)
        if (!message) {
            throw new Error('invalid index')
        }
        if (message.speaker !== 'assistant') {
            throw new Error('Cannot set selected filters for human message')
        }

        Object.assign(message, { ...update, speaker: 'assistant' })

        this.changeNotifications.next()
    }

    public getMessages(): readonly ChatMessage[] {
        return this.messages
    }

    // De-hydrate because vscode.Range serializes to `[start, end]` in JSON.
    // TODO: we should use a different type for `getMessages` to make the range hydration explicit.
    public getDehydratedMessages(): readonly ChatMessage[] {
        return this.messages.map(prepareChatMessage)
    }

    public getChatTitle(): string {
        if (this.customChatTitle) {
            return this.customChatTitle
        }
        const lastHumanMessage = this.getLastHumanMessage()
        return getChatPanelTitle(lastHumanMessage?.text?.toString() ?? '')
    }

    public setChatTitle(title: string): void {
        const firstHumanMessage = this.messages[0]
        if (firstHumanMessage?.speaker === 'human' && this.messages.length === 1) {
            this.customChatTitle = title
            this.changeNotifications.next()
        }
    }

    /**
     * Serializes to the transcript JSON format.
     */
    public toSerializedChatTranscript(): SerializedChatTranscript | undefined {
        const interactions: SerializedChatInteraction[] = []
        for (let i = 0; i < this.messages.length; i += 2) {
            const humanMessage = this.messages[i]
            if (humanMessage.error) {
                // Ignore chats that have errors, we don't need to serialize them
                return undefined
            }
            const assistantMessage = this.messages.at(i + 1)
            interactions.push(
                messageToSerializedChatInteraction(humanMessage, assistantMessage, this.messages)
            )
        }
        const result: SerializedChatTranscript = {
            id: this.sessionID,
<<<<<<< HEAD
            chatTitle: this.customChatTitle,
=======
            chatTitle: this.customChatTitle ?? undefined,
>>>>>>> 869a6259
            lastInteractionTimestamp: this.sessionID,
            interactions,
        }
        return result
    }

    /**
     * Adds images to the `ChatBuilder`.
     *
     * @param imageUris - A string containing the base64-encoded image data.
     * @returns A `Promise` that resolves when the images have been added.
     */
    public async addImage(imageUri: string): Promise<void> {
        this.images = []
        if (imageUri === '') {
            return
        }
        this.images.push({
            data: imageUri,
            mimeType: this.detectMimeType(imageUri),
        })
    }

    /**
     * Retrieves and resets the images collected by the `ChatBuilder`.
     *
     * @returns The array of `ImageData` objects collected so far, or `undefined` if no images have been collected.
     */
    public getAndResetImages(): ImageData[] | undefined {
        const images = this.images
        this.images = []
        return images.length ? images : undefined
    }

    /**
     * Detects the MIME type of an image encoded in base64 format.
     *
     * @param base64String - The base64-encoded image data.
     * @returns The MIME type of the image, such as 'image/jpeg', 'image/png', or 'image/webp'. If the MIME type cannot be detected, it defaults to 'image/jpeg'.
     */
    private detectMimeType(base64String: string): MimeType {
        // Remove data URI prefix if present
        const base64Data = base64String.replace(/^data:image\/\w+;base64,/, '')

        // Get first 10 bytes from base64
        const binaryStart = atob(base64Data).slice(0, 10)

        // Check magic numbers using charCodes
        if (binaryStart.charCodeAt(0) === 0xff && binaryStart.charCodeAt(1) === 0xd8) {
            return 'image/jpeg'
        }
        if (binaryStart.charCodeAt(0) === 0x89 && binaryStart.charCodeAt(1) === 0x50) {
            return 'image/png'
        }
        if (binaryStart.charCodeAt(8) === 0x57 && binaryStart.charCodeAt(9) === 0x45) {
            return 'image/webp'
        }

        // Default to jpeg if unknown
        return 'image/jpeg'
    }

    /**
     * Sets the Google search toggle to enabled.
     */
    public async setGoogleSearchToggle(): Promise<void> {
        this.isGoogleSearchEnabled = true
    }

    /**
     * Retrieves the current state of the Google search toggle and resets it to disabled.
     *
     * @returns The previous state of the Google search toggle, indicating whether it was enabled or disabled.
     */
    public getAndResetGoogleSearchToggle(): boolean {
        const isGoogleSearchEnabled = this.isGoogleSearchEnabled
        this.isGoogleSearchEnabled = false
        return isGoogleSearchEnabled
    }
}

function messageToSerializedChatInteraction(
    humanMessage: ChatMessage,
    assistantMessage: ChatMessage | undefined,
    messages: ChatMessage[]
): SerializedChatInteraction {
    if (humanMessage?.speaker !== 'human') {
        throw new Error(
            `expected human message, got bot. Messages: ${JSON.stringify(messages, null, 2)}`
        )
    }

    if (humanMessage.speaker !== 'human') {
        throw new Error(
            `expected human message to have speaker == 'human', got ${
                humanMessage.speaker
            }. Messages: ${JSON.stringify(messages, null, 2)}`
        )
    }
    if (assistantMessage && assistantMessage.speaker !== 'assistant') {
        throw new Error(
            `expected bot message to have speaker == 'assistant', got ${
                assistantMessage.speaker
            }. Messages: ${JSON.stringify(messages, null, 2)}`
        )
    }

    return {
        humanMessage: serializeChatMessage(humanMessage),
        assistantMessage: assistantMessage ? serializeChatMessage(assistantMessage) : null,
    }
}

export function prepareChatMessage(message: ChatMessage): ChatMessage {
    return {
        ...message,
        contextFiles: message.contextFiles?.map(dehydrateContextItem),
        contextAlternatives: message.contextAlternatives?.map(({ items, strategy }) => ({
            strategy,
            items: items.map(dehydrateContextItem),
        })),
    }
}

function dehydrateContextItem(item: ContextItem): ContextItem {
    return {
        ...item,
        // De-hydrate because vscode.Range serializes to `[start, end]` in JSON.
        range: toRangeData(item.range),
    }
}<|MERGE_RESOLUTION|>--- conflicted
+++ resolved
@@ -327,11 +327,7 @@
         }
         const result: SerializedChatTranscript = {
             id: this.sessionID,
-<<<<<<< HEAD
             chatTitle: this.customChatTitle,
-=======
-            chatTitle: this.customChatTitle ?? undefined,
->>>>>>> 869a6259
             lastInteractionTimestamp: this.sessionID,
             interactions,
         }
