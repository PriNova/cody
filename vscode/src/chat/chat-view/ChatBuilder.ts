--- conflicted
+++ resolved
@@ -402,12 +402,6 @@
         }
         return PromptString.unsafe_fromLLMResponse(joinedText)
     }
-<<<<<<< HEAD
-
-    // Simplified methods that use the unified approach
-    public appendHumanToolPart(toolContent: ToolContentPart): void {
-        this.appendToolPart(toolContent, 'human')
-    }
 
     /**
      * Adds images to the `ChatBuilder`.
@@ -482,8 +476,6 @@
         this.isGoogleSearchEnabled = false
         return isGoogleSearchEnabled
     }
-=======
->>>>>>> 52d16e39
 }
 
 function messageToSerializedChatInteraction(
