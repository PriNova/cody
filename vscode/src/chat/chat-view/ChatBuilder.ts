import findLast from 'lodash/findLast'

import {
    type ChatMessage,
    type ChatModel,
    type ContextItem,
    type ModelContextWindow,
    type ProcessingStep,
    type RankedContext,
    type SerializedChatInteraction,
    type SerializedChatTranscript,
    distinctUntilChanged,
    errorToChatError,
    modelsService,
    pendingOperation,
    ps,
    serializeChatMessage,
    startWith,
    switchMap,
    toRangeData,
} from '@sourcegraph/cody-shared'

import type { ImageData, MimeType } from '@sourcegraph/cody-shared/src/llm-providers/google'
import { Observable, Subject, map } from 'observable-fns'
import { getChatPanelTitle } from './chat-helpers'

/**
 * A builder for a chat thread. This is the canonical way to construct and mutate a chat thread.
 */
export class ChatBuilder {
    /**
     * Observe the context window for the {@link chat} thread's model (or the default chat model if
     * it has none).
     */
    public static contextWindowForChat(
        chat: ChatBuilder | Observable<ChatBuilder>
    ): Observable<ModelContextWindow | Error | typeof pendingOperation> {
        return ChatBuilder.resolvedModelForChat(chat).pipe(
            switchMap(
                (model): Observable<ModelContextWindow | Error | typeof pendingOperation> =>
                    model === pendingOperation
                        ? Observable.of(pendingOperation)
                        : model
                          ? modelsService.observeContextWindowByID(model)
                          : Observable.of(
                                new Error('No chat model is set, and no default chat model is available')
                            )
            )
        )
    }

    /**
     * Observe the resolved model for the {@link chat}, which is its selected model, or else the
     * default chat model if it has no selected model.
     */
    public static resolvedModelForChat(
        chat: ChatBuilder | Observable<ChatBuilder>
    ): Observable<ChatModel | undefined | typeof pendingOperation> {
        return (chat instanceof Observable ? chat : chat.changes).pipe(
            map(chat => chat.selectedModel),
            distinctUntilChanged(),
            switchMap(selectedModel =>
                selectedModel
                    ? modelsService.isModelAvailable(selectedModel).pipe(
                          switchMap(isModelAvailable => {
                              // Confirm that the user's explicitly selected model is available on the endpoint.
                              if (isModelAvailable) {
                                  return Observable.of(selectedModel)
                              }

                              // If the user's explicitly selected model is not available on the
                              // endpoint, clear it and use the default going forward. This should
                              // only happen if the server's model selection changes or if the user
                              // switches accounts with an open chat. Perhaps we could show some
                              // kind of indication to the user, but this is fine for now.
                              if (chat instanceof ChatBuilder) {
                                  chat.setSelectedModel(undefined)
                              }
                              return modelsService.getDefaultChatModel()
                          })
                      )
                    : modelsService.getDefaultChatModel()
            )
        )
    }

    private changeNotifications = new Subject<void>()
    constructor(
        /**
         * The model ID to use for the next assistant response if the user has explicitly chosen
         * one, or else `undefined` to use the default chat model on the current endpoint at the
         * time the chat is sent.
         */
        public selectedModel?: ChatModel | undefined,

        public readonly sessionID: string = new Date(Date.now()).toUTCString(),
        private messages: ChatMessage[] = [],
<<<<<<< HEAD
        private customChatTitle?: string,
        private images: ImageData[] = [],
        private isGoogleSearchEnabled = false,
        private selectedChatAgent: string | undefined | null = null
=======
        private customChatTitle?: string
>>>>>>> d6c8b6ee
    ) {}

    /** An observable that emits whenever the {@link ChatBuilder}'s chat changes. */
    public changes: Observable<ChatBuilder> = this.changeNotifications.pipe(
        startWith(undefined),
        map(() => this)
    )

    /**
     * Set the selected model to use for the next assistant response, or `undefined` to use the
     * default chat model.
     */
    public setSelectedModel(newModelID: ChatModel | undefined): void {
        this.selectedModel = newModelID
        this.changeNotifications.next()
    }

    public isEmpty(): boolean {
        return this.messages.length === 0
    }

    public setLastMessageIntent(intent: ChatMessage['intent']): void {
        const lastMessage = this.messages.at(-1)
        if (!lastMessage) {
            throw new Error('no last message')
        }
        if (lastMessage.speaker !== 'human') {
            throw new Error('Cannot set intent for bot message')
        }

        lastMessage.intent = intent

        this.changeNotifications.next()
    }

    public setLastMessageContext(
        newContextUsed: ContextItem[],
        contextAlternatives?: RankedContext[]
    ): void {
        const lastMessage = this.messages.at(-1)
        if (!lastMessage) {
            throw new Error('no last message')
        }
        if (lastMessage.speaker !== 'human') {
            throw new Error('Cannot set new context used for bot message')
        }

        lastMessage.contextFiles = newContextUsed
        lastMessage.contextAlternatives = contextAlternatives?.map(({ items, strategy }) => {
            return {
                items: items,
                strategy,
            }
        })

        this.changeNotifications.next()
    }

    public addHumanMessage(message: Omit<ChatMessage, 'speaker'>): void {
        if (this.messages.at(-1)?.speaker === 'human') {
            throw new Error('Cannot add a user message after a user message')
        }
        this.messages.push({ ...message, speaker: 'human' })
        this.changeNotifications.next()
    }

    /**
     * A special sentinel value for {@link ChatBuilder.addBotMessage} for when the assistant message
     * is not from any model. Only used in edge cases.
     */
    public static readonly NO_MODEL = Symbol('noChatModel')

    public addBotMessage(
        message: Omit<ChatMessage, 'speaker' | 'model' | 'error'>,
        model: ChatModel | typeof ChatBuilder.NO_MODEL
    ): void {
        const lastMessage = this.messages.at(-1)
        let error: any
        // If there is no text, it could be a placeholder message for an error
        if (lastMessage?.speaker === 'assistant') {
            if (lastMessage?.text) {
                throw new Error('Cannot add a bot message after a bot message')
            }
            error = this.messages.pop()?.error
        }
        this.messages.push({
            model: model === ChatBuilder.NO_MODEL ? undefined : model,
            ...message,
            speaker: 'assistant',
            error,
        })
        this.changeNotifications.next()
    }

    public addSearchResultAsBotMessage(search: ChatMessage['search']): void {
        const lastMessage = this.messages.at(-1)
        let error: any
        // If there is no text, it could be a placeholder message for an error
        if (lastMessage?.speaker === 'assistant') {
            if (lastMessage?.text) {
                throw new Error('Cannot add a bot message after a bot message')
            }
            error = this.messages.pop()?.error
        }
        this.messages.push({
            search,
            speaker: 'assistant',
            error,
            text: ps`Search found ${search?.response?.results.results.length || 0} results`,
        })
        this.changeNotifications.next()
    }

    public addErrorAsBotMessage(error: Error, model: ChatModel | typeof ChatBuilder.NO_MODEL): void {
        const lastMessage = this.messages.at(-1)
        // Remove the last assistant message if any
        const lastAssistantMessage: ChatMessage | undefined =
            lastMessage?.speaker === 'assistant' ? this.messages.pop() : undefined
        // Then add a new assistant message with error added
        this.messages.push({
            model: model === ChatBuilder.NO_MODEL ? undefined : model,
            ...(lastAssistantMessage ?? {}),
            speaker: 'assistant',
            error: errorToChatError(error),
        })
        this.changeNotifications.next()
    }

    public setLastMessageProcesses(processes: ProcessingStep[]): void {
        const lastMessage = this.messages.at(-1)
        if (!lastMessage) {
            throw new Error('no last message')
        }
        if (lastMessage.speaker !== 'human') {
            throw new Error('Cannot set processes for bot message')
        }
        lastMessage.processes = processes
        this.changeNotifications.next()
    }

    public getLastHumanMessage(): ChatMessage | undefined {
        return findLast(this.messages, message => message.speaker === 'human')
    }

    public getLastSpeakerMessageIndex(speaker: 'human' | 'assistant'): number | undefined {
        return this.messages.findLastIndex(message => message.speaker === speaker)
    }

    /**
     * Removes all messages from the given index when it matches the expected speaker.
     *
     * expectedSpeaker must match the speaker of the message at the given index.
     * This helps ensuring the intented messages are being removed.
     */
    public removeMessagesFromIndex(index: number, expectedSpeaker: 'human' | 'assistant'): void {
        if (this.isEmpty()) {
            throw new Error('ChatModel.removeMessagesFromIndex: not message to remove')
        }

        const speakerAtIndex = this.messages.at(index)?.speaker
        if (speakerAtIndex !== expectedSpeaker) {
            throw new Error(
                `ChatModel.removeMessagesFromIndex: expected ${expectedSpeaker}, got ${speakerAtIndex}`
            )
        }

        // Removes everything from the index to the last element
        this.messages.splice(index)
        this.changeNotifications.next()
    }

    public updateAssistantMessageAtIndex(index: number, update: Omit<ChatMessage, 'speaker'>): void {
        const message = this.messages.at(index)
        if (!message) {
            throw new Error('invalid index')
        }
        if (message.speaker !== 'assistant') {
            throw new Error('Cannot set selected filters for human message')
        }

        Object.assign(message, { ...update, speaker: 'assistant' })

        this.changeNotifications.next()
    }

    public getMessages(): readonly ChatMessage[] {
        return this.messages
    }

    // De-hydrate because vscode.Range serializes to `[start, end]` in JSON.
    // TODO: we should use a different type for `getMessages` to make the range hydration explicit.
    public getDehydratedMessages(): readonly ChatMessage[] {
        return this.messages.map(prepareChatMessage)
    }

    public getChatTitle(): string {
        if (this.customChatTitle) {
            return this.customChatTitle
        }
        const lastHumanMessage = this.getLastHumanMessage()
        return getChatPanelTitle(lastHumanMessage?.text?.toString() ?? '')
    }

    /**
     * Serializes to the transcript JSON format.
     */
    public toSerializedChatTranscript(): SerializedChatTranscript | undefined {
        const interactions: SerializedChatInteraction[] = []
        for (let i = 0; i < this.messages.length; i += 2) {
            const humanMessage = this.messages[i]
            if (humanMessage.error) {
                // Ignore chats that have errors, we don't need to serialize them
                return undefined
            }
            const assistantMessage = this.messages.at(i + 1)
            interactions.push(
                messageToSerializedChatInteraction(humanMessage, assistantMessage, this.messages)
            )
        }
        const result: SerializedChatTranscript = {
            id: this.sessionID,
            chatTitle: this.customChatTitle,
            lastInteractionTimestamp: this.sessionID,
            interactions,
        }
        return result
    }

    /**
     * Adds images to the `ChatBuilder`.
     *
     * @param imageUris - A string containing the base64-encoded image data.
     * @returns A `Promise` that resolves when the images have been added.
     */
    public async addImage(imageUri: string): Promise<void> {
        this.images = []
        if (imageUri === '') {
            return
        }
        this.images.push({
            data: imageUri,
            mimeType: this.detectMimeType(imageUri),
        })
    }

    /**
     * Retrieves and resets the images collected by the `ChatBuilder`.
     *
     * @returns The array of `ImageData` objects collected so far, or `undefined` if no images have been collected.
     */
    public getAndResetImages(): ImageData[] | undefined {
        const images = this.images
        this.images = []
        return images.length ? images : undefined
    }

    /**
     * Detects the MIME type of an image encoded in base64 format.
     *
     * @param base64String - The base64-encoded image data.
     * @returns The MIME type of the image, such as 'image/jpeg', 'image/png', or 'image/webp'. If the MIME type cannot be detected, it defaults to 'image/jpeg'.
     */
    private detectMimeType(base64String: string): MimeType {
        // Remove data URI prefix if present
        const base64Data = base64String.replace(/^data:image\/\w+;base64,/, '')

        // Get first 10 bytes from base64
        const binaryStart = atob(base64Data).slice(0, 10)

        // Check magic numbers using charCodes
        if (binaryStart.charCodeAt(0) === 0xff && binaryStart.charCodeAt(1) === 0xd8) {
            return 'image/jpeg'
        }
        if (binaryStart.charCodeAt(0) === 0x89 && binaryStart.charCodeAt(1) === 0x50) {
            return 'image/png'
        }
        if (binaryStart.charCodeAt(8) === 0x57 && binaryStart.charCodeAt(9) === 0x45) {
            return 'image/webp'
        }

        // Default to jpeg if unknown
        return 'image/jpeg'
    }

    /**
     * Sets the Google search toggle to enabled.
     */
    public async setGoogleSearchToggle(): Promise<void> {
        this.isGoogleSearchEnabled = true
    }

    /**
     * Retrieves the current state of the Google search toggle and resets it to disabled.
     *
     * @returns The previous state of the Google search toggle, indicating whether it was enabled or disabled.
     */
    public getAndResetGoogleSearchToggle(): boolean {
        const isGoogleSearchEnabled = this.isGoogleSearchEnabled
        this.isGoogleSearchEnabled = false
        return isGoogleSearchEnabled
    }
}

function messageToSerializedChatInteraction(
    humanMessage: ChatMessage,
    assistantMessage: ChatMessage | undefined,
    messages: ChatMessage[]
): SerializedChatInteraction {
    if (humanMessage?.speaker !== 'human') {
        throw new Error(
            `expected human message, got bot. Messages: ${JSON.stringify(messages, null, 2)}`
        )
    }

    if (humanMessage.speaker !== 'human') {
        throw new Error(
            `expected human message to have speaker == 'human', got ${
                humanMessage.speaker
            }. Messages: ${JSON.stringify(messages, null, 2)}`
        )
    }
    if (assistantMessage && assistantMessage.speaker !== 'assistant') {
        throw new Error(
            `expected bot message to have speaker == 'assistant', got ${
                assistantMessage.speaker
            }. Messages: ${JSON.stringify(messages, null, 2)}`
        )
    }

    return {
        humanMessage: serializeChatMessage(humanMessage),
        assistantMessage: assistantMessage ? serializeChatMessage(assistantMessage) : null,
    }
}

export function prepareChatMessage(message: ChatMessage): ChatMessage {
    return {
        ...message,
        contextFiles: message.contextFiles?.map(dehydrateContextItem),
        contextAlternatives: message.contextAlternatives?.map(({ items, strategy }) => ({
            strategy,
            items: items.map(dehydrateContextItem),
        })),
    }
}

function dehydrateContextItem(item: ContextItem): ContextItem {
    return {
        ...item,
        // De-hydrate because vscode.Range serializes to `[start, end]` in JSON.
        range: toRangeData(item.range),
    }
}<|MERGE_RESOLUTION|>--- conflicted
+++ resolved
@@ -95,14 +95,9 @@
 
         public readonly sessionID: string = new Date(Date.now()).toUTCString(),
         private messages: ChatMessage[] = [],
-<<<<<<< HEAD
         private customChatTitle?: string,
         private images: ImageData[] = [],
-        private isGoogleSearchEnabled = false,
-        private selectedChatAgent: string | undefined | null = null
-=======
-        private customChatTitle?: string
->>>>>>> d6c8b6ee
+        private isGoogleSearchEnabled = false
     ) {}
 
     /** An observable that emits whenever the {@link ChatBuilder}'s chat changes. */
