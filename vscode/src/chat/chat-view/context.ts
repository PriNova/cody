import * as vscode from 'vscode'

import {
    type ContextItem,
    ContextItemSource,
    type PromptString,
    type Result,
    isAbortError,
    isFileURI,
    wrapInActiveSpan,
} from '@sourcegraph/cody-shared'
import { getConfiguration } from '../../configuration'
import type { VSCodeEditor } from '../../editor/vscode-editor'
import type { SymfRunner } from '../../local-context/symf'
import { logDebug, logError } from '../../output-channel-logger'
import { isIgnored } from '../context/gitignore-context-files'

export interface HumanInput {
    text: PromptString
    mentions: ContextItem[]
}

/**
 * Uses symf to conduct a local search within the current workspace folder
 */
export async function searchSymf(
    symf: SymfRunner | null,
    editor: VSCodeEditor,
    workspaceRoot: vscode.Uri,
    userText: PromptString,
    blockOnIndex = false
): Promise<ContextItem[]> {
    return wrapInActiveSpan('chat.context.symf', async () => {
        if (!symf) {
            return []
        }
        if (!isFileURI(workspaceRoot)) {
            return []
        }

        const indexExists = await symf.getIndexStatus(workspaceRoot)
        if (indexExists !== 'ready' && !blockOnIndex) {
            void symf.ensureIndex(workspaceRoot, {
                retryIfLastAttemptFailed: false,
                ignoreExisting: false,
            })
            return []
        }

        // trigger background reindex if the index is stale
        void symf?.reindexIfStale(workspaceRoot)

        const r0 = (await symf.getResults(userText, [workspaceRoot])).flatMap(async results => {
            const items = (await results).flatMap(
                async (result: Result): Promise<ContextItem[] | ContextItem> => {
                    const isIgnoredFile = await isIgnored(result.file.path, workspaceRoot.path)
                    if (isIgnoredFile) {
                        return []
                    }
                    const range = new vscode.Range(
                        result.range.startPoint.row,
                        result.range.startPoint.col,
                        result.range.endPoint.row,
                        result.range.endPoint.col
                    )

                    let text: string | undefined
                    try {
                        text = await editor.getTextEditorContentForFile(result.file, range)
                        text = truncateSymfResult(text)
                    } catch (error) {
                        logError('ChatController.searchSymf', `Error getting file contents: ${error}`)
                        return []
                    }

                    const metadata: string[] = [
                        'source:symf-index',
                        'score:' + result.blugeScore.toFixed(0),
                    ]
                    if (result.heuristicBoostID) {
                        metadata.push('boost:' + result.heuristicBoostID)
                    }
                    return {
                        type: 'file',
                        uri: result.file,
                        range,
                        source: ContextItemSource.Search,
                        content: text,
                        metadata,
                    }
                }
            )
            return (await Promise.all(items)).flat()
        })

        return (await Promise.all(r0)).flat()
    })
}

<<<<<<< HEAD
const userAttentionRegexps: RegExp[] = [
    /editor/,
    /(open|current|this|entire)\s+file/,
    /current(ly)?\s+open/,
    /have\s+open/,
]

async function getVisibleEditorContext(editor: VSCodeEditor): Promise<ContextItem[]> {
    return wrapInActiveSpan('chat.context.visibleEditorContext', async () => {
        const visible = editor.getActiveTextEditorVisibleContent()
        const fileUri = visible?.fileUri
        if (!visible?.content.trim() || !fileUri) {
            return []
        }
        return [
            {
                type: 'file',
                content: visible.content,
                uri: fileUri,
                range: visible.range,
                source: ContextItemSource.Priority,
                size: await TokenCounterUtils.countTokens(visible.content),
            },
        ] satisfies ContextItem[]
    })
}

export async function getPriorityContext(
    text: PromptString,
    editor: VSCodeEditor,
    retrievedContext: ContextItem[]
): Promise<ContextItem[]> {
    return wrapInActiveSpan('chat.context.priority', async () => {
        const priorityContext: ContextItem[] = []
        if (needsUserAttentionContext(text)) {
            // Query refers to current editor
            priorityContext.push(...(await getVisibleEditorContext(editor)))
        } else if (
            needsReadmeContext(editor, text) &&
            getConfiguration().experimentalChatContextIncludeReadme
        ) {
            // Query refers to project, so include the README
            let containsREADME = false
            for (const contextItem of retrievedContext) {
                const basename = uriBasename(contextItem.uri)
                if (
                    basename.toLocaleLowerCase() === 'readme' ||
                    basename.toLocaleLowerCase().startsWith('readme.')
                ) {
                    containsREADME = true
                    break
                }
            }
            if (!containsREADME) {
                priorityContext.push(...(await getReadmeContext()))
            }
        }
        return priorityContext
    })
}

function needsUserAttentionContext(input: PromptString): boolean {
    const inputLowerCase = input.toString().toLowerCase()
    // If the input matches any of the `editorRegexps` we assume that we have to include
    // the editor context (e.g., currently open file) to the overall message context.
    for (const regexp of userAttentionRegexps) {
        if (inputLowerCase.match(regexp)) {
            return true
        }
    }
    return false
}

function needsReadmeContext(editor: VSCodeEditor, input: PromptString): boolean {
    const stringInput = input.toString().toLowerCase()
    const question = extractQuestion(stringInput)
    if (!question) {
        return false
    }

    // split input into words, discarding spaces and punctuation
    const words = stringInput.split(/\W+/).filter(w => w.length > 0)
    const bagOfWords = Object.fromEntries(words.map(w => [w, true]))

    let containsProjectSignifier = false
    const workspaceName = vscode.workspace.workspaceFolders?.[0]?.name
    if (workspaceName && stringInput.includes('@' + workspaceName)) {
        containsProjectSignifier = true
    } else {
        const projectSignifiers = [
            'project',
            'repository',
            'repo',
            'library',
            'package',
            'module',
            'codebase',
        ]
        for (const p of projectSignifiers) {
            if (bagOfWords[p]) {
                containsProjectSignifier = true
                break
            }
        }
    }

    let containsQuestionIndicator = false
    for (const q of ['what', 'how', 'describe', 'explain']) {
        if (bagOfWords[q]) {
            containsQuestionIndicator = true
            break
        }
    }

    return containsQuestionIndicator && containsProjectSignifier
}
async function getReadmeContext(): Promise<ContextItem[]> {
    // global pattern for readme file
    const readmeGlobalPattern = '{README,README.,readme.,Readm.}*'
    const readmeUri = (await vscode.workspace.findFiles(readmeGlobalPattern, undefined, 1)).at(0)
    if (!readmeUri?.path) {
        return []
    }
    const readmeDoc = await vscode.workspace.openTextDocument(readmeUri)
    const readmeText = readmeDoc.getText()
    const { truncated: truncatedReadmeText, range } = truncateTextNearestLine(
        readmeText,
        MAX_BYTES_PER_FILE
    )
    if (truncatedReadmeText.length === 0) {
        return []
    }

    return [
        {
            type: 'file',
            uri: readmeUri,
            content: truncatedReadmeText,
            range,
            source: ContextItemSource.Priority,
            size: await TokenCounterUtils.countTokens(truncatedReadmeText),
        },
    ]
}

function extractQuestion(input: string): string | undefined {
    input = input.trim()
    const q = input.indexOf('?')
    if (q !== -1) {
        return input.slice(0, q + 1).trim()
    }
    if (input.length < 100) {
        return input
    }
    return undefined
}

=======
>>>>>>> c271077f
export async function retrieveContextGracefully<T>(
    promise: Promise<T[]>,
    strategy: string
): Promise<T[]> {
    try {
        logDebug('ChatController', `resolveContext > ${strategy} (start)`)
        return await promise
    } catch (error) {
        if (isAbortError(error)) {
            logError('ChatController', `resolveContext > ${strategy}' (aborted)`)
            throw error
        }
        logError('ChatController', `resolveContext > ${strategy} (error)`, error)
        return []
    } finally {
        logDebug('ChatController', `resolveContext > ${strategy} (end)`)
    }
}

const maxSymfBytes = 2_048
export function truncateSymfResult(text: string): string {
    if (text.length >= maxSymfBytes) {
        text = text.slice(0, maxSymfBytes)
        const j = text.lastIndexOf('\n')
        if (j !== -1) {
            text = text.slice(0, j)
        }
    }
    return text
}<|MERGE_RESOLUTION|>--- conflicted
+++ resolved
@@ -9,7 +9,6 @@
     isFileURI,
     wrapInActiveSpan,
 } from '@sourcegraph/cody-shared'
-import { getConfiguration } from '../../configuration'
 import type { VSCodeEditor } from '../../editor/vscode-editor'
 import type { SymfRunner } from '../../local-context/symf'
 import { logDebug, logError } from '../../output-channel-logger'
@@ -97,166 +96,6 @@
     })
 }
 
-<<<<<<< HEAD
-const userAttentionRegexps: RegExp[] = [
-    /editor/,
-    /(open|current|this|entire)\s+file/,
-    /current(ly)?\s+open/,
-    /have\s+open/,
-]
-
-async function getVisibleEditorContext(editor: VSCodeEditor): Promise<ContextItem[]> {
-    return wrapInActiveSpan('chat.context.visibleEditorContext', async () => {
-        const visible = editor.getActiveTextEditorVisibleContent()
-        const fileUri = visible?.fileUri
-        if (!visible?.content.trim() || !fileUri) {
-            return []
-        }
-        return [
-            {
-                type: 'file',
-                content: visible.content,
-                uri: fileUri,
-                range: visible.range,
-                source: ContextItemSource.Priority,
-                size: await TokenCounterUtils.countTokens(visible.content),
-            },
-        ] satisfies ContextItem[]
-    })
-}
-
-export async function getPriorityContext(
-    text: PromptString,
-    editor: VSCodeEditor,
-    retrievedContext: ContextItem[]
-): Promise<ContextItem[]> {
-    return wrapInActiveSpan('chat.context.priority', async () => {
-        const priorityContext: ContextItem[] = []
-        if (needsUserAttentionContext(text)) {
-            // Query refers to current editor
-            priorityContext.push(...(await getVisibleEditorContext(editor)))
-        } else if (
-            needsReadmeContext(editor, text) &&
-            getConfiguration().experimentalChatContextIncludeReadme
-        ) {
-            // Query refers to project, so include the README
-            let containsREADME = false
-            for (const contextItem of retrievedContext) {
-                const basename = uriBasename(contextItem.uri)
-                if (
-                    basename.toLocaleLowerCase() === 'readme' ||
-                    basename.toLocaleLowerCase().startsWith('readme.')
-                ) {
-                    containsREADME = true
-                    break
-                }
-            }
-            if (!containsREADME) {
-                priorityContext.push(...(await getReadmeContext()))
-            }
-        }
-        return priorityContext
-    })
-}
-
-function needsUserAttentionContext(input: PromptString): boolean {
-    const inputLowerCase = input.toString().toLowerCase()
-    // If the input matches any of the `editorRegexps` we assume that we have to include
-    // the editor context (e.g., currently open file) to the overall message context.
-    for (const regexp of userAttentionRegexps) {
-        if (inputLowerCase.match(regexp)) {
-            return true
-        }
-    }
-    return false
-}
-
-function needsReadmeContext(editor: VSCodeEditor, input: PromptString): boolean {
-    const stringInput = input.toString().toLowerCase()
-    const question = extractQuestion(stringInput)
-    if (!question) {
-        return false
-    }
-
-    // split input into words, discarding spaces and punctuation
-    const words = stringInput.split(/\W+/).filter(w => w.length > 0)
-    const bagOfWords = Object.fromEntries(words.map(w => [w, true]))
-
-    let containsProjectSignifier = false
-    const workspaceName = vscode.workspace.workspaceFolders?.[0]?.name
-    if (workspaceName && stringInput.includes('@' + workspaceName)) {
-        containsProjectSignifier = true
-    } else {
-        const projectSignifiers = [
-            'project',
-            'repository',
-            'repo',
-            'library',
-            'package',
-            'module',
-            'codebase',
-        ]
-        for (const p of projectSignifiers) {
-            if (bagOfWords[p]) {
-                containsProjectSignifier = true
-                break
-            }
-        }
-    }
-
-    let containsQuestionIndicator = false
-    for (const q of ['what', 'how', 'describe', 'explain']) {
-        if (bagOfWords[q]) {
-            containsQuestionIndicator = true
-            break
-        }
-    }
-
-    return containsQuestionIndicator && containsProjectSignifier
-}
-async function getReadmeContext(): Promise<ContextItem[]> {
-    // global pattern for readme file
-    const readmeGlobalPattern = '{README,README.,readme.,Readm.}*'
-    const readmeUri = (await vscode.workspace.findFiles(readmeGlobalPattern, undefined, 1)).at(0)
-    if (!readmeUri?.path) {
-        return []
-    }
-    const readmeDoc = await vscode.workspace.openTextDocument(readmeUri)
-    const readmeText = readmeDoc.getText()
-    const { truncated: truncatedReadmeText, range } = truncateTextNearestLine(
-        readmeText,
-        MAX_BYTES_PER_FILE
-    )
-    if (truncatedReadmeText.length === 0) {
-        return []
-    }
-
-    return [
-        {
-            type: 'file',
-            uri: readmeUri,
-            content: truncatedReadmeText,
-            range,
-            source: ContextItemSource.Priority,
-            size: await TokenCounterUtils.countTokens(truncatedReadmeText),
-        },
-    ]
-}
-
-function extractQuestion(input: string): string | undefined {
-    input = input.trim()
-    const q = input.indexOf('?')
-    if (q !== -1) {
-        return input.slice(0, q + 1).trim()
-    }
-    if (input.length < 100) {
-        return input
-    }
-    return undefined
-}
-
-=======
->>>>>>> c271077f
 export async function retrieveContextGracefully<T>(
     promise: Promise<T[]>,
     strategy: string
