--- conflicted
+++ resolved
@@ -142,7 +142,11 @@
           message: string
       }
     | {
-<<<<<<< HEAD
+          command: 'reevaluateSearchWithSelectedFilters'
+          index: number
+          selectedFilters: NLSSearchDynamicFilter[]
+      }
+    | {
           command: 'updateChatTitle'
           chatID: string
           newTitle: string
@@ -150,11 +154,6 @@
     | {
           command: 'openRelativeFile'
           uri: Uri
-=======
-          command: 'reevaluateSearchWithSelectedFilters'
-          index: number
-          selectedFilters: NLSSearchDynamicFilter[]
->>>>>>> 9a648eb6
       }
 
 export interface SmartApplyResult {
