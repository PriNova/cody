--- conflicted
+++ resolved
@@ -177,18 +177,6 @@
     | { command: 'action/confirmation'; id: string; response: boolean }
     | { command: 'devicePixelRatio'; devicePixelRatio: number }
     | {
-<<<<<<< HEAD
-          command: 'updateChatTitle'
-          chatID: string
-          newTitle: string
-      }
-    | {
-          command: 'openRelativeFile'
-          uri: Uri
-      }
-    | {
-          command: 'chat/google-search'
-=======
           command: 'mcp'
           type: 'addServer' | 'removeServer' | 'updateServer'
           name: string
@@ -196,7 +184,18 @@
           config?: Record<string, any> | undefined | null
           toolName?: string | undefined | null
           toolDisabled?: boolean | undefined | null
->>>>>>> 3157b63a
+      }
+    | {
+          command: 'updateChatTitle'
+          chatID: string
+          newTitle: string
+      }
+    | {
+          command: 'openRelativeFile'
+          uri: Uri
+      }
+    | {
+          command: 'chat/google-search'
       }
 
 export interface SmartApplyResult {
