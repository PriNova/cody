import {
    type AuthStatus,
    type ContextItem,
    ContextItemSource,
    type ContextItemTree,
    type DefaultContext,
    REMOTE_REPOSITORY_PROVIDER_URI,
    abortableOperation,
    authStatus,
    clientCapabilities,
    combineLatest,
    contextFiltersProvider,
    debounceTime,
    displayLineRange,
    displayPathBasename,
    distinctUntilChanged,
    expandToLineRange,
    fromVSCodeEvent,
    isDotCom,
    isError,
    isWorkspaceInstance,
    openctxController,
    pendingOperation,
    shareReplay,
    startWith,
    switchMap,
} from '@sourcegraph/cody-shared'
import { Observable, map } from 'observable-fns'
import * as vscode from 'vscode'
import { URI } from 'vscode-uri'
import { getSelectionOrFileContext } from '../commands/context/selection'
import { createRepositoryMention } from '../context/openctx/common/get-repository-mentions'
import { remoteReposForAllWorkspaceFolders } from '../repository/remoteRepos'
import { ChatBuilder } from './chat-view/ChatBuilder'
import {
    activeEditorContextForOpenCtxMentions,
    contextItemMentionFromOpenCtxItem,
} from './context/chatContext'

/**
 * Observe the initial context that should be populated in the chat message input field.
 */
export function observeDefaultContext({
    chatBuilder,
}: {
    chatBuilder: Observable<ChatBuilder>
}): Observable<DefaultContext | typeof pendingOperation> {
    return combineLatest(
        getCurrentFileOrSelection({ chatBuilder }).pipe(distinctUntilChanged()),
        getCorpusContextItemsForEditorState().pipe(distinctUntilChanged()),
        getOpenCtxContextItems().pipe(distinctUntilChanged()),
<<<<<<< HEAD
        Observable.of(false)
=======
        featureFlagProvider.evaluatedFeatureFlag(FeatureFlag.NoDefaultRepoChip)
>>>>>>> efe9785f
    ).pipe(
        debounceTime(50),
        map(
            ([currentFileOrSelectionContext, corpusContext, openctxContext, noDefaultRepoChip]):
                | DefaultContext
                | typeof pendingOperation => {
                if (corpusContext === pendingOperation) {
                    return pendingOperation
                }

                const baseInitialContext = [
                    ...(openctxContext === pendingOperation ? [] : openctxContext),
                    ...(currentFileOrSelectionContext === pendingOperation
                        ? []
                        : currentFileOrSelectionContext),
                ]

                // Handle corpus context based on flag
                // When flag is enabled, no corpus items in initialContext
                if (noDefaultRepoChip) {
                    return {
                        initialContext: baseInitialContext,
                        corpusContext,
                    }
                }

                // When flag is disabled, include in initialContext
                const initialCorpusItems = corpusContext.filter(
                    item => item.source === ContextItemSource.Initial
                )
                const remainingCorpusItems = corpusContext.filter(
                    item => item.source !== ContextItemSource.Initial
                )

                return {
                    initialContext: [...baseInitialContext, ...initialCorpusItems],
                    corpusContext: remainingCorpusItems,
                }
            }
        )
    )
}

const activeTextEditor = fromVSCodeEvent(
    vscode.window.onDidChangeActiveTextEditor,
    () => vscode.window.activeTextEditor
).pipe(shareReplay())

function getCurrentFileOrSelection({
    chatBuilder,
}: {
    chatBuilder: Observable<ChatBuilder>
}): Observable<ContextItem[] | typeof pendingOperation> {
    /**
     * If the active text editor changes, this observable immediately emits.
     *
     * If *only* the active selection changes, it debounces 200ms before emitting so we don't spam a
     * bunch of minor updates as the user is actively moving their cursor or changing their
     * selection.
     */
    const selectionOrFileChanged = activeTextEditor.pipe(
        switchMap(() =>
            fromVSCodeEvent(vscode.window.onDidChangeTextEditorSelection).pipe(
                debounceTime(200),
                startWith(undefined),
                map(() => vscode.window.activeTextEditor?.selection)
            )
        )
    )
    const selectionOrFileContext = selectionOrFileChanged.pipe(
        abortableOperation(() => getSelectionOrFileContext())
    )

    return combineLatest(selectionOrFileContext, ChatBuilder.contextWindowForChat(chatBuilder)).pipe(
        switchMap(
            ([selectionOrFileContext, contextWindow]): Observable<
                ContextItem[] | typeof pendingOperation
            > => {
                if (contextWindow === pendingOperation) {
                    return Observable.of(pendingOperation)
                }
                const userContextSize = isError(contextWindow)
                    ? undefined
                    : contextWindow.context?.user ?? contextWindow.input

                const items: ContextItem[] = []

                const contextFile = selectionOrFileContext[0]
                if (contextFile) {
                    // Always add the current file item
                    items.push({
                        ...contextFile,
                        type: 'file',
                        title: 'Current File',
                        description: displayPathBasename(contextFile.uri),
                        range: undefined,
                        isTooLarge:
                            userContextSize !== undefined &&
                            contextFile.size !== undefined &&
                            contextFile.size > userContextSize,
                        source: ContextItemSource.Initial,
                        icon: 'file',
                    })

                    const range = contextFile.range ? expandToLineRange(contextFile.range) : undefined
                    // Add the current selection item if there's a range
                    if (range) {
                        items.push({
                            ...contextFile,
                            type: 'file',
                            title: 'Current Selection',
                            description: `${displayPathBasename(contextFile.uri)}:${displayLineRange(
                                range
                            )}`,
                            range,
                            isTooLarge:
                                userContextSize !== undefined &&
                                contextFile.size !== undefined &&
                                contextFile.size > userContextSize,
                            // NOTE: Do not set source to initial, this is used for
                            // picking the correct prompt template for selection during prompt building.
                            source: ContextItemSource.Selection,
                            icon: 'list-selection',
                        })
                    }
                }
                return Observable.of(items)
            }
        )
    )
}

export function getCorpusContextItemsForEditorState(
    allowServerSideContext = false
): Observable<ContextItem[] | typeof pendingOperation> {
    const relevantAuthStatus = authStatus.pipe(
        map(
            authStatus =>
                ({
                    authenticated: authStatus.authenticated,
                    endpoint: authStatus.endpoint,
                    allowRemoteContext: clientCapabilities().isCodyWeb || !isDotCom(authStatus),
                    isDotComUser: isDotCom(authStatus),
                    isEnterpriseStarterUser: isWorkspaceInstance(authStatus),
                    isEnterpriseUser: !isDotCom(authStatus) && !isWorkspaceInstance(authStatus),
                }) satisfies Pick<AuthStatus, 'authenticated' | 'endpoint'> & {
                    allowRemoteContext: boolean
                    isDotComUser: boolean
                    isEnterpriseStarterUser: boolean
                    isEnterpriseUser: boolean
                }
        ),
        distinctUntilChanged()
    )

    return combineLatest(relevantAuthStatus, remoteReposForAllWorkspaceFolders).pipe(
        abortableOperation(async ([authStatus, remoteReposForAllWorkspaceFolders], signal) => {
            const items: ContextItem[] = []
            // Local context is not available to enterprise users
            if (!authStatus.isEnterpriseUser) {
                // TODO(sqs): Support multi-root. Right now, this only supports the 1st workspace root.
                const workspaceFolder = vscode.workspace.workspaceFolders?.at(0)

                if (workspaceFolder) {
                    items.push({
                        type: 'tree',
                        uri: workspaceFolder.uri,
                        title: 'Current Repository',
                        name: workspaceFolder.name,
                        description: workspaceFolder.name,
                        isWorkspaceRoot: true,
                        content: null,
                        source: ContextItemSource.Initial,
                        icon: 'folder',
                    } satisfies ContextItemTree)
                }
            }

            // TODO(sqs): Make this consistent between self-serve (no remote search) and enterprise (has
            // remote search). There should be a single internal thing in Cody that lets you monitor the
            // user's current codebase.
            if (authStatus.allowRemoteContext && allowServerSideContext) {
                if (remoteReposForAllWorkspaceFolders === pendingOperation) {
                    return pendingOperation
                }
                if (isError(remoteReposForAllWorkspaceFolders)) {
                    throw remoteReposForAllWorkspaceFolders
                }
                for (const repo of remoteReposForAllWorkspaceFolders) {
                    if (await contextFiltersProvider.isRepoNameIgnored(repo.name)) {
                        continue
                    }
                    if (repo.id === undefined) {
                        continue
                    }
                    items.push({
                        ...contextItemMentionFromOpenCtxItem(
                            await createRepositoryMention(
                                {
                                    id: repo.id,
                                    name: repo.name,
                                    url: repo.name,
                                },
                                REMOTE_REPOSITORY_PROVIDER_URI,
                                authStatus
                            )
                        ),
                        title: 'Current Codebase',
                        description: repo.name,
                        source: items.length > 0 ? ContextItemSource.Unified : ContextItemSource.Initial,
                        icon: 'search',
                    })
                }
                // CTA to index repositories should only show for Enterprise customers, see CODY-5017 & CODY-4676
                if (authStatus.isEnterpriseUser && remoteReposForAllWorkspaceFolders.length === 0) {
                    if (!clientCapabilities().isCodyWeb) {
                        items.push({
                            type: 'open-link',
                            title: 'Current Codebase',
                            badge: 'Not yet available',
                            content: null,
                            uri: URI.parse(
                                'https://sourcegraph.com/docs/cody/prompts-guide#indexing-your-repositories-for-context'
                            ),
                            name: '',
                            icon: 'search',
                        })
                    }
                }
            }
            return items
        })
    )
}

function getOpenCtxContextItems(): Observable<ContextItem[] | typeof pendingOperation> {
    return openctxController.pipe(
        switchMap(c =>
            c.metaChanges({}, {}).pipe(
                switchMap((providers): Observable<ContextItem[] | typeof pendingOperation> => {
                    const providersWithAutoInclude = providers.filter(meta => meta.mentions?.autoInclude)
                    if (providersWithAutoInclude.length === 0) {
                        return Observable.of([])
                    }

                    // Create an observable that emits the active editor context,
                    // or a default context if no editor is active
                    const contextObservable = activeTextEditor.pipe(
                        debounceTime(50),
                        map(editor => {
                            // If an editor is active, use its context
                            if (editor) {
                                return activeEditorContextForOpenCtxMentions
                            }

                            // If no editor is active, create a default context with workspace folders
                            // This ensures rules are shown even when no file is open
                            return Observable.of({
                                uri: undefined,
                                codebase: undefined,
                            })
                        }),
                        switchMap(observable => observable)
                    )

                    return contextObservable.pipe(
                        switchMap(activeEditorContext => {
                            if (activeEditorContext === pendingOperation) {
                                return Observable.of(pendingOperation)
                            }
                            if (isError(activeEditorContext)) {
                                return Observable.of([])
                            }
                            return combineLatest(
                                ...providersWithAutoInclude.map(provider =>
                                    c.mentionsChanges(
                                        { ...activeEditorContext, autoInclude: true },
                                        provider
                                    )
                                )
                            ).pipe(
                                map(mentionsResults =>
                                    mentionsResults.flat().map(
                                        mention =>
                                            ({
                                                ...mention,
                                                provider: 'openctx',
                                                type: 'openctx',
                                                uri: URI.parse(mention.uri),
                                                source: ContextItemSource.Initial,
                                                mention, // include the original mention to pass to `items` later
                                            }) satisfies ContextItem
                                    )
                                ),
                                startWith(pendingOperation)
                            )
                        })
                    )
                })
            )
        )
    )
}<|MERGE_RESOLUTION|>--- conflicted
+++ resolved
@@ -49,11 +49,7 @@
         getCurrentFileOrSelection({ chatBuilder }).pipe(distinctUntilChanged()),
         getCorpusContextItemsForEditorState().pipe(distinctUntilChanged()),
         getOpenCtxContextItems().pipe(distinctUntilChanged()),
-<<<<<<< HEAD
         Observable.of(false)
-=======
-        featureFlagProvider.evaluatedFeatureFlag(FeatureFlag.NoDefaultRepoChip)
->>>>>>> efe9785f
     ).pipe(
         debounceTime(50),
         map(
