import type { AutocompleteContextSnippet } from '@sourcegraph/cody-shared'
import { isDefined } from '@sourcegraph/cody-shared'
import { XMLBuilder } from 'fast-xml-parser'
import * as vscode from 'vscode'
<<<<<<< HEAD
import { autocompleteOutputChannelLogger } from '../../../output-channel-logger'
=======
import { autoeditsOutputChannelLogger } from '../../../../autoedits/output-channel-logger'
>>>>>>> 35d181ac
import type { ContextRetriever, ContextRetrieverOptions } from '../../../types'
import { RetrieverIdentifier } from '../../utils'
import { getCellIndexInActiveNotebookEditor, getNotebookCells } from './notebook-utils'

// XML builder instance for formatting diagnostic messages
const XML_BUILDER = new XMLBuilder({ format: true })

export interface DiagnosticsRetrieverOptions {
    contextLines: number
    useXMLForPromptRendering: boolean
    useCaretToIndicateErrorLocation?: boolean
}

interface RelatedInfo {
    message: string
    file: string
    text: string
}

interface DiagnosticInfo {
    message: string
    line: number
    relatedInformation?: vscode.DiagnosticRelatedInformation[]
}

export class DiagnosticsRetriever implements vscode.Disposable, ContextRetriever {
    public identifier = RetrieverIdentifier.DiagnosticsRetriever
    private disposables: vscode.Disposable[] = []
    private contextLines: number
    private useXMLForPromptRendering: boolean
    private useCaretToIndicateErrorLocation: boolean

    constructor(options: DiagnosticsRetrieverOptions) {
        // Number of lines of context to include around the diagnostic information in the prompt
        this.contextLines = options.contextLines
        this.useXMLForPromptRendering = options.useXMLForPromptRendering
        this.useCaretToIndicateErrorLocation = options.useCaretToIndicateErrorLocation ?? true
    }

    public async retrieve({
        document,
        position,
    }: ContextRetrieverOptions): Promise<AutocompleteContextSnippet[]> {
<<<<<<< HEAD
        autocompleteOutputChannelLogger.logDebug(
=======
        autoeditsOutputChannelLogger.logDebugIfVerbose(
>>>>>>> 35d181ac
            'diagnostics retriever',
            'Retrieving diagnostics context'
        )

        const diagnosticsSnippets =
            getCellIndexInActiveNotebookEditor(document) !== -1
                ? await this.getDiagnosticsForNotebook(position)
                : await this.getDiagnosticsForDocument(document, position)

<<<<<<< HEAD
        autocompleteOutputChannelLogger.logDebug(
=======
        autoeditsOutputChannelLogger.logDebugIfVerbose(
>>>>>>> 35d181ac
            'diagnostics retriever',
            `Retrieved ${diagnosticsSnippets.length} diagnostics context`
        )
        return diagnosticsSnippets
    }

    private async getDiagnosticsForNotebook(
        position: vscode.Position
    ): Promise<AutocompleteContextSnippet[]> {
        const activeNotebook = vscode.window.activeNotebookEditor?.notebook
        if (!activeNotebook) {
            return []
        }
        const notebookCells = getNotebookCells(activeNotebook)
        const diagnostics = await Promise.all(
            notebookCells.map(cell => {
                const diagnostics = vscode.languages.getDiagnostics(cell.document.uri)
                return this.getDiagnosticsPromptFromInformation(cell.document, position, diagnostics)
            })
        )
        return diagnostics.flat().map(snippet => ({
            ...snippet,
            uri: activeNotebook!.uri,
        }))
    }

    private async getDiagnosticsForDocument(
        document: vscode.TextDocument,
        position: vscode.Position
    ): Promise<AutocompleteContextSnippet[]> {
        const diagnostics = vscode.languages.getDiagnostics(document.uri)
        const diagnosticsSnippets = await this.getDiagnosticsPromptFromInformation(
            document,
            position,
            diagnostics
        )
        return diagnosticsSnippets
    }

    public async getDiagnosticsPromptFromInformation(
        document: vscode.TextDocument,
        position: vscode.Position,
        diagnostics: vscode.Diagnostic[]
    ): Promise<AutocompleteContextSnippet[]> {
        const relevantDiagnostics = diagnostics.filter(
            diagnostic => diagnostic.severity === vscode.DiagnosticSeverity.Error
        )
        const diagnosticInfos = this.getDiagnosticInfos(document, relevantDiagnostics).sort(
            (a, b) => Math.abs(a.line - position.line) - Math.abs(b.line - position.line)
        )
        return Promise.all(
            diagnosticInfos.map(async info => ({
                type: 'file',
                identifier: this.identifier,
                content: await this.getDiagnosticPromptMessage(info),
                uri: document.uri,
                startLine: info.line,
                endLine: info.line,
            }))
        )
    }

    private getDiagnosticInfos(
        document: vscode.TextDocument,
        diagnostics: vscode.Diagnostic[]
    ): DiagnosticInfo[] {
        const diagnosticsByLine = this.getDiagnosticsByLine(diagnostics)
        const diagnosticInfos: DiagnosticInfo[] = []

        for (const [line, lineDiagnostics] of diagnosticsByLine) {
            const diagnosticText = this.getDiagnosticsText(document, lineDiagnostics)
            if (diagnosticText) {
                diagnosticInfos.push({
                    message: diagnosticText,
                    line,
                    relatedInformation: lineDiagnostics.flatMap(d => d.relatedInformation || []),
                })
            }
        }

        return diagnosticInfos
    }

    private getDiagnosticsByLine(diagnostics: vscode.Diagnostic[]): Map<number, vscode.Diagnostic[]> {
        const map = new Map<number, vscode.Diagnostic[]>()
        for (const diagnostic of diagnostics) {
            const line = diagnostic.range.start.line
            if (!map.has(line)) {
                map.set(line, [])
            }
            map.get(line)!.push(diagnostic)
        }
        return map
    }

    private async getDiagnosticPromptMessage(info: DiagnosticInfo): Promise<string> {
        if (this.useXMLForPromptRendering) {
            return this.getDiagnosticPromptMessageXML(info)
        }
        return this.getDiagnosticPromptMessagePlainText(info)
    }

    private async getDiagnosticPromptMessagePlainText(info: DiagnosticInfo): Promise<string> {
        const errorMessage = info.message
        const relatedInfoList = info.relatedInformation
            ? (await this.getRelatedInformationPrompt(info.relatedInformation)).filter(isDefined)
            : []
        if (relatedInfoList.length === 0) {
            return errorMessage
        }
        const relatedInfoPrompt = relatedInfoList
            .map(info => `Err (Related Information) | ${info.message}, ${info.file}, ${info.text}`)
            .join('\n')
        return `${errorMessage}\n${relatedInfoPrompt}`
    }

    private async getDiagnosticPromptMessageXML(info: DiagnosticInfo): Promise<string> {
        const relatedInfoList = info.relatedInformation
            ? (await this.getRelatedInformationPrompt(info.relatedInformation)).filter(isDefined)
            : []
        const xmlObj: Record<string, string | undefined> = {
            message: info.message,
            related_information_list: XML_BUILDER.build(relatedInfoList),
        }
        return XML_BUILDER.build({ diagnostic: xmlObj })
    }

    private async getRelatedInformationPrompt(
        relatedInformation: vscode.DiagnosticRelatedInformation[]
    ): Promise<RelatedInfo[]> {
        const relatedInfoList = await Promise.all(
            relatedInformation.map(async info => {
                const document = await vscode.workspace.openTextDocument(info.location.uri)
                return {
                    message: info.message,
                    file: info.location.uri.fsPath,
                    text: document.getText(info.location.range),
                }
            })
        )
        return relatedInfoList
    }

    private getDiagnosticsText(
        document: vscode.TextDocument,
        diagnostics: vscode.Diagnostic[]
    ): string | undefined {
        if (diagnostics.length === 0) {
            return undefined
        }
        const diagnosticTextList = diagnostics.map(d => this.getDiagnosticMessage(document, d))
        const diagnosticText = diagnosticTextList.join('\n')
        const diagnosticLine = diagnostics[0].range.start.line

        return this.addSurroundingContext(document, diagnosticLine, diagnosticText)
    }

    private addSurroundingContext(
        document: vscode.TextDocument,
        diagnosticLine: number,
        diagnosticText: string
    ): string {
        const contextStartLine = Math.max(0, diagnosticLine - this.contextLines)
        const contextEndLine = Math.min(document.lineCount - 1, diagnosticLine + this.contextLines)
        const prevLines = document.getText(
            new vscode.Range(
                contextStartLine,
                0,
                diagnosticLine,
                document.lineAt(diagnosticLine).range.end.character
            )
        )
        const nextLines = document.getText(
            new vscode.Range(
                diagnosticLine + 1,
                0,
                contextEndLine,
                document.lineAt(contextEndLine).range.end.character
            )
        )
        if (this.contextLines === 0) {
            return `${prevLines}\n${diagnosticText}`
        }
        return `${prevLines}\n${diagnosticText}\n${nextLines}`
    }

    private getDiagnosticMessage(document: vscode.TextDocument, diagnostic: vscode.Diagnostic): string {
        if (!this.useCaretToIndicateErrorLocation) {
            return `Err | ${diagnostic.message}`
        }
        const line = document.lineAt(diagnostic.range.start.line)
        const column = Math.max(0, diagnostic.range.start.character - 1)
        const diagnosticLength = Math.max(
            1,
            Math.min(
                document.offsetAt(diagnostic.range.end) - document.offsetAt(diagnostic.range.start),
                line.text.length + 1 - column
            )
        )
        return `${' '.repeat(column)}${'^'.repeat(diagnosticLength)} ${diagnostic.message}`
    }

    public isSupportedForLanguageId(): boolean {
        return true
    }

    public dispose(): void {
        for (const disposable of this.disposables) {
            disposable.dispose()
        }
        this.disposables = []
    }
}<|MERGE_RESOLUTION|>--- conflicted
+++ resolved
@@ -2,11 +2,7 @@
 import { isDefined } from '@sourcegraph/cody-shared'
 import { XMLBuilder } from 'fast-xml-parser'
 import * as vscode from 'vscode'
-<<<<<<< HEAD
-import { autocompleteOutputChannelLogger } from '../../../output-channel-logger'
-=======
 import { autoeditsOutputChannelLogger } from '../../../../autoedits/output-channel-logger'
->>>>>>> 35d181ac
 import type { ContextRetriever, ContextRetrieverOptions } from '../../../types'
 import { RetrieverIdentifier } from '../../utils'
 import { getCellIndexInActiveNotebookEditor, getNotebookCells } from './notebook-utils'
@@ -50,11 +46,7 @@
         document,
         position,
     }: ContextRetrieverOptions): Promise<AutocompleteContextSnippet[]> {
-<<<<<<< HEAD
-        autocompleteOutputChannelLogger.logDebug(
-=======
         autoeditsOutputChannelLogger.logDebugIfVerbose(
->>>>>>> 35d181ac
             'diagnostics retriever',
             'Retrieving diagnostics context'
         )
@@ -64,11 +56,7 @@
                 ? await this.getDiagnosticsForNotebook(position)
                 : await this.getDiagnosticsForDocument(document, position)
 
-<<<<<<< HEAD
-        autocompleteOutputChannelLogger.logDebug(
-=======
         autoeditsOutputChannelLogger.logDebugIfVerbose(
->>>>>>> 35d181ac
             'diagnostics retriever',
             `Retrieved ${diagnosticsSnippets.length} diagnostics context`
         )
