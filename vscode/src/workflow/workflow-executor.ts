import * as os from 'node:os'
import * as path from 'node:path'
import {
    type ChatClient,
    type Message,
    PromptString,
    TokenCounterUtils,
    firstValueFrom,
    getSimplePreamble,
    pendingOperation,
    tracer,
} from '@sourcegraph/cody-shared'
import * as vscode from 'vscode'
import type { Edge } from '../../webviews/workflow/components/CustomOrderedEdge'
import { getInactiveNodes } from '../../webviews/workflow/components/Flow'
import {
    type CLINode,
    NodeType,
    type WorkflowNodes,
} from '../../webviews/workflow/components/nodes/Nodes'
import type { WorkflowFromExtension } from '../../webviews/workflow/services/WorkflowProtocol'
import { type ContextRetriever, toStructuredMentions } from '../chat/chat-view/ContextRetriever'
import { getCorpusContextItemsForEditorState } from '../chat/initialContext'
import { PersistentShell } from '../commands/context/shell'

interface IndexedEdges {
    bySource: Map<string, Edge[]>
    byTarget: Map<string, Edge[]>
    byId: Map<string, Edge>
}

interface ExecutionContext {
    nodeOutputs: Map<string, string>
}

<<<<<<< HEAD
interface IndexedExecutionContext extends ExecutionContext {
    nodeIndex: Map<string, WorkflowNodes>
=======
export interface IndexedExecutionContext extends ExecutionContext {
    nodeIndex: Map<string, WorkflowNode>
>>>>>>> 0fb23526
    edgeIndex: IndexedEdges
}

export function createEdgeIndex(edges: Edge[]): IndexedEdges {
    const bySource = new Map<string, Edge[]>()
    const byTarget = new Map<string, Edge[]>()
    const byId = new Map<string, Edge>()

    for (const edge of edges) {
        // Index by source
        const sourceEdges = bySource.get(edge.source) || []
        sourceEdges.push(edge)
        bySource.set(edge.source, sourceEdges)

        // Index by target
        const targetEdges = byTarget.get(edge.target) || []
        targetEdges.push(edge)
        byTarget.set(edge.target, targetEdges)

        // Index by id
        byId.set(edge.id, edge)
    }

    return { bySource, byTarget, byId }
}

/**
 * Performs a topological sort on the given workflow nodes and edges, returning the sorted nodes.
 *
 * @param nodes - The workflow nodes to sort.
 * @param edges - The edges between the workflow nodes.
 * @returns The sorted workflow nodes.
 */
export function topologicalSort(nodes: WorkflowNodes[], edges: Edge[]): WorkflowNodes[] {
    const edgeIndex = createEdgeIndex(edges)
    const nodeIndex = new Map(nodes.map(node => [node.id, node]))
    const inDegree = new Map<string, number>()

    // Initialize inDegree using indexed lookups
    for (const node of nodes) {
        inDegree.set(node.id, edgeIndex.byTarget.get(node.id)?.length || 0)
    }

    const sourceNodes = nodes.filter(node => inDegree.get(node.id) === 0)
    const queue = sourceNodes.map(node => node.id)
    const result: string[] = []

    while (queue.length > 0) {
        const nodeId = queue.shift()!
        result.push(nodeId)

        const outgoingEdges = edgeIndex.bySource.get(nodeId) || []
        for (const edge of outgoingEdges) {
            const targetInDegree = inDegree.get(edge.target)! - 1
            inDegree.set(edge.target, targetInDegree)
            if (targetInDegree === 0) {
                queue.push(edge.target)
            }
        }
    }

    return result.map(id => nodeIndex.get(id)!).filter(Boolean)
}

/**
 * Executes a CLI node in a workflow, running the specified shell command and returning its output.
 *
 * @param node - The workflow node to execute.
 * @param abortSignal - The abort signal to cancel the execution.
 * @returns The output of the shell command.
 * @throws {Error} If the shell is not available, the workspace is not trusted, or the command fails to execute.
 */
<<<<<<< HEAD
async function executeCLINode(
    node: WorkflowNodes,
=======
export async function executeCLINode(
    node: WorkflowNode,
>>>>>>> 0fb23526
    abortSignal: AbortSignal,
    persistentShell: PersistentShell
): Promise<string> {
    if (!vscode.env.shell || !vscode.workspace.isTrusted) {
        throw new Error('Shell command is not supported in your current workspace.')
    }

    // Add validation for empty commands
    if (!node.data.command?.trim()) {
        throw new Error('CLI Node requires a non-empty command')
    }

    const homeDir = os.homedir() || process.env.HOME || process.env.USERPROFILE || ''

    const filteredCommand =
        (node as CLINode).data.command?.replaceAll(/(\s~\/)/g, ` ${homeDir}${path.sep}`) || ''

    if (commandsNotAllowed.some(cmd => filteredCommand.startsWith(cmd))) {
        void vscode.window.showErrorMessage('Cody cannot execute this command')
        throw new Error('Cody cannot execute this command')
    }

    try {
        return await persistentShell.execute(filteredCommand, abortSignal)
    } catch (error: unknown) {
        persistentShell.dispose()
        const errorMessage = error instanceof Error ? error.message : String(error)
        throw new Error(`CLI Node execution failed: ${errorMessage}`) // Re-throw for handling in executeWorkflow
    }
}

/**
 * Executes Cody AI node in a workflow, using the provided chat client to generate a response based on the specified prompt.
 *
 * @param node - The workflow node to execute.
 * @param chatClient - The chat client to use for generating the LLM response.
 * @returns The generated response from the LLM.
 * @throws {Error} If no prompt is specified for the LLM node, or if there is an error executing the LLM node.
 */
async function executeLLMNode(
    node: WorkflowNodes,
    chatClient: ChatClient,
    abortSignal?: AbortSignal
): Promise<string> {
    if (!node.data.prompt) {
        throw new Error(`No prompt specified for LLM node ${node.id} with ${node.data.title}`)
    }

    const timeout = new Promise<never>((_, reject) => {
        setTimeout(() => reject(new Error('LLM request timed out')), 30000)
    })

    try {
        const preamble = getSimplePreamble(
            'anthropic::2024-10-22::claude-3-5-sonnet-latest',
            1,
            'Default'
        )
        const messages: Message[] = [
            ...preamble,
            {
                speaker: 'human',
                text: PromptString.unsafe_fromUserQuery(node.data.prompt),
            },
        ]

        const streamPromise = new Promise<string>((resolve, reject) => {
            // Use the AsyncGenerator correctly
            chatClient
                .chat(
                    messages,
                    {
                        stream: false,
                        maxTokensToSample: node.data.maxTokens ?? 1000,
                        fast: node.data.fast ?? true,
                        model: 'anthropic::2024-10-22::claude-3-5-sonnet-latest',
                        temperature: node.data.temperature ?? 0,
                    },
                    abortSignal
                )
                .then(async stream => {
                    const responseBuilder: string[] = []
                    try {
                        for await (const message of stream) {
                            switch (message.type) {
                                case 'change':
                                    if (responseBuilder.join('').length > 1_000_000) {
                                        reject(new Error('Response too large'))
                                        return
                                    }
                                    responseBuilder.push(message.text)
                                    break
                                case 'complete':
                                    resolve(responseBuilder.join(''))
                                    break
                                case 'error':
                                    reject(message.error)
                                    break
                            }
                        }
                    } catch (error) {
                        reject(error)
                    }
                })
                .catch(reject)
        })

        return await Promise.race([streamPromise, timeout])
    } catch (error) {
        if (error instanceof Error) {
            if (error.name === 'AbortError') {
                throw new Error('Workflow execution aborted')
            }
            throw new Error(`Failed to execute LLM node: ${error.message}`)
        }
        throw new Error('Unknown error in LLM node execution')
    }
}

async function executePreviewNode(
    input: string,
    nodeId: string,
    webview: vscode.Webview
): Promise<string> {
    const trimmedInput = input.trim()
    const tokenCount = await TokenCounterUtils.encode(trimmedInput)

    webview.postMessage({
        type: 'token_count',
        data: {
            nodeId,
            count: tokenCount.length,
        },
    } as WorkflowFromExtension)

    return trimmedInput
}

async function executeInputNode(input: string): Promise<string> {
    return input.trim()
}

async function executeSearchContextNode(
    input: string,
    contextRetriever: Pick<ContextRetriever, 'retrieveContext'>
): Promise<string> {
    const corpusItems = await firstValueFrom(getCorpusContextItemsForEditorState())
    if (corpusItems === pendingOperation || corpusItems.length === 0) {
        return ''
    }
    const repo = corpusItems.find(i => i.type === 'tree' || i.type === 'repository')
    if (!repo) {
        return ''
    }
    const span = tracer.startSpan('chat.submit')
    const context = await contextRetriever.retrieveContext(
        toStructuredMentions([repo]),
        PromptString.unsafe_fromLLMResponse(input),
        span,
        undefined,
        true
    )
    span.end()
    const result = context
        .map(item => {
            // Format each context item as path + newline + content
            return `${item.uri.path}\n${item.content || ''}`
        })
        .join('\n\n') // Join multiple items with double newlines

    return result
}

/**
 * Replaces indexed placeholders in a template string with the corresponding values from the parentOutputs array.
 *
 * @param template - The template string containing indexed placeholders.
 * @param parentOutputs - The array of parent output values to substitute into the template.
 * @returns The template string with the indexed placeholders replaced.
 */
export function replaceIndexedInputs(template: string, parentOutputs: string[]): string {
    return template.replace(/\${(\d+)}/g, (_match, index) => {
        const adjustedIndex = Number.parseInt(index, 10) - 1
        return adjustedIndex >= 0 && adjustedIndex < parentOutputs.length
            ? parentOutputs[adjustedIndex]
            : ''
    })
}

/**
 * Combines the outputs from parent nodes in a workflow, with optional sanitization for different node types.
 *
 * @param nodeId - The ID of the current node.
 * @param edges - The edges (connections) in the workflow.
 * @param context - The execution context, including the stored node outputs.
 * @param nodeType - The type of the current node (e.g. 'cli' or 'llm').
 * @returns An array of the combined parent outputs, with optional sanitization.
 */
export function combineParentOutputsByConnectionOrder(
    nodeId: string,
    context: IndexedExecutionContext
): string[] {
    const parentEdges = context.edgeIndex.byTarget.get(nodeId) || []
    return parentEdges
        .map(edge => {
            const output = context.nodeOutputs.get(edge.source)
            if (output === undefined) {
                return ''
            }
            // Normalize line endings and collapse multiple newlines
            return output.replace(/\r\n/g, '\n').trim()
        })
        .filter(output => output !== undefined)
}

/**
 * Executes a workflow by running each node in the workflow and combining the outputs from parent nodes.
 *
 * @param nodes - The workflow nodes to execute.
 * @param edges - The connections between the workflow nodes.
 * @param webview - The VSCode webview instance to send status updates to.
 * @param chatClient - The chat client to use for executing LLM nodes.
 * @returns A Promise that resolves when the workflow execution is complete.
 */
export async function executeWorkflow(
    nodes: WorkflowNodes[],
    edges: Edge[],
    webview: vscode.Webview,
    chatClient: ChatClient,
    abortController: AbortSignal,
    contextRetriever: Pick<ContextRetriever, 'retrieveContext'>
): Promise<void> {
    const edgeIndex = createEdgeIndex(edges)
    const nodeIndex = new Map(nodes.map(node => [node.id, node]))
    const context: IndexedExecutionContext = {
        nodeOutputs: new Map(),
        nodeIndex,
        edgeIndex,
    }

    // Calculate all inactive nodes
    const allInactiveNodes = new Set<string>()
    for (const node of nodes) {
        if (node.data.active === false) {
            const dependentInactiveNodes = getInactiveNodes(edges, node.id)
            for (const id of dependentInactiveNodes) {
                allInactiveNodes.add(id)
            }
        }
    }

    const sortedNodes = topologicalSort(nodes, edges)
    const persistentShell = new PersistentShell()

    webview.postMessage({
        type: 'execution_started',
    } as WorkflowFromExtension)

    for (const node of sortedNodes) {
        if (allInactiveNodes.has(node.id)) {
            continue
        }

        webview.postMessage({
            type: 'node_execution_status',
            data: { nodeId: node.id, status: 'running' },
        } as WorkflowFromExtension)

        let result: string
        switch (node.type) {
            case NodeType.CLI: {
                try {
<<<<<<< HEAD
                    const inputs = combineParentOutputsByConnectionOrder(
                        node.id,
                        edges,
                        context,
                        node.type
                    ).map(output => sanitizeForShell(output))
                    const command = (node as CLINode).data.command
                        ? replaceIndexedInputs((node as CLINode).data.command, inputs)
=======
                    const inputs = combineParentOutputsByConnectionOrder(node.id, context).map(output =>
                        sanitizeForShell(output)
                    )
                    const command = node.data.command
                        ? replaceIndexedInputs(node.data.command, inputs)
>>>>>>> 0fb23526
                        : ''
                    result = await executeCLINode(
                        { ...(node as CLINode), data: { ...(node as CLINode).data, command } },
                        abortController,
                        persistentShell
                    )
                } catch (error: unknown) {
                    persistentShell.dispose()
                    const errorMessage = error instanceof Error ? error.message : String(error)
                    const status = errorMessage.includes('aborted') ? 'interrupted' : 'error'

                    void vscode.window.showErrorMessage(`CLI Node Error: ${errorMessage}`)

                    webview.postMessage({
                        type: 'node_execution_status',
                        data: { nodeId: node.id, status, result: errorMessage },
                    } as WorkflowFromExtension)

                    webview.postMessage({
                        type: 'execution_completed',
                    } as WorkflowFromExtension)

                    return
                }
                break
            }
            case NodeType.LLM: {
                const inputs = combineParentOutputsByConnectionOrder(
                    node.id,

                    context
                ).map(input => sanitizeForPrompt(input))
                const prompt = node.data.prompt ? replaceIndexedInputs(node.data.prompt, inputs) : ''
                result = await executeLLMNode(
                    { ...node, data: { ...node.data, prompt } },
                    chatClient,
                    abortController
                )
                break
            }
<<<<<<< HEAD
            case NodeType.PREVIEW: {
                const inputs = combineParentOutputsByConnectionOrder(node.id, edges, context, node.type)
=======
            case 'preview': {
                const inputs = combineParentOutputsByConnectionOrder(node.id, context)
>>>>>>> 0fb23526
                result = await executePreviewNode(inputs.join('\n'), node.id, webview)
                break
            }

<<<<<<< HEAD
            case NodeType.INPUT: {
                const inputs = combineParentOutputsByConnectionOrder(node.id, edges, context, node.type)
=======
            case 'text-format': {
                const inputs = combineParentOutputsByConnectionOrder(node.id, context)
>>>>>>> 0fb23526
                const text = node.data.content ? replaceIndexedInputs(node.data.content, inputs) : ''
                result = await executeInputNode(text)
                break
            }

<<<<<<< HEAD
            case NodeType.SEARCH_CONTEXT: {
                const inputs = combineParentOutputsByConnectionOrder(node.id, edges, context, node.type)
=======
            case 'search-context': {
                const inputs = combineParentOutputsByConnectionOrder(node.id, context)
>>>>>>> 0fb23526
                result = await executeSearchContextNode(inputs.join('\n'), contextRetriever)
                break
            }
            default:
                persistentShell.dispose()
                throw new Error(`Unknown node type: ${(node as WorkflowNodes).type}`)
        }

        context.nodeOutputs.set(node.id, result)
        webview.postMessage({
            type: 'node_execution_status',
            data: { nodeId: node.id, status: 'completed', result },
        } as WorkflowFromExtension)
    }

    persistentShell.dispose()
    webview.postMessage({
        type: 'execution_completed',
    } as WorkflowFromExtension)
}

export function sanitizeForShell(input: string): string {
    // Only escape backslashes and ${} template syntax
    return input.replace(/\\/g, '\\\\').replace(/\${/g, '\\${')
}

function sanitizeForPrompt(input: string): string {
    return input.replace(/\${/g, '\\${')
}

const commandsNotAllowed = [
    'rm',
    'chmod',
    'shutdown',
    'history',
    'user',
    'sudo',
    'su',
    'passwd',
    'chown',
    'chgrp',
    'kill',
    'reboot',
    'poweroff',
    'init',
    'systemctl',
    'journalctl',
    'dmesg',
    'lsblk',
    'lsmod',
    'modprobe',
    'insmod',
    'rmmod',
    'lsusb',
    'lspci',
]<|MERGE_RESOLUTION|>--- conflicted
+++ resolved
@@ -33,13 +33,8 @@
     nodeOutputs: Map<string, string>
 }
 
-<<<<<<< HEAD
 interface IndexedExecutionContext extends ExecutionContext {
     nodeIndex: Map<string, WorkflowNodes>
-=======
-export interface IndexedExecutionContext extends ExecutionContext {
-    nodeIndex: Map<string, WorkflowNode>
->>>>>>> 0fb23526
     edgeIndex: IndexedEdges
 }
 
@@ -112,13 +107,8 @@
  * @returns The output of the shell command.
  * @throws {Error} If the shell is not available, the workspace is not trusted, or the command fails to execute.
  */
-<<<<<<< HEAD
 async function executeCLINode(
     node: WorkflowNodes,
-=======
-export async function executeCLINode(
-    node: WorkflowNode,
->>>>>>> 0fb23526
     abortSignal: AbortSignal,
     persistentShell: PersistentShell
 ): Promise<string> {
@@ -391,7 +381,6 @@
         switch (node.type) {
             case NodeType.CLI: {
                 try {
-<<<<<<< HEAD
                     const inputs = combineParentOutputsByConnectionOrder(
                         node.id,
                         edges,
@@ -400,13 +389,6 @@
                     ).map(output => sanitizeForShell(output))
                     const command = (node as CLINode).data.command
                         ? replaceIndexedInputs((node as CLINode).data.command, inputs)
-=======
-                    const inputs = combineParentOutputsByConnectionOrder(node.id, context).map(output =>
-                        sanitizeForShell(output)
-                    )
-                    const command = node.data.command
-                        ? replaceIndexedInputs(node.data.command, inputs)
->>>>>>> 0fb23526
                         : ''
                     result = await executeCLINode(
                         { ...(node as CLINode), data: { ...(node as CLINode).data, command } },
@@ -447,36 +429,21 @@
                 )
                 break
             }
-<<<<<<< HEAD
             case NodeType.PREVIEW: {
                 const inputs = combineParentOutputsByConnectionOrder(node.id, edges, context, node.type)
-=======
-            case 'preview': {
-                const inputs = combineParentOutputsByConnectionOrder(node.id, context)
->>>>>>> 0fb23526
                 result = await executePreviewNode(inputs.join('\n'), node.id, webview)
                 break
             }
 
-<<<<<<< HEAD
             case NodeType.INPUT: {
                 const inputs = combineParentOutputsByConnectionOrder(node.id, edges, context, node.type)
-=======
-            case 'text-format': {
-                const inputs = combineParentOutputsByConnectionOrder(node.id, context)
->>>>>>> 0fb23526
                 const text = node.data.content ? replaceIndexedInputs(node.data.content, inputs) : ''
                 result = await executeInputNode(text)
                 break
             }
 
-<<<<<<< HEAD
             case NodeType.SEARCH_CONTEXT: {
                 const inputs = combineParentOutputsByConnectionOrder(node.id, edges, context, node.type)
-=======
-            case 'search-context': {
-                const inputs = combineParentOutputsByConnectionOrder(node.id, context)
->>>>>>> 0fb23526
                 result = await executeSearchContextNode(inputs.join('\n'), contextRetriever)
                 break
             }
