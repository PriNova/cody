--- conflicted
+++ resolved
@@ -2,11 +2,7 @@
 
 import {
     ChatClient,
-<<<<<<< HEAD
     type ClientConfiguration,
-    type Guardrails,
-=======
->>>>>>> 10929ef3
     type SourcegraphCompletionsClient,
     SourcegraphGuardrailsClient,
 } from '@sourcegraph/cody-shared'
