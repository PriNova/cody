<<<<<<< HEAD
import _ from 'lodash'
import { isEqual } from 'lodash'
import { Observable, filter, map } from 'observable-fns'
=======
import _, { isEqual } from 'lodash'
import { filter, map } from 'observable-fns'
>>>>>>> efe9785f
import * as vscode from 'vscode'

import {
    type ChatClient,
    ClientConfigSingleton,
    type ConfigurationInput,
    DOTCOM_URL,
    type DefaultCodyCommands,
    FeatureFlag,
    NEVER,
    PromptString,
    type ResolvedConfiguration,
    type SourcegraphGuardrailsClient,
    authStatus,
    catchError,
    clientCapabilities,
    combineLatest,
    contextFiltersProvider,
    createDisposables,
    currentAuthStatus,
    currentUserProductSubscription,
    distinctUntilChanged,
    featureFlagProvider,
    fromVSCodeEvent,
    graphqlClient,
    isDotCom,
    modelsService,
    resolvedConfig,
    setClientCapabilities,
    setClientNameVersion,
    setEditorWindowIsFocused,
    setLogger,
    setOpenCtxControllerObservable,
    setResolvedConfigurationObservable,
    startWith,
    subscriptionDisposable,
    switchMap,
    take,
    telemetryRecorder,
} from '@sourcegraph/cody-shared'

import { isReinstalling } from '../uninstall/reinstall'

import type { CommandResult } from './CommandResult'
import { showAccountMenu } from './auth/account-menu'
import {
    requestEndpointSettingsDeliveryToSearchPlugin,
    showSignInMenu,
    showSignOutMenu,
    tokenCallbackHandler,
} from './auth/auth'
import { createAutoEditsProvider } from './autoedits/create-autoedits-provider'
import { autoeditDebugStore } from './autoedits/debug-panel/debug-store'
import { autoeditsOutputChannelLogger } from './autoedits/output-channel-logger'
import { registerAutoEditTestRenderCommand } from './autoedits/renderer/mock-renderer'
import type { MessageProviderOptions } from './chat/MessageProvider'
import { CodyToolProvider } from './chat/agentic/CodyToolProvider'
import { ChatsController, CodyChatEditorViewType } from './chat/chat-view/ChatsController'
import { ContextRetriever } from './chat/chat-view/ContextRetriever'
import { SourcegraphRemoteFileProvider } from './chat/chat-view/sourcegraphRemoteFile'
import { MCPManager } from './chat/chat-view/tools/MCPManager'
import {
    ACCOUNT_LIMITS_INFO_URL,
    ACCOUNT_UPGRADE_URL,
    CODY_FEEDBACK_URL,
    CODY_OLLAMA_DOCS_URL,
} from './chat/protocol'
import { CodeActionProvider } from './code-actions/CodeActionProvider'
import { commandControllerInit, executeCodyCommand } from './commands/CommandsController'
import { GhostHintDecorator } from './commands/GhostHintDecorator'
import {
    executeDocCommand,
    executeExplainCommand,
    executeExplainOutput,
    executeSmellCommand,
    executeTestCaseEditCommand,
    executeTestEditCommand,
} from './commands/execute'
import { executeDocChatCommand } from './commands/execute/doc'
import { executeTestChatCommand } from './commands/execute/test-chat'
import { CodySourceControl } from './commands/scm/source-control'
import type { CodyCommandArgs } from './commands/types'
import { newCodyCommandArgs } from './commands/utils/get-commands'
import { createInlineCompletionItemProvider } from './completions/create-inline-completion-item-provider'
import { getConfiguration } from './configuration'
import { observeOpenCtxController } from './context/openctx'
import { logGlobalStateEmissions } from './dev/helpers'
import { EditGuardrails } from './edit/edit-guardrails'
import { EditManager } from './edit/edit-manager'
import { SmartApplyManager } from './edit/smart-apply-manager'
import { manageDisplayPathEnvInfoForExtension } from './editor/displayPathEnvInfo'
import { VSCodeEditor } from './editor/vscode-editor'
import type { PlatformContext } from './extension.common'
import { configureExternalServices } from './external-services'
import { isRunningInsideAgent } from './jsonrpc/isRunningInsideAgent'
import { FixupController } from './non-stop/FixupController'
import { CodyProExpirationNotifications } from './notifications/cody-pro-expiration'
import { showSetupNotification } from './notifications/setup-notification'
import { logDebug, logError } from './output-channel-logger'
import { PromptsManager } from './prompts/manager'
import { initVSCodeGitApi } from './repository/git-extension-api'
import { authProvider } from './services/AuthProvider'
import { charactersLogger } from './services/CharactersLogger'
import { CodyTerminal } from './services/CodyTerminal'
import { showFeedbackSupportQuickPick } from './services/FeedbackOptions'
import { displayHistoryQuickPick } from './services/HistoryChat'
import { localStorage } from './services/LocalStorageProvider'
import { NetworkDiagnostics } from './services/NetworkDiagnostics'
import { VSCodeSecretStorage, secretStorage } from './services/SecretStorageProvider'
import { registerSidebarCommands } from './services/SidebarCommands'
import { CodyStatusBar } from './services/StatusBar'
import { createOrUpdateTelemetryRecorderProvider } from './services/telemetry-v2'
import {
    enableVerboseDebugMode,
    exportOutputLog,
    openCodyOutputChannel,
} from './services/utils/export-logs'
import { dumpCodyHeapSnapshot } from './services/utils/heap-dump'
import { openCodyIssueReporter } from './services/utils/issue-reporter'
import { SupercompletionProvider } from './supercompletions/supercompletion-provider'
import { parseAllVisibleDocuments, updateParseTreeOnEdit } from './tree-sitter/parse-tree-cache'
import { version } from './version'
import { registerWorkflowCommands } from './workflow/workflow'

/**
 * Start the extension, watching all relevant configuration and secrets for changes.
 */
export async function start(
    context: vscode.ExtensionContext,
    platform: PlatformContext
): Promise<vscode.Disposable> {
    const disposables: vscode.Disposable[] = []

    //TODO: Add override flag
    const isExtensionModeDevOrTest =
        context.extensionMode === vscode.ExtensionMode.Development ||
        context.extensionMode === vscode.ExtensionMode.Test

    // Set internal storage fields for storage provider singletons
    localStorage.setStorage(
        platform.createStorage ? await platform.createStorage() : context.globalState
    )

    if (secretStorage instanceof VSCodeSecretStorage) {
        secretStorage.setStorage(context.secrets)
    }

    setLogger({ logDebug, logError })

    setClientCapabilities({
        configuration: getConfiguration(),
        agentCapabilities: platform.extensionClient.capabilities,
    })

    let hasReinstallCleanupRun = false

    setResolvedConfigurationObservable(
        combineLatest(
            fromVSCodeEvent(vscode.workspace.onDidChangeConfiguration).pipe(
                filter(
                    event =>
                        event.affectsConfiguration('cody') ||
                        event.affectsConfiguration('openctx') ||
                        event.affectsConfiguration('http')
                ),
                startWith(undefined),
                map(() => getConfiguration()),
                distinctUntilChanged()
            ),
            fromVSCodeEvent(secretStorage.onDidChange.bind(secretStorage)).pipe(
                startWith(undefined),
                map(() => secretStorage)
            ),
            localStorage.clientStateChanges.pipe(distinctUntilChanged())
        ).pipe(
            map(
                ([clientConfiguration, clientSecrets, clientState]) =>
                    ({
                        clientConfiguration,
                        clientSecrets,
                        clientState,
                        reinstall: {
                            isReinstalling,
                            onReinstall: async () => {
                                // short circuit so that we only run this cleanup once, not every time the config updates
                                if (hasReinstallCleanupRun) return
                                logDebug('start', 'Reinstalling Cody')
                                // VSCode does not provide a way to simply clear all secrets
                                // associated with the extension (https://github.com/microsoft/vscode/issues/123817)
                                // So we have to build a list of all endpoints we'd expect to have been populated
                                // and clear them individually.
                                const history = await localStorage.deleteEndpointHistory()
                                const additionalEndpointsToClear = [
                                    clientConfiguration.overrideServerEndpoint,
                                    clientState.lastUsedEndpoint,
                                    DOTCOM_URL.toString(),
                                ].filter(_.isString)
                                await Promise.all(
                                    history
                                        .concat(additionalEndpointsToClear)
                                        .map(clientSecrets.deleteToken.bind(clientSecrets))
                                )
                                hasReinstallCleanupRun = true
                            },
                        },
                    }) satisfies ConfigurationInput
            )
        )
    )

    setEditorWindowIsFocused(() => vscode.window.state.focused)

    if (process.env.LOG_GLOBAL_STATE_EMISSIONS) {
        disposables.push(logGlobalStateEmissions())
    }

    disposables.push(createOrUpdateTelemetryRecorderProvider(isExtensionModeDevOrTest))
    disposables.push(await register(context, platform, isExtensionModeDevOrTest))
    return vscode.Disposable.from(...disposables)
}

// Registers commands and webview given the config.
const register = async (
    context: vscode.ExtensionContext,
    platform: PlatformContext,
    isExtensionModeDevOrTest: boolean
): Promise<vscode.Disposable> => {
    const disposables: vscode.Disposable[] = []
    setClientNameVersion({
        newClientName: platform.extensionClient.clientName,
        newClientCompletionsStreamQueryParameterName:
            platform.extensionClient.httpClientNameForLegacyReasons,
        newClientVersion: platform.extensionClient.clientVersion,
    })

    // Initialize `displayPath` first because it might be used to display paths in error messages
    // from the subsequent initialization.
    disposables.push(manageDisplayPathEnvInfoForExtension())

    // Initialize singletons
    await initializeSingletons(platform, disposables)

    setOpenCtxControllerObservable(observeOpenCtxController(context, platform.createOpenCtxController))

    // Ensure Git API is available
    disposables.push(await initVSCodeGitApi())

    registerParserListeners(disposables)

    // Get complete configuration once
    const config = getConfiguration()

    // Initialize external services
    const {
        chatClient,
        completionsClient,
        guardrails,
        symfRunner,
        dispose: disposeExternalServices,
    } = await configureExternalServices({ config, context, platform })
    disposables.push({ dispose: disposeExternalServices })

    const editor = new VSCodeEditor()
    const contextRetriever = new ContextRetriever(editor, symfRunner, completionsClient)

    const { chatsController } = registerChat(
        {
            context,
            platform,
            chatClient,
            guardrails,
            editor,
            contextRetriever,
        },
        disposables
    )
    const fixupController = new FixupController(platform.extensionClient)
    const ghostHintDecorator = new GhostHintDecorator({ fixupController })
    const editManager = new EditManager({
        chatClient,
        editor,
        fixupController,
        guardrails: new EditGuardrails(guardrails),
    })
    const smartApplyManager = new SmartApplyManager({ editManager, chatClient })

    CodyToolProvider.initialize(contextRetriever)

    disposables.push(chatsController, ghostHintDecorator, editManager, smartApplyManager)

    const statusBar = CodyStatusBar.init()
    disposables.push(statusBar)

    disposables.push(
        NetworkDiagnostics.init({
            statusBar,
            agent: platform.networkAgent ?? null,
            authProvider,
        })
    )

    registerAutocomplete(platform, statusBar, disposables)
    await registerCodyCommands({ statusBar, chatClient, fixupController, disposables, context })
    registerAuthCommands(disposables)
    registerChatCommands(disposables)
    disposables.push(...registerSidebarCommands())
    registerOtherCommands(disposables)
    if (clientCapabilities().isVSCode) {
        registerVSCodeOnlyFeatures(chatClient, disposables)
        registerWorkflowCommands(context, chatClient, contextRetriever)
    }
    if (isExtensionModeDevOrTest) {
        await registerTestCommands(context, disposables)
    }
    registerDebugCommands(context, disposables)
    registerUpgradeHandlers(disposables)
    disposables.push(charactersLogger)

    // INC-267 do NOT await on this promise. This promise triggers
    // `vscode.window.showInformationMessage()`, which only resolves after the
    // user has clicked on "Setup". Awaiting on this promise will make the Cody
    // extension timeout during activation.
    resolvedConfig.pipe(take(1)).subscribe(({ auth }) => showSetupNotification(auth))

    // Initialize MCP Manager based on the feature flag
    let mcpManager: MCPManager | undefined
    disposables.push(
        subscriptionDisposable(
<<<<<<< HEAD
            Observable.of(true)
=======
            featureFlagProvider
                .evaluatedFeatureFlag(FeatureFlag.NextAgenticChatInternal)
>>>>>>> efe9785f
                .pipe(distinctUntilChanged())
                .subscribe(async isEnabled => {
                    if (isEnabled) {
                        // Initialize MCP Manager if feature flag is enabled
                        if (!mcpManager) {
                            mcpManager = await MCPManager.init()
                            if (mcpManager) {
                                logDebug('main', 'MCPManager initialized')
                            }
                        }
                    } else {
                        // Dispose MCP Manager if feature flag is disabled
                        if (mcpManager) {
                            await mcpManager.dispose()
                            mcpManager = undefined
                            logDebug('main', 'MCPManager disposed')
                        }
                    }
                })
        )
    )

    // Save config for `deactivate` handler.
    disposables.push(
        subscriptionDisposable(
            resolvedConfig.subscribe(config => {
                localStorage.setConfig(config)
            })
        )
    )

    return vscode.Disposable.from(...disposables)
}

async function initializeSingletons(
    platform: PlatformContext,
    disposables: vscode.Disposable[]
): Promise<void> {
    commandControllerInit(platform.createCommandsProvider?.(), platform.extensionClient.capabilities)

    modelsService.setStorage(localStorage)

    if (platform.otherInitialization) {
        disposables.push(platform.otherInitialization())
    }
}

// Registers listeners to trigger parsing of visible documents
function registerParserListeners(disposables: vscode.Disposable[]) {
    void parseAllVisibleDocuments()
    disposables.push(vscode.window.onDidChangeVisibleTextEditors(parseAllVisibleDocuments))
    disposables.push(vscode.workspace.onDidChangeTextDocument(updateParseTreeOnEdit))
}

async function registerOtherCommands(disposables: vscode.Disposable[]) {
    disposables.push(
        // Account links
        vscode.commands.registerCommand(
            'cody.show-rate-limit-modal',
            async (userMessage: string, retryMessage: string, upgradeAvailable: boolean) => {
                if (upgradeAvailable) {
                    const option = await vscode.window.showInformationMessage(
                        'Upgrade to Cody Pro',
                        {
                            modal: true,
                            detail: `${userMessage}\n\nUpgrade to Cody Pro for unlimited autocomplete suggestions, and increased limits for chat messages and commands.\n\n${retryMessage}`,
                        },
                        'Upgrade',
                        'See Plans'
                    )
                    // Both options go to the same URL
                    if (option) {
                        void vscode.env.openExternal(vscode.Uri.parse(ACCOUNT_UPGRADE_URL.toString()))
                    }
                } else {
                    const option = await vscode.window.showInformationMessage(
                        'Rate Limit Exceeded',
                        {
                            modal: true,
                            detail: `${userMessage}\n\n${retryMessage}`,
                        },
                        'Learn More'
                    )
                    if (option) {
                        void vscode.env.openExternal(
                            vscode.Uri.parse(ACCOUNT_LIMITS_INFO_URL.toString())
                        )
                    }
                }
            }
        ),
        // Walkthrough / Support
        vscode.commands.registerCommand('cody.feedback', () =>
            vscode.env.openExternal(vscode.Uri.parse(CODY_FEEDBACK_URL.href))
        ),
        vscode.commands.registerCommand('cody.welcome', async () => {
            telemetryRecorder.recordEvent('cody.walkthrough', 'clicked', {
                billingMetadata: {
                    category: 'billable',
                    product: 'cody',
                },
            })
            // Hack: We have to run this twice to force VS Code to register the walkthrough
            // Open issue: https://github.com/microsoft/vscode/issues/186165
            await vscode.commands.executeCommand('workbench.action.openWalkthrough')
            return vscode.commands.executeCommand(
                'workbench.action.openWalkthrough',
                'sourcegraph.cody-ai#welcome',
                false
            )
        }),

        // StatusBar Commands
        vscode.commands.registerCommand('cody.statusBar.ollamaDocs', () => {
            vscode.commands.executeCommand('vscode.open', CODY_OLLAMA_DOCS_URL.href)
            telemetryRecorder.recordEvent('cody.statusBar.ollamaDocs', 'opened')
        })
    )
}

async function registerCodyCommands({
    statusBar,
    chatClient,
    fixupController,
    disposables,
    context,
}: {
    statusBar: CodyStatusBar
    chatClient: ChatClient
    fixupController: FixupController
    disposables: vscode.Disposable[]
    context: vscode.ExtensionContext
}): Promise<void> {
    // Execute Cody Commands and Cody Custom Commands
    const executeCommand = (
        commandKey: DefaultCodyCommands | string,
        args?: Partial<CodyCommandArgs>
    ): Promise<CommandResult | undefined> => {
        return executeCommandUnsafe(PromptString.unsafe_fromUserQuery(commandKey), args).catch(error => {
            if (error instanceof Error) {
                console.log(error.stack)
            }
            logError('executeCommand', commandKey, args, error)
            return undefined
        })
    }
    const executeCommandUnsafe = async (
        id: DefaultCodyCommands | PromptString,
        args?: Partial<CodyCommandArgs>
    ): Promise<CommandResult | undefined> => {
        const clientConfig = await ClientConfigSingleton.getInstance().getConfig()
        if (!clientConfig?.customCommandsEnabled) {
            void vscode.window.showErrorMessage(
                'This feature has been disabled by your Sourcegraph site admin.'
            )
            return undefined
        }

        // Process command with the commands controller
        return await executeCodyCommand(id, newCodyCommandArgs(args))
    }

    // Register the execution command from above.
    disposables.push(
        vscode.commands.registerCommand('cody.action.command', (id, a) => executeCommand(id, a))
    )

    // Initialize supercompletion provider if experimental feature is enabled
    disposables.push(
        enableFeature(
            ({ configuration }) => configuration.experimentalSupercompletions,
            () => new SupercompletionProvider({ statusBar, chat: chatClient })
        )
    )

    // Initialize autoedit provider if experimental feature is enabled
    registerAutoEdits({ chatClient, fixupController, statusBar, disposables, context })

    // Initialize autoedit tester
    disposables.push(
        enableFeature(
            ({ configuration }) => configuration.experimentalAutoEditRendererTesting !== false,
            () => registerAutoEditTestRenderCommand()
        )
    )

    disposables.push(
        subscriptionDisposable(
            featureFlagProvider
                .evaluatedFeatureFlag(FeatureFlag.CodyUnifiedPrompts)
                .pipe(
                    createDisposables(codyUnifiedPromptsFlag => {
                        // Commands that are available only if unified prompts feature is enabled.
                        const unifiedPromptsEnabled =
                            codyUnifiedPromptsFlag && !clientCapabilities().isCodyWeb

                        vscode.commands.executeCommand(
                            'setContext',
                            'cody.menu.custom-commands.enable',
                            !unifiedPromptsEnabled
                        )

                        // NOTE: Soon to be deprecated and replaced by unified prompts.
                        const chatCommands = [
                            // Register prompt-like command if unified prompts feature is available.
                            vscode.commands.registerCommand('cody.command.explain-code', a =>
                                executeExplainCommand(a)
                            ),
                            vscode.commands.registerCommand('cody.command.smell-code', a =>
                                executeSmellCommand(a)
                            ),
                        ]

                        // NOTE: Soon to be deprecated and replaced by unified prompts.
                        const editCommands = [
                            vscode.commands.registerCommand('cody.command.document-code', a =>
                                executeDocCommand(a)
                            ),
                        ]

                        const unitTestCommand = [
                            vscode.commands.registerCommand('cody.command.unit-tests', a =>
                                unifiedPromptsEnabled
                                    ? executeTestChatCommand(a)
                                    : executeTestEditCommand(a)
                            ),
                        ]

                        // Prompt-like commands.
                        const unifiedPromptsCommands = [
                            vscode.commands.registerCommand('cody.command.prompt-document-code', a =>
                                executeDocChatCommand(a)
                            ),
                        ]

                        // Register prompt-like command if unified prompts feature is available.
                        return unifiedPromptsEnabled
                            ? [
                                  ...chatCommands,
                                  ...editCommands,
                                  ...unitTestCommand,
                                  ...unifiedPromptsCommands,
                              ]
                            : [...chatCommands, ...editCommands, ...unitTestCommand]
                    })
                )
                .subscribe({})
        )
    )
}

/**
 * Features that are currently available only in VS Code.
 */
function registerVSCodeOnlyFeatures(chatClient: ChatClient, disposable: vscode.Disposable[]): void {
    // Generating commit message command in the VS Code Source Control Panel.
    disposable.push(new CodySourceControl(chatClient))
    // Command for executing CLI commands in the Terminal panel used by Smart Apply.
    disposable.push(new CodyTerminal())

    disposable.push(
        // Command that sends the selected output from the Terminal panel to Cody Chat for explanation.
        vscode.commands.registerCommand('cody.command.explain-output', a => executeExplainOutput(a)),
        // Internal Experimental: Command to generate additional test cases through Code Lenses in test files.
        vscode.commands.registerCommand('cody.command.tests-cases', a => executeTestCaseEditCommand(a))
    )
}

function enableFeature(
    shouldEnable: (config: ResolvedConfiguration) => boolean,
    enable: () => vscode.Disposable
): vscode.Disposable {
    let featureDisposable: vscode.Disposable | null
    const sub = resolvedConfig
        .pipe(
            map(config => shouldEnable(config)),
            distinctUntilChanged()
        )
        .subscribe(isEnabled => {
            if (featureDisposable) {
                featureDisposable.dispose()
                featureDisposable = null
            }
            if (isEnabled) {
                featureDisposable = enable()
            }
        })
    return { dispose: () => sub.unsubscribe() }
}

function registerChatCommands(disposables: vscode.Disposable[]): void {
    disposables.push(
        // Chat
        vscode.commands.registerCommand('cody.settings.extension', () =>
            vscode.commands.executeCommand('workbench.action.openSettings', {
                query: '@ext:sourcegraph.cody-ai',
            })
        ),
        vscode.commands.registerCommand('cody.chat.view.popOut', async () => {
            vscode.commands.executeCommand('workbench.action.moveEditorToNewWindow')
        }),
        vscode.commands.registerCommand('cody.chat.history.panel', async () => {
            await displayHistoryQuickPick(currentAuthStatus())
        }),
        vscode.commands.registerCommand('cody.settings.extension.chat', () =>
            vscode.commands.executeCommand('workbench.action.openSettings', {
                query: '@ext:sourcegraph.cody-ai chat',
            })
        ),
        vscode.commands.registerCommand('cody.copy.version', () =>
            vscode.env.clipboard.writeText(version)
        )
    )
}

function registerAuthCommands(disposables: vscode.Disposable[]): void {
    disposables.push(
        vscode.commands.registerCommand('cody.auth.signin', () => showSignInMenu()),
        vscode.commands.registerCommand('cody.auth.signout', () => showSignOutMenu()),
        vscode.commands.registerCommand('cody.auth.account', () => showAccountMenu()),
        vscode.commands.registerCommand('cody.auth.support', () => showFeedbackSupportQuickPick()),
        vscode.commands.registerCommand(
            'cody.auth.requestEndpointSettings',
            async () => await requestEndpointSettingsDeliveryToSearchPlugin()
        )
    )
}

function registerUpgradeHandlers(disposables: vscode.Disposable[]): void {
    disposables.push(
        // Register URI Handler (e.g. vscode://sourcegraph.cody-ai)
        vscode.window.registerUriHandler({
            handleUri: async (uri: vscode.Uri) => {
                if (uri.path === '/app-done') {
                    // This is an old re-entrypoint from App that is a no-op now.
                } else {
                    void tokenCallbackHandler(uri)
                }
            },
        }),

        // Check if user has just moved back from a browser window to upgrade cody pro
        vscode.window.onDidChangeWindowState(async ws => {
            const authStatus = currentAuthStatus()
            const sub = await currentUserProductSubscription()
            if (ws.focused && isDotCom(authStatus) && authStatus.authenticated) {
                const res = await graphqlClient.getCurrentUserCodyProEnabled()
                if (res instanceof Error) {
                    logError('onDidChangeWindowState', 'getCurrentUserCodyProEnabled', res)
                    return
                }
                // Re-auth if user's cody pro status has changed
                const isCurrentCodyProUser = sub && !sub.userCanUpgrade
                if (res && res.codyProEnabled !== isCurrentCodyProUser) {
                    authProvider.refresh()
                }
            }
        }),
        new CodyProExpirationNotifications(
            graphqlClient,
            vscode.window.showInformationMessage,
            vscode.env.openExternal
        )
    )
}

/**
 * Register commands used in internal tests
 */
async function registerTestCommands(
    context: vscode.ExtensionContext,
    disposables: vscode.Disposable[]
): Promise<void> {
    await vscode.commands.executeCommand('setContext', 'cody.devOrTest', true)
    disposables.push(
        vscode.commands.registerCommand('cody.test.set-context-filters', async () => {
            // Prompt the user for the policy
            const raw = await vscode.window.showInputBox({ title: 'Context Filters Overwrite' })
            if (!raw) {
                return
            }
            try {
                const policy = JSON.parse(raw)
                contextFiltersProvider.setTestingContextFilters(policy)
            } catch (error) {
                vscode.window.showErrorMessage(
                    'Failed to parse context filters policy. Please check your JSON syntax.'
                )
            }
        }),
        // Access token - this is only used in configuration tests
        vscode.commands.registerCommand('cody.test.token', async (serverEndpoint, token) =>
            authProvider.validateAndStoreCredentials(
                { credentials: { token }, serverEndpoint },
                'always-store'
            )
        )
    )
}

/**
 * Register commands used for debugging.
 */
async function registerDebugCommands(
    context: vscode.ExtensionContext,
    disposables: vscode.Disposable[]
): Promise<void> {
    disposables.push(
        vscode.commands.registerCommand('cody.debug.export.logs', () => exportOutputLog(context.logUri)),
        vscode.commands.registerCommand('cody.debug.outputChannel', () => openCodyOutputChannel()),
        vscode.commands.registerCommand('cody.debug.enable.all', () => enableVerboseDebugMode()),
        vscode.commands.registerCommand('cody.debug.reportIssue', () => openCodyIssueReporter()),
        vscode.commands.registerCommand('cody.debug.heapDump', () => dumpCodyHeapSnapshot())
    )
}

function registerAutoEdits({
    chatClient,
    fixupController,
    statusBar,
    disposables,
    context,
}: {
    chatClient: ChatClient
    fixupController: FixupController
    statusBar: CodyStatusBar
    disposables: vscode.Disposable[]
    context: vscode.ExtensionContext
}): void {
    const { autoedit } = clientCapabilities()
    const autoeditDisabledForClient =
        isRunningInsideAgent() && (autoedit === undefined || autoedit === 'none')
    if (autoeditDisabledForClient) {
        // Do not attempt to register autoedits for clients that have not opted in to use autoedit.
        return
    }

    disposables.push(
        autoeditDebugStore,
        subscriptionDisposable(
            combineLatest(
                resolvedConfig,
                authStatus,
                featureFlagProvider.evaluatedFeatureFlag(
                    FeatureFlag.CodyAutoEditExperimentEnabledFeatureFlag
                ),
                featureFlagProvider.evaluatedFeatureFlag(FeatureFlag.CodyAutoEditInlineRendering),
                featureFlagProvider.evaluatedFeatureFlag(FeatureFlag.CodyAutoEditHotStreak),
                featureFlagProvider.evaluatedFeatureFlag(
                    FeatureFlag.CodyAutoEditUseWebSocketForFireworksConnections
                )
            )
                .pipe(
                    distinctUntilChanged((a, b) => {
                        return (
                            isEqual(a[0].configuration, b[0].configuration) &&
                            isEqual(a[1], b[1]) &&
                            isEqual(a[2], b[2])
                        )
                    }),
                    switchMap(
                        ([
                            config,
                            authStatus,
                            autoeditFeatureFlagEnabled,
                            autoeditInlineRenderingEnabled,
                            autoeditHotStreakEnabled,
                            autoeditUseWebSocketEnabled,
                        ]) => {
                            return createAutoEditsProvider({
                                config,
                                authStatus,
                                chatClient,
                                autoeditFeatureFlagEnabled,
                                autoeditInlineRenderingEnabled,
                                autoeditHotStreakEnabled,
                                autoeditUseWebSocketEnabled,
                                fixupController,
                                statusBar,
                                context,
                            })
                        }
                    ),
                    catchError(error => {
                        autoeditsOutputChannelLogger.logError('registerAutoedits', 'Error', error)
                        return NEVER
                    })
                )
                .subscribe({})
        )
    )
}

/**
 * Registers autocomplete functionality.
 */
function registerAutocomplete(
    platform: PlatformContext,
    statusBar: CodyStatusBar,
    disposables: vscode.Disposable[]
): void {
    //@ts-ignore
    let statusBarLoader: undefined | (() => void) = statusBar.addLoader({
        title: 'Completion Provider is starting',
        kind: 'startup',
    })
    const finishLoading = () => {
        statusBarLoader?.()
        statusBarLoader = undefined
    }

    disposables.push(
        subscriptionDisposable(
            combineLatest(resolvedConfig, authStatus)
                .pipe(
                    //TODO(@rnauta -> @sqs): It feels yuk to handle the invalidation outside of
                    //where the state is picked. It's also very tedious
                    distinctUntilChanged((a, b) => {
                        return isEqual(a[0].configuration, b[0].configuration) && isEqual(a[1], b[1])
                    }),
                    switchMap(([config, authStatus]) => {
                        if (!authStatus.pendingValidation && !statusBarLoader) {
                            statusBarLoader = statusBar.addLoader({
                                title: 'Completion Provider is starting',
                            })
                        }
                        const res = createInlineCompletionItemProvider({
                            config,
                            authStatus,
                            platform,
                            statusBar,
                        })
                        if (res === NEVER && !authStatus.pendingValidation) {
                            finishLoading()
                        }
                        return res.tap(res => {
                            finishLoading()
                        })
                    }),
                    catchError(error => {
                        finishLoading()
                        //TODO: We could show something in the statusbar
                        logError('registerAutocomplete', 'Error', error)
                        return NEVER
                    })
                )
                .subscribe({})
        )
    )
}

interface RegisterChatOptions {
    context: vscode.ExtensionContext
    platform: PlatformContext
    chatClient: ChatClient
    guardrails: SourcegraphGuardrailsClient
    editor: VSCodeEditor
    contextRetriever: ContextRetriever
}

function registerChat(
    { context, platform, chatClient, guardrails, editor, contextRetriever }: RegisterChatOptions,
    disposables: vscode.Disposable[]
): {
    chatsController: ChatsController
} {
    // Shared configuration that is required for chat views to send and receive messages
    const messageProviderOptions: MessageProviderOptions = {
        chat: chatClient,
        guardrails,
        editor,
    }
    const chatsController = new ChatsController(
        {
            ...messageProviderOptions,
            extensionUri: context.extensionUri,
            startTokenReceiver: platform.startTokenReceiver,
        },
        chatClient,
        contextRetriever,
        guardrails,
        platform.extensionClient
    )
    chatsController.registerViewsAndCommands()
    const promptsManager = new PromptsManager({ chatsController })
    const sourcegraphRemoteFileProvider = new SourcegraphRemoteFileProvider()

    disposables.push(new CodeActionProvider(), promptsManager, sourcegraphRemoteFileProvider)

    // Register a serializer for reviving the chat panel on reload
    if (vscode.window.registerWebviewPanelSerializer) {
        vscode.window.registerWebviewPanelSerializer(CodyChatEditorViewType, {
            async deserializeWebviewPanel(webviewPanel: vscode.WebviewPanel, chatID: string) {
                if (chatID && webviewPanel.title) {
                    logDebug('main:deserializeWebviewPanel', 'reviving last unclosed chat panel')
                    await chatsController.restoreToPanel(webviewPanel, chatID)
                }
            },
        })
    }

    return { chatsController }
}<|MERGE_RESOLUTION|>--- conflicted
+++ resolved
@@ -1,11 +1,5 @@
-<<<<<<< HEAD
-import _ from 'lodash'
-import { isEqual } from 'lodash'
+import _, { isEqual } from 'lodash'
 import { Observable, filter, map } from 'observable-fns'
-=======
-import _, { isEqual } from 'lodash'
-import { filter, map } from 'observable-fns'
->>>>>>> efe9785f
 import * as vscode from 'vscode'
 
 import {
@@ -334,12 +328,7 @@
     let mcpManager: MCPManager | undefined
     disposables.push(
         subscriptionDisposable(
-<<<<<<< HEAD
             Observable.of(true)
-=======
-            featureFlagProvider
-                .evaluatedFeatureFlag(FeatureFlag.NextAgenticChatInternal)
->>>>>>> efe9785f
                 .pipe(distinctUntilChanged())
                 .subscribe(async isEnabled => {
                     if (isEnabled) {
