import * as vscode from 'vscode'

import {
    type AuthStatus,
    type ChatClient,
    ClientConfigSingleton,
    type ConfigurationInput,
    DOTCOM_URL,
    type DefaultCodyCommands,
    FeatureFlag,
    type Guardrails,
    NEVER,
    PromptString,
    type ResolvedConfiguration,
    authStatus,
    catchError,
    clientCapabilities,
    combineLatest,
    contextFiltersProvider,
    createDisposables,
    currentAuthStatus,
    currentUserProductSubscription,
    distinctUntilChanged,
    featureFlagProvider,
    fromVSCodeEvent,
    graphqlClient,
    isDotCom,
    isS2,
    modelsService,
    resolvedConfig,
    setClientCapabilities,
    setClientNameVersion,
    setEditorWindowIsFocused,
    setLogger,
    setResolvedConfigurationObservable,
    startWith,
    subscriptionDisposable,
    switchMap,
    take,
    telemetryRecorder,
} from '@sourcegraph/cody-shared'
import _ from 'lodash'
import { isEqual } from 'lodash'
import { filter, map } from 'observable-fns'
import { isReinstalling } from '../uninstall/reinstall'
import type { CommandResult } from './CommandResult'
import { showAccountMenu } from './auth/account-menu'
import { showSignInMenu, showSignOutMenu, tokenCallbackHandler } from './auth/auth'
<<<<<<< HEAD
import { AutoeditsProvider } from './autoedits/autoedits-provider'
=======
import { createAutoEditsProvider } from './autoedits/create-autoedits-provider'
import { autoeditsOutputChannelLogger } from './autoedits/output-channel-logger'
>>>>>>> 35d181ac
import { registerAutoEditTestRenderCommand } from './autoedits/renderer/mock-renderer'
import type { MessageProviderOptions } from './chat/MessageProvider'
import { CodyToolProvider } from './chat/agentic/CodyToolProvider'
import { ChatsController, CodyChatEditorViewType } from './chat/chat-view/ChatsController'
import { ContextRetriever } from './chat/chat-view/ContextRetriever'
import type { ChatIntentAPIClient } from './chat/context/chatIntentAPIClient'
import {
    ACCOUNT_LIMITS_INFO_URL,
    ACCOUNT_UPGRADE_URL,
    CODY_FEEDBACK_URL,
    CODY_OLLAMA_DOCS_URL,
} from './chat/protocol'
import { CodeActionProvider } from './code-actions/CodeActionProvider'
import { commandControllerInit, executeCodyCommand } from './commands/CommandsController'
import { GhostHintDecorator } from './commands/GhostHintDecorator'
import {
    executeDocCommand,
    executeExplainCommand,
    executeExplainOutput,
    executeSmellCommand,
    executeTestCaseEditCommand,
    executeTestEditCommand,
} from './commands/execute'
import { executeDocChatCommand } from './commands/execute/doc'
import { executeTestChatCommand } from './commands/execute/test-chat'
import { CodySourceControl } from './commands/scm/source-control'
import type { CodyCommandArgs } from './commands/types'
import { newCodyCommandArgs } from './commands/utils/get-commands'
import { createInlineCompletionItemProvider } from './completions/create-inline-completion-item-provider'
import { getConfiguration } from './configuration'
import { exposeOpenCtxClient } from './context/openctx'
import { logGlobalStateEmissions } from './dev/helpers'
import { EditManager } from './edit/manager'
import { manageDisplayPathEnvInfoForExtension } from './editor/displayPathEnvInfo'
import { VSCodeEditor } from './editor/vscode-editor'
import type { PlatformContext } from './extension.common'
import { configureExternalServices } from './external-services'
import { isRunningInsideAgent } from './jsonrpc/isRunningInsideAgent'
import { CodyProExpirationNotifications } from './notifications/cody-pro-expiration'
import { showSetupNotification } from './notifications/setup-notification'
import { logDebug, logError } from './output-channel-logger'
import { PromptsManager } from './prompts/manager'
import { initVSCodeGitApi } from './repository/git-extension-api'
import { authProvider } from './services/AuthProvider'
import { charactersLogger } from './services/CharactersLogger'
import { CodyTerminal } from './services/CodyTerminal'
import { showFeedbackSupportQuickPick } from './services/FeedbackOptions'
import { displayHistoryQuickPick } from './services/HistoryChat'
import { localStorage } from './services/LocalStorageProvider'
import { NetworkDiagnostics } from './services/NetworkDiagnostics'
import { VSCodeSecretStorage, secretStorage } from './services/SecretStorageProvider'
import { registerSidebarCommands } from './services/SidebarCommands'
import { CodyStatusBar } from './services/StatusBar'
import { createOrUpdateTelemetryRecorderProvider } from './services/telemetry-v2'
import {
    enableVerboseDebugMode,
    exportOutputLog,
    openCodyOutputChannel,
} from './services/utils/export-logs'
import { openCodyIssueReporter } from './services/utils/issue-reporter'
import { SupercompletionProvider } from './supercompletions/supercompletion-provider'
import { parseAllVisibleDocuments, updateParseTreeOnEdit } from './tree-sitter/parse-tree-cache'
import { version } from './version'
import { registerWorkflowCommands } from './workflow/workflow'

/**
 * Start the extension, watching all relevant configuration and secrets for changes.
 */
export async function start(
    context: vscode.ExtensionContext,
    platform: PlatformContext
): Promise<vscode.Disposable> {
    const disposables: vscode.Disposable[] = []

    //TODO: Add override flag
    const isExtensionModeDevOrTest =
        context.extensionMode === vscode.ExtensionMode.Development ||
        context.extensionMode === vscode.ExtensionMode.Test

    // Set internal storage fields for storage provider singletons
    localStorage.setStorage(
        platform.createStorage ? await platform.createStorage() : context.globalState
    )

    if (secretStorage instanceof VSCodeSecretStorage) {
        secretStorage.setStorage(context.secrets)
    }

    setLogger({ logDebug, logError })

    setClientCapabilities({
        configuration: getConfiguration(),
        agentCapabilities: platform.extensionClient.capabilities,
    })

    let hasReinstallCleanupRun = false

    setResolvedConfigurationObservable(
        combineLatest(
            fromVSCodeEvent(vscode.workspace.onDidChangeConfiguration).pipe(
                filter(
                    event =>
                        event.affectsConfiguration('cody') ||
                        event.affectsConfiguration('openctx') ||
                        event.affectsConfiguration('http')
                ),
                startWith(undefined),
                map(() => getConfiguration()),
                distinctUntilChanged()
            ),
            fromVSCodeEvent(secretStorage.onDidChange.bind(secretStorage)).pipe(
                startWith(undefined),
                map(() => secretStorage)
            ),
            localStorage.clientStateChanges.pipe(distinctUntilChanged())
        ).pipe(
            map(
                ([clientConfiguration, clientSecrets, clientState]) =>
                    ({
                        clientConfiguration,
                        clientSecrets,
                        clientState,
                        reinstall: {
                            isReinstalling,
                            onReinstall: async () => {
                                // short circuit so that we only run this cleanup once, not every time the config updates
                                if (hasReinstallCleanupRun) return
                                logDebug('start', 'Reinstalling Cody')
                                // VSCode does not provide a way to simply clear all secrets
                                // associated with the extension (https://github.com/microsoft/vscode/issues/123817)
                                // So we have to build a list of all endpoints we'd expect to have been populated
                                // and clear them individually.
                                const history = await localStorage.deleteEndpointHistory()
                                const additionalEndpointsToClear = [
                                    clientConfiguration.overrideServerEndpoint,
                                    clientState.lastUsedEndpoint,
                                    DOTCOM_URL.toString(),
                                ].filter(_.isString)
                                await Promise.all(
                                    history
                                        .concat(additionalEndpointsToClear)
                                        .map(clientSecrets.deleteToken.bind(clientSecrets))
                                )
                                hasReinstallCleanupRun = true
                            },
                        },
                    }) satisfies ConfigurationInput
            )
        )
    )

    setEditorWindowIsFocused(() => vscode.window.state.focused)

    if (process.env.LOG_GLOBAL_STATE_EMISSIONS) {
        disposables.push(logGlobalStateEmissions())
    }

    disposables.push(createOrUpdateTelemetryRecorderProvider(isExtensionModeDevOrTest))
    disposables.push(await register(context, platform, isExtensionModeDevOrTest))
    return vscode.Disposable.from(...disposables)
}

// Registers commands and webview given the config.
const register = async (
    context: vscode.ExtensionContext,
    platform: PlatformContext,
    isExtensionModeDevOrTest: boolean
): Promise<vscode.Disposable> => {
    const disposables: vscode.Disposable[] = []
    setClientNameVersion({
        newClientName: platform.extensionClient.clientName,
        newClientCompletionsStreamQueryParameterName:
            platform.extensionClient.httpClientNameForLegacyReasons,
        newClientVersion: platform.extensionClient.clientVersion,
    })

    // Initialize `displayPath` first because it might be used to display paths in error messages
    // from the subsequent initialization.
    disposables.push(manageDisplayPathEnvInfoForExtension())

    // Initialize singletons
    await initializeSingletons(platform, disposables)

    // Ensure Git API is available
    disposables.push(await initVSCodeGitApi())

    registerParserListeners(disposables)

    // Get complete configuration once
    const config = getConfiguration()

    // Initialize external services
    const {
        chatClient,
        completionsClient,
        guardrails,
        symfRunner,
        chatIntentAPIClient,
        dispose: disposeExternalServices,
    } = await configureExternalServices({ config, context, platform })
    disposables.push({ dispose: disposeExternalServices })

    const editor = new VSCodeEditor()
    const contextRetriever = new ContextRetriever(editor, symfRunner, completionsClient)

    const { chatsController } = registerChat(
        {
            context,
            platform,
            chatClient,
            guardrails,
            editor,
            chatIntentAPIClient,
            contextRetriever,
        },
        disposables
    )
    disposables.push(chatsController)

    CodyToolProvider.initialize(contextRetriever)

    disposables.push(
        subscriptionDisposable(
            exposeOpenCtxClient(context, platform.createOpenCtxController).subscribe({})
        )
    )

    const statusBar = CodyStatusBar.init()
    disposables.push(statusBar)

    disposables.push(
        NetworkDiagnostics.init({
            statusBar,
            agent: platform.networkAgent ?? null,
            authProvider,
        })
    )

    registerAutocomplete(platform, statusBar, disposables)
    const tutorialSetup = tryRegisterTutorial(context, disposables)

    await registerCodyCommands(statusBar, chatClient, disposables)
    registerAuthCommands(disposables)
    registerChatCommands(disposables)
    disposables.push(...registerSidebarCommands())
    registerOtherCommands(disposables)
    if (clientCapabilities().isVSCode) {
        registerVSCodeOnlyFeatures(chatClient, disposables)
        registerWorkflowCommands(context, chatClient, contextRetriever)
    }
    if (isExtensionModeDevOrTest) {
        await registerTestCommands(context, disposables)
    }
    registerDebugCommands(context, disposables)
    registerUpgradeHandlers(disposables)
    disposables.push(charactersLogger)

    // INC-267 do NOT await on this promise. This promise triggers
    // `vscode.window.showInformationMessage()`, which only resolves after the
    // user has clicked on "Setup". Awaiting on this promise will make the Cody
    // extension timeout during activation.
    resolvedConfig.pipe(take(1)).subscribe(({ auth }) => showSetupNotification(auth))

    // Save config for `deactivate` handler.
    disposables.push(
        subscriptionDisposable(
            resolvedConfig.subscribe(config => {
                localStorage.setConfig(config)
            })
        )
    )

    await tutorialSetup

    return vscode.Disposable.from(...disposables)
}

async function initializeSingletons(
    platform: PlatformContext,
    disposables: vscode.Disposable[]
): Promise<void> {
    commandControllerInit(platform.createCommandsProvider?.(), platform.extensionClient.capabilities)

    modelsService.setStorage(localStorage)

    if (platform.otherInitialization) {
        disposables.push(platform.otherInitialization())
    }
}

// Registers listeners to trigger parsing of visible documents
function registerParserListeners(disposables: vscode.Disposable[]) {
    void parseAllVisibleDocuments()
    disposables.push(vscode.window.onDidChangeVisibleTextEditors(parseAllVisibleDocuments))
    disposables.push(vscode.workspace.onDidChangeTextDocument(updateParseTreeOnEdit))
}

async function registerOtherCommands(disposables: vscode.Disposable[]) {
    disposables.push(
        // Account links
        vscode.commands.registerCommand(
            'cody.show-rate-limit-modal',
            async (userMessage: string, retryMessage: string, upgradeAvailable: boolean) => {
                if (upgradeAvailable) {
                    const option = await vscode.window.showInformationMessage(
                        'Upgrade to Cody Pro',
                        {
                            modal: true,
                            detail: `${userMessage}\n\nUpgrade to Cody Pro for unlimited autocomplete suggestions, chat messages and commands.\n\n${retryMessage}`,
                        },
                        'Upgrade',
                        'See Plans'
                    )
                    // Both options go to the same URL
                    if (option) {
                        void vscode.env.openExternal(vscode.Uri.parse(ACCOUNT_UPGRADE_URL.toString()))
                    }
                } else {
                    const option = await vscode.window.showInformationMessage(
                        'Rate Limit Exceeded',
                        {
                            modal: true,
                            detail: `${userMessage}\n\n${retryMessage}`,
                        },
                        'Learn More'
                    )
                    if (option) {
                        void vscode.env.openExternal(
                            vscode.Uri.parse(ACCOUNT_LIMITS_INFO_URL.toString())
                        )
                    }
                }
            }
        ),
        // Walkthrough / Support
        vscode.commands.registerCommand('cody.feedback', () =>
            vscode.env.openExternal(vscode.Uri.parse(CODY_FEEDBACK_URL.href))
        ),
        vscode.commands.registerCommand('cody.welcome', async () => {
            telemetryRecorder.recordEvent('cody.walkthrough', 'clicked', {
                billingMetadata: {
                    category: 'billable',
                    product: 'cody',
                },
            })
            // Hack: We have to run this twice to force VS Code to register the walkthrough
            // Open issue: https://github.com/microsoft/vscode/issues/186165
            await vscode.commands.executeCommand('workbench.action.openWalkthrough')
            return vscode.commands.executeCommand(
                'workbench.action.openWalkthrough',
                'sourcegraph.cody-ai#welcome',
                false
            )
        }),

        // StatusBar Commands
        vscode.commands.registerCommand('cody.statusBar.ollamaDocs', () => {
            vscode.commands.executeCommand('vscode.open', CODY_OLLAMA_DOCS_URL.href)
            telemetryRecorder.recordEvent('cody.statusBar.ollamaDocs', 'opened')
        })
    )
}

async function registerCodyCommands(
    statusBar: CodyStatusBar,
    chatClient: ChatClient,
    disposables: vscode.Disposable[]
): Promise<void> {
    // Execute Cody Commands and Cody Custom Commands
    const executeCommand = (
        commandKey: DefaultCodyCommands | string,
        args?: Partial<CodyCommandArgs>
    ): Promise<CommandResult | undefined> => {
        return executeCommandUnsafe(PromptString.unsafe_fromUserQuery(commandKey), args).catch(error => {
            if (error instanceof Error) {
                console.log(error.stack)
            }
            logError('executeCommand', commandKey, args, error)
            return undefined
        })
    }
    const executeCommandUnsafe = async (
        id: DefaultCodyCommands | PromptString,
        args?: Partial<CodyCommandArgs>
    ): Promise<CommandResult | undefined> => {
        const clientConfig = await ClientConfigSingleton.getInstance().getConfig()
        if (!clientConfig?.customCommandsEnabled) {
            void vscode.window.showErrorMessage(
                'This feature has been disabled by your Sourcegraph site admin.'
            )
            return undefined
        }

        // Process command with the commands controller
        return await executeCodyCommand(id, newCodyCommandArgs(args))
    }

    // Register the execution command from above.
    disposables.push(
        vscode.commands.registerCommand('cody.action.command', (id, a) => executeCommand(id, a))
    )

    // Initialize supercompletion provider if experimental feature is enabled
    disposables.push(
        enableFeature(
            ({ configuration }) => configuration.experimentalSupercompletions,
            () => new SupercompletionProvider({ statusBar, chat: chatClient })
        )
    )

    // Initialize autoedit provider if experimental feature is enabled
    registerAutoEdits(chatClient, disposables)

    // Initialize autoedit tester
    disposables.push(
        enableFeature(
            ({ configuration }) => configuration.experimentalAutoeditsRendererTesting !== false,
            () => registerAutoEditTestRenderCommand()
        )
    )

    disposables.push(
        subscriptionDisposable(
            featureFlagProvider
                .evaluatedFeatureFlag(FeatureFlag.CodyUnifiedPrompts)
                .pipe(
                    createDisposables(codyUnifiedPromptsFlag => {
                        // Commands that are available only if unified prompts feature is enabled.
                        const unifiedPromptsEnabled =
                            codyUnifiedPromptsFlag && !clientCapabilities().isCodyWeb

                        vscode.commands.executeCommand(
                            'setContext',
                            'cody.menu.custom-commands.enable',
                            !unifiedPromptsEnabled
                        )

                        // NOTE: Soon to be deprecated and replaced by unified prompts.
                        const chatCommands = [
                            // Register prompt-like command if unified prompts feature is available.
                            vscode.commands.registerCommand('cody.command.explain-code', a =>
                                executeExplainCommand(a)
                            ),
                            vscode.commands.registerCommand('cody.command.smell-code', a =>
                                executeSmellCommand(a)
                            ),
                        ]

                        // NOTE: Soon to be deprecated and replaced by unified prompts.
                        const editCommands = [
                            vscode.commands.registerCommand('cody.command.document-code', a =>
                                executeDocCommand(a)
                            ),
                        ]

                        const unitTestCommand = [
                            vscode.commands.registerCommand('cody.command.unit-tests', a =>
                                unifiedPromptsEnabled
                                    ? executeTestChatCommand(a)
                                    : executeTestEditCommand(a)
                            ),
                        ]

                        // Prompt-like commands.
                        const unifiedPromptsCommands = [
                            vscode.commands.registerCommand('cody.command.prompt-document-code', a =>
                                executeDocChatCommand(a)
                            ),
                        ]

                        // Register prompt-like command if unified prompts feature is available.
                        return unifiedPromptsEnabled
                            ? [
                                  ...chatCommands,
                                  ...editCommands,
                                  ...unitTestCommand,
                                  ...unifiedPromptsCommands,
                              ]
                            : [...chatCommands, ...editCommands, ...unitTestCommand]
                    })
                )
                .subscribe({})
        )
    )
}

/**
 * Features that are currently available only in VS Code.
 */
function registerVSCodeOnlyFeatures(chatClient: ChatClient, disposable: vscode.Disposable[]): void {
    // Generating commit message command in the VS Code Source Control Panel.
    disposable.push(new CodySourceControl(chatClient))
    // Command for executing CLI commands in the Terminal panel used by Smart Apply.
    disposable.push(new CodyTerminal())

    disposable.push(
        // Command that sends the selected output from the Terminal panel to Cody Chat for explanation.
        vscode.commands.registerCommand('cody.command.explain-output', a => executeExplainOutput(a)),
        // Internal Experimental: Command to generate additional test cases through Code Lenses in test files.
        vscode.commands.registerCommand('cody.command.tests-cases', a => executeTestCaseEditCommand(a))
    )
}

function enableFeature(
    shouldEnable: (config: ResolvedConfiguration) => boolean,
    enable: () => vscode.Disposable
): vscode.Disposable {
    let featureDisposable: vscode.Disposable | null
    const sub = resolvedConfig
        .pipe(
            map(config => shouldEnable(config)),
            distinctUntilChanged()
        )
        .subscribe(isEnabled => {
            if (featureDisposable) {
                featureDisposable.dispose()
                featureDisposable = null
            }
            if (isEnabled) {
                featureDisposable = enable()
            }
        })
    return { dispose: () => sub.unsubscribe() }
}

function registerChatCommands(disposables: vscode.Disposable[]): void {
    disposables.push(
        // Chat
        vscode.commands.registerCommand('cody.settings.extension', () =>
            vscode.commands.executeCommand('workbench.action.openSettings', {
                query: '@ext:sourcegraph.cody-ai',
            })
        ),
        vscode.commands.registerCommand('cody.chat.view.popOut', async () => {
            vscode.commands.executeCommand('workbench.action.moveEditorToNewWindow')
        }),
        vscode.commands.registerCommand('cody.chat.history.panel', async () => {
            await displayHistoryQuickPick(currentAuthStatus())
        }),
        vscode.commands.registerCommand('cody.settings.extension.chat', () =>
            vscode.commands.executeCommand('workbench.action.openSettings', {
                query: '@ext:sourcegraph.cody-ai chat',
            })
        ),
        vscode.commands.registerCommand('cody.copy.version', () =>
            vscode.env.clipboard.writeText(version)
        )
    )
}

function registerAuthCommands(disposables: vscode.Disposable[]): void {
    disposables.push(
        vscode.commands.registerCommand('cody.auth.signin', () => showSignInMenu()),
        vscode.commands.registerCommand('cody.auth.signout', () => showSignOutMenu()),
        vscode.commands.registerCommand('cody.auth.account', () => showAccountMenu()),
        vscode.commands.registerCommand('cody.auth.support', () => showFeedbackSupportQuickPick())
    )
}

function registerUpgradeHandlers(disposables: vscode.Disposable[]): void {
    disposables.push(
        // Register URI Handler (e.g. vscode://sourcegraph.cody-ai)
        vscode.window.registerUriHandler({
            handleUri: async (uri: vscode.Uri) => {
                if (uri.path === '/app-done') {
                    // This is an old re-entrypoint from App that is a no-op now.
                } else {
                    tokenCallbackHandler(uri)
                }
            },
        }),

        // Check if user has just moved back from a browser window to upgrade cody pro
        vscode.window.onDidChangeWindowState(async ws => {
            const authStatus = currentAuthStatus()
            const sub = await currentUserProductSubscription()
            if (ws.focused && isDotCom(authStatus) && authStatus.authenticated) {
                const res = await graphqlClient.getCurrentUserCodyProEnabled()
                if (res instanceof Error) {
                    logError('onDidChangeWindowState', 'getCurrentUserCodyProEnabled', res)
                    return
                }
                // Re-auth if user's cody pro status has changed
                const isCurrentCodyProUser = sub && !sub.userCanUpgrade
                if (res && res.codyProEnabled !== isCurrentCodyProUser) {
                    authProvider.refresh()
                }
            }
        }),
        new CodyProExpirationNotifications(
            graphqlClient,
            vscode.window.showInformationMessage,
            vscode.env.openExternal
        )
    )
}

/**
 * Register commands used in internal tests
 */
async function registerTestCommands(
    context: vscode.ExtensionContext,
    disposables: vscode.Disposable[]
): Promise<void> {
    await vscode.commands.executeCommand('setContext', 'cody.devOrTest', true)
    disposables.push(
        vscode.commands.registerCommand('cody.test.set-context-filters', async () => {
            // Prompt the user for the policy
            const raw = await vscode.window.showInputBox({ title: 'Context Filters Overwrite' })
            if (!raw) {
                return
            }
            try {
                const policy = JSON.parse(raw)
                contextFiltersProvider.setTestingContextFilters(policy)
            } catch (error) {
                vscode.window.showErrorMessage(
                    'Failed to parse context filters policy. Please check your JSON syntax.'
                )
            }
        }),
        // Access token - this is only used in configuration tests
        vscode.commands.registerCommand('cody.test.token', async (serverEndpoint, accessToken) =>
            authProvider.validateAndStoreCredentials({ serverEndpoint, accessToken }, 'always-store')
        )
    )
}

/**
 * Register commands used for debugging.
 */
async function registerDebugCommands(
    context: vscode.ExtensionContext,
    disposables: vscode.Disposable[]
): Promise<void> {
    disposables.push(
        vscode.commands.registerCommand('cody.debug.export.logs', () => exportOutputLog(context.logUri)),
        vscode.commands.registerCommand('cody.debug.outputChannel', () => openCodyOutputChannel()),
        vscode.commands.registerCommand('cody.debug.enable.all', () => enableVerboseDebugMode()),
        vscode.commands.registerCommand('cody.debug.reportIssue', () => openCodyIssueReporter())
    )
}

async function tryRegisterTutorial(
    context: vscode.ExtensionContext,
    disposables: vscode.Disposable[]
): Promise<void> {
    if (!isRunningInsideAgent()) {
        // TODO: The interactive tutorial is currently VS Code specific, both in terms of features and keyboard shortcuts.
        // Consider opening this up to support dynamic content via Cody Agent.
        // This would allow us the present the same tutorial but with client-specific steps.
        // Alternatively, clients may not wish to use this tutorial and instead opt for something more suitable for their environment.
        const { registerInteractiveTutorial } = await import('./tutorial')
        registerInteractiveTutorial(context).then(disposable => disposables.push(...disposable))
    }
}

function registerAutoEdits(chatClient: ChatClient, disposables: vscode.Disposable[]): void {
    disposables.push(
        subscriptionDisposable(
            combineLatest(
                resolvedConfig,
                authStatus,
                featureFlagProvider.evaluatedFeatureFlag(
                    FeatureFlag.CodyAutoeditExperimentEnabledFeatureFlag
                )
            )
                .pipe(
<<<<<<< HEAD
                    map(([config, authStatus, autoeditEnabled]) => {
                        if (shouldEnableExperimentalAutoedits(config, autoeditEnabled, authStatus)) {
                            const provider = new AutoeditsProvider(chatClient)
                            const completionRegistration =
                                vscode.languages.registerInlineCompletionItemProvider(
                                    [{ scheme: 'file', language: '*' }, { notebookType: '*' }],
                                    provider
                                )

                            // Command used to trigger autoedits manually via command palette and is also used by e2e test
                            vscode.commands.registerCommand(
                                'cody.command.autoedits-manual-trigger',
                                async () => {
                                    await vscode.commands.executeCommand(
                                        'editor.action.inlineSuggest.hide'
                                    )
                                    await vscode.commands.executeCommand(
                                        'editor.action.inlineSuggest.trigger'
                                    )
                                }
                            )
                            return vscode.Disposable.from(provider, completionRegistration)
=======
                    distinctUntilChanged((a, b) => {
                        return (
                            isEqual(a[0].configuration, b[0].configuration) &&
                            isEqual(a[1], b[1]) &&
                            isEqual(a[2], b[2])
                        )
                    }),
                    switchMap(([config, authStatus, autoeditEnabled]) => {
                        if (!shouldEnableExperimentalAutoedits(config, autoeditEnabled, authStatus)) {
                            return NEVER
>>>>>>> 35d181ac
                        }
                        return createAutoEditsProvider({
                            config,
                            authStatus,
                            chatClient,
                        })
                    }),
                    catchError(error => {
                        autoeditsOutputChannelLogger.logError('registerAutoedits', 'Error', error)
                        return NEVER
                    })
                )
                .subscribe({})
        )
    )
}

function shouldEnableExperimentalAutoedits(
    config: ResolvedConfiguration,
    autoeditExperimentFlag: boolean,
    authStatus: AuthStatus
): boolean {
    // If the config is explicitly set in the vscode settings, use the setting instead of the feature flag.
    if (config.configuration.experimentalAutoeditsEnabled !== undefined) {
        return config.configuration.experimentalAutoeditsEnabled
    }
    return autoeditExperimentFlag && isS2(authStatus) && isRunningInsideAgent() === false
}

/**
 * Registers autocomplete functionality.
 */
function registerAutocomplete(
    platform: PlatformContext,
    statusBar: CodyStatusBar,
    disposables: vscode.Disposable[]
): void {
    //@ts-ignore
    let statusBarLoader: undefined | (() => void) = statusBar.addLoader({
        title: 'Completion Provider is starting',
        kind: 'startup',
    })
    const finishLoading = () => {
        statusBarLoader?.()
        statusBarLoader = undefined
    }

    disposables.push(
        subscriptionDisposable(
            combineLatest(
                resolvedConfig,
                authStatus,
                featureFlagProvider.evaluatedFeatureFlag(
                    FeatureFlag.CodyAutoeditExperimentEnabledFeatureFlag
                )
            )
                .pipe(
                    //TODO(@rnauta -> @sqs): It feels yuk to handle the invalidation outside of
                    //where the state is picked. It's also very tedious
                    distinctUntilChanged((a, b) => {
                        return (
                            isEqual(a[0].configuration, b[0].configuration) &&
                            isEqual(a[1], b[1]) &&
                            isEqual(a[2], b[2])
                        )
                    }),
                    switchMap(([config, authStatus, autoeditEnabled]) => {
                        // If the auto-edit experiment is enabled, we don't need to load the completion provider
                        if (shouldEnableExperimentalAutoedits(config, autoeditEnabled, authStatus)) {
                            finishLoading()
                            return NEVER
                        }
                        if (!authStatus.pendingValidation && !statusBarLoader) {
                            statusBarLoader = statusBar.addLoader({
                                title: 'Completion Provider is starting',
                            })
                        }
                        const res = createInlineCompletionItemProvider({
                            config,
                            authStatus,
                            platform,
                            statusBar,
                        })
                        if (res === NEVER && !authStatus.pendingValidation) {
                            finishLoading()
                        }
                        return res.tap(res => {
                            finishLoading()
                        })
                    }),
                    catchError(error => {
                        finishLoading()
                        //TODO: We could show something in the statusbar
                        logError('registerAutocomplete', 'Error', error)
                        return NEVER
                    })
                )
                .subscribe({})
        )
    )
}

interface RegisterChatOptions {
    context: vscode.ExtensionContext
    platform: PlatformContext
    chatClient: ChatClient
    guardrails: Guardrails
    editor: VSCodeEditor
    chatIntentAPIClient?: ChatIntentAPIClient
    contextRetriever: ContextRetriever
}

function registerChat(
    {
        context,
        platform,
        chatClient,
        guardrails,
        editor,
        chatIntentAPIClient,
        contextRetriever,
    }: RegisterChatOptions,
    disposables: vscode.Disposable[]
): {
    chatsController: ChatsController
} {
    // Shared configuration that is required for chat views to send and receive messages
    const messageProviderOptions: MessageProviderOptions = {
        chat: chatClient,
        guardrails,
        editor,
    }
    const chatsController = new ChatsController(
        {
            ...messageProviderOptions,
            extensionUri: context.extensionUri,
            startTokenReceiver: platform.startTokenReceiver,
        },
        chatClient,
        contextRetriever,
        guardrails,
        chatIntentAPIClient || null,
        platform.extensionClient
    )
    chatsController.registerViewsAndCommands()

    const ghostHintDecorator = new GhostHintDecorator()
    const editorManager = new EditManager({
        chat: chatClient,
        editor,
        ghostHintDecorator,
        extensionClient: platform.extensionClient,
    })
    const promptsManager = new PromptsManager({ chatsController })
    disposables.push(ghostHintDecorator, editorManager, new CodeActionProvider(), promptsManager)

    // Register a serializer for reviving the chat panel on reload
    if (vscode.window.registerWebviewPanelSerializer) {
        vscode.window.registerWebviewPanelSerializer(CodyChatEditorViewType, {
            async deserializeWebviewPanel(webviewPanel: vscode.WebviewPanel, chatID: string) {
                if (chatID && webviewPanel.title) {
                    logDebug('main:deserializeWebviewPanel', 'reviving last unclosed chat panel')
                    await chatsController.restoreToPanel(webviewPanel, chatID)
                }
            },
        })
    }

    return { chatsController }
}<|MERGE_RESOLUTION|>--- conflicted
+++ resolved
@@ -46,12 +46,8 @@
 import type { CommandResult } from './CommandResult'
 import { showAccountMenu } from './auth/account-menu'
 import { showSignInMenu, showSignOutMenu, tokenCallbackHandler } from './auth/auth'
-<<<<<<< HEAD
-import { AutoeditsProvider } from './autoedits/autoedits-provider'
-=======
 import { createAutoEditsProvider } from './autoedits/create-autoedits-provider'
 import { autoeditsOutputChannelLogger } from './autoedits/output-channel-logger'
->>>>>>> 35d181ac
 import { registerAutoEditTestRenderCommand } from './autoedits/renderer/mock-renderer'
 import type { MessageProviderOptions } from './chat/MessageProvider'
 import { CodyToolProvider } from './chat/agentic/CodyToolProvider'
@@ -720,30 +716,6 @@
                 )
             )
                 .pipe(
-<<<<<<< HEAD
-                    map(([config, authStatus, autoeditEnabled]) => {
-                        if (shouldEnableExperimentalAutoedits(config, autoeditEnabled, authStatus)) {
-                            const provider = new AutoeditsProvider(chatClient)
-                            const completionRegistration =
-                                vscode.languages.registerInlineCompletionItemProvider(
-                                    [{ scheme: 'file', language: '*' }, { notebookType: '*' }],
-                                    provider
-                                )
-
-                            // Command used to trigger autoedits manually via command palette and is also used by e2e test
-                            vscode.commands.registerCommand(
-                                'cody.command.autoedits-manual-trigger',
-                                async () => {
-                                    await vscode.commands.executeCommand(
-                                        'editor.action.inlineSuggest.hide'
-                                    )
-                                    await vscode.commands.executeCommand(
-                                        'editor.action.inlineSuggest.trigger'
-                                    )
-                                }
-                            )
-                            return vscode.Disposable.from(provider, completionRegistration)
-=======
                     distinctUntilChanged((a, b) => {
                         return (
                             isEqual(a[0].configuration, b[0].configuration) &&
@@ -754,7 +726,6 @@
                     switchMap(([config, authStatus, autoeditEnabled]) => {
                         if (!shouldEnableExperimentalAutoedits(config, autoeditEnabled, authStatus)) {
                             return NEVER
->>>>>>> 35d181ac
                         }
                         return createAutoEditsProvider({
                             config,
