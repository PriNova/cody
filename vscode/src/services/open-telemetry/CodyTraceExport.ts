--- conflicted
+++ resolved
@@ -1,7 +1,6 @@
 import type { ExportResult } from '@opentelemetry/core'
 import { OTLPTraceExporter } from '@opentelemetry/exporter-trace-otlp-http'
 import type { ReadableSpan } from '@opentelemetry/sdk-trace-base'
-import { type AuthCredentials, addAuthHeaders } from '@sourcegraph/cody-shared'
 
 const MAX_TRACE_RETAIN_MS = 60 * 1000
 
@@ -11,18 +10,6 @@
 
     constructor({
         traceUrl,
-<<<<<<< HEAD
-        auth,
-        isTracingEnabled,
-    }: { traceUrl: string; auth: AuthCredentials | null; isTracingEnabled: boolean }) {
-        const headers = new Headers()
-        if (auth) addAuthHeaders(auth, headers, new URL(traceUrl))
-
-        super({
-            url: traceUrl,
-            httpAgentOptions: { rejectUnauthorized: false },
-            headers: Object.fromEntries(headers.entries()),
-=======
         isTracingEnabled,
         authHeaders,
     }: {
@@ -34,7 +21,6 @@
             url: traceUrl,
             httpAgentOptions: { rejectUnauthorized: false },
             headers: authHeaders,
->>>>>>> d6c8b6ee
         })
         this.isTracingEnabled = isTracingEnabled
     }
