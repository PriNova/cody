// TODO: use implements vscode.XXX on mocked classes to ensure they match the real vscode API.
import fspromises from 'node:fs/promises'

import type * as vscode_types from 'vscode'
import type {
    InlineCompletionTriggerKind as VSCodeInlineCompletionTriggerKind,
    Location as VSCodeLocation,
    Position as VSCodePosition,
    Range as VSCodeRange,
} from 'vscode'

import { type ClientConfiguration, OLLAMA_DEFAULT_URL } from '@sourcegraph/cody-shared'

import path from 'node:path'
import { AgentEventEmitter as EventEmitter } from './AgentEventEmitter'
import { AgentWorkspaceEdit as WorkspaceEdit } from './AgentWorkspaceEdit'
import { Uri } from './uri'

export { Uri } from './uri'

export { AgentEventEmitter as EventEmitter } from './AgentEventEmitter'
export { AgentWorkspaceEdit as WorkspaceEdit } from './AgentWorkspaceEdit'
export { Disposable } from './Disposable'

/**
 * This module defines shared VSCode mocks for use in every Vitest test.
 * Tests requiring no custom mocks will automatically apply the mocks defined in this file.
 * This is made possible via the `setupFiles` property in the Vitest configuration.
 */

export enum InlineCompletionTriggerKind {
    // biome-ignore lint/style/useLiteralEnumMembers: want satisfies typecheck
    Invoke = 0 satisfies VSCodeInlineCompletionTriggerKind.Invoke,
    // biome-ignore lint/style/useLiteralEnumMembers: want satisfies typecheck
    Automatic = 1 satisfies VSCodeInlineCompletionTriggerKind.Automatic,
}

export enum QuickPickItemKind {
    Separator = -1,
    Default = 0,
}

export enum ConfigurationTarget {
    Global = 1,
    Workspace = 2,
    WorkspaceFolder = 3,
}

export enum StatusBarAlignment {
    Left = 1,
    Right = 2,
}

export enum LogLevel {
    Off = 0,
    Trace = 1,
    Debug = 2,
    Info = 3,
    Warning = 4,
    Error = 5,
}
export enum ExtensionKind {
    UI = 1,
    Workspace = 2,
}

export enum CommentThreadCollapsibleState {
    Collapsed = 0,
    Expanded = 1,
}

export enum OverviewRulerLane {
    Left = 1,
    Center = 2,
    Right = 4,
    Full = 7,
}

export enum DecorationRangeBehavior {
    OpenOpen = 0,
    ClosedClosed = 1,
    OpenClosed = 2,
    ClosedOpen = 3,
}

export class CodeLens {
    public readonly isResolved = true
    constructor(
        public readonly range: Range,
        public readonly command?: vscode_types.Command
    ) {}
}
export class ThemeColor {
    constructor(public readonly id: string) {}
}

export class ThemeIcon {
    static readonly File = new ThemeIcon('file')
    static readonly Folder = new ThemeIcon('folder')
    constructor(
        public readonly id: string,
        public readonly color?: ThemeColor
    ) {}
}

export enum ColorThemeKind {
    Light = 1,
    Dark = 2,
    HighContrast = 3,
    HighContrastLight = 4,
}

export class MarkdownString implements vscode_types.MarkdownString {
    constructor(public readonly value: string) {}
    isTrusted?: boolean | { readonly enabledCommands: readonly string[] } | undefined
    supportThemeIcons?: boolean | undefined
    supportHtml?: boolean | undefined
    baseUri?: vscode_types.Uri | undefined
    appendText(): vscode_types.MarkdownString {
        throw new Error('Method not implemented.')
    }
    appendMarkdown(): vscode_types.MarkdownString {
        throw new Error('Method not implemented.')
    }
    appendCodeblock(): vscode_types.MarkdownString {
        throw new Error('Method not implemented.')
    }
}

export enum TextEditorRevealType {
    Default = 0,
    InCenter = 1,
    InCenterIfOutsideViewport = 2,
    AtTop = 3,
}

export enum CommentMode {
    Editing = 0,
    Preview = 1,
}

export enum TreeItemCollapsibleState {
    None = 0,
    Collapsed = 1,
    Expanded = 2,
}
export enum ExtensionMode {
    Production = 1,
    Development = 2,
    Test = 3,
}
export class DiagnosticRelatedInformation {
    constructor(
        public readonly location: Location,
        public readonly message: string
    ) {}
}
export enum DiagnosticSeverity {
    Error = 0,
    Warning = 1,
    Information = 2,
    Hint = 3,
}
export enum SymbolKind {
    File = 0,
    Module = 1,
    Namespace = 2,
    Package = 3,
    Class = 4,
    Method = 5,
    Property = 6,
    Field = 7,
    Constructor = 8,
    Enum = 9,
    Interface = 10,
    Function = 11,
    Variable = 12,
    Constant = 13,
    String = 14,
    Number = 15,
    Boolean = 16,
    Array = 17,
    Object = 18,
    Key = 19,
    Null = 20,
    EnumMember = 21,
    Struct = 22,
    Event = 23,
    Operator = 24,
    TypeParameter = 25,
}
export enum ViewColumn {
    Active = -1,
    Beside = -2,
    One = 1,
    Two = 2,
    Three = 3,
    Four = 4,
    Five = 5,
    Six = 6,
    Seven = 7,
    Eight = 8,
    Nine = 9,
}
export class CodeAction {
    edit?: WorkspaceEdit
    diagnostics?: vscode_types.Diagnostic[]
    command?: vscode_types.Command
    isPreferred?: boolean
    disabled?: {
        readonly reason: string
    }
    constructor(
        public readonly title: string,
        public readonly kind?: vscode_types.CodeActionKind
    ) {}
}
export class CodeActionKind {
    static readonly Empty = new CodeActionKind('Empty')
    static readonly QuickFix = new CodeActionKind('QuickFix')
    static readonly Refactor = new CodeActionKind('Refactor')
    static readonly RefactorExtract = new CodeActionKind('RefactorExtract')
    static readonly RefactorInline = new CodeActionKind('RefactorInline')
    static readonly RefactorMove = new CodeActionKind('RefactorMove')
    static readonly RefactorRewrite = new CodeActionKind('RefactorRewrite')
    static readonly Source = new CodeActionKind('Source')
    static readonly SourceOrganizeImports = new CodeActionKind('SourceOrganizeImports')
    static readonly SourceFixAll = new CodeActionKind('SourceFixAll')

    constructor(public readonly value: string) {}
}
export enum NotebookCellKind {
    Markup = 1,
    Code = 2,
}
// biome-ignore lint/complexity/noStaticOnlyClass: mock
export class QuickInputButtons {
    public static readonly Back: vscode_types.QuickInputButton = {
        iconPath: Uri.parse('file://foobar'),
    }
}

export class TreeItem {
    constructor(
        public readonly resourceUri: vscode_types.Uri,
        public readonly collapsibleState?: TreeItemCollapsibleState
    ) {}
}

export class RelativePattern implements vscode_types.RelativePattern {
    public baseUri: Uri
    public base: string
    constructor(
        _base: vscode_types.WorkspaceFolder | vscode_types.Uri | string,
        public readonly pattern: string
    ) {
        this.baseUri =
            typeof _base === 'string'
                ? Uri.file(_base)
                : 'uri' in _base
                  ? Uri.from(_base.uri)
                  : Uri.from(_base)
        this.base = _base.toString()
    }
}

export class Position implements VSCodePosition {
    public line: number
    public character: number

    constructor(line: number, character: number) {
        this.line = line
        this.character = character
    }

    public isAfter(other: Position): boolean {
        return other.line < this.line || (other.line === this.line && other.character < this.character)
    }
    public isAfterOrEqual(other: Position): boolean {
        return this.isAfter(other) || this.isEqual(other)
    }
    public isBefore(other: Position): boolean {
        return !this.isAfterOrEqual(other)
    }
    public isBeforeOrEqual(other: Position): boolean {
        return !this.isAfter(other)
    }
    public isEqual(other: Position): boolean {
        return this.line === other.line && this.character === other.character
    }
    public translate(change: {
        lineDelta?: number
        characterDelta?: number
    }): VSCodePosition
    public translate(lineDelta?: number, characterDelta?: number): VSCodePosition
    public translate(
        arg?: number | { lineDelta?: number; characterDelta?: number },
        characterDelta?: number
    ): VSCodePosition {
        const lineDelta = typeof arg === 'number' ? arg : arg?.lineDelta
        characterDelta = arg && typeof arg !== 'number' ? arg.characterDelta : characterDelta
        return new Position(this.line + (lineDelta || 0), this.character + (characterDelta || 0))
    }

    public with(line?: number, character?: number): VSCodePosition
    public with(change: { line?: number; character?: number }): VSCodePosition
    public with(
        arg?: number | { line?: number; character?: number },
        character?: number
    ): VSCodePosition {
        const newLine = typeof arg === 'number' ? arg : arg?.line
        const newCharacter = arg && typeof arg !== 'number' ? arg?.character : character
        return new Position(newLine ?? this.line, newCharacter ?? this.character)
    }

    public compareTo(other: VSCodePosition): number {
        return this.isBefore(other) ? -1 : this.isAfter(other) ? 1 : 0
    }

    static Min(...positions: Position[]): Position {
        if (positions.length === 0) {
            throw new TypeError()
        }
        let result = positions[0]
        for (let i = 1; i < positions.length; i++) {
            const p = positions[i]
            if (p.isBefore(result)) {
                result = p
            }
        }
        return result
    }

    static Max(...positions: Position[]): Position {
        if (positions.length === 0) {
            throw new TypeError()
        }
        let result = positions[0]
        for (let i = 1; i < positions.length; i++) {
            const p = positions[i]
            if (p.isAfter(result)) {
                result = p
            }
        }
        return result
    }
}

export class Location implements VSCodeLocation {
    public range: VSCodeRange

    constructor(
        public readonly uri: vscode_types.Uri,
        rangeOrPosition: VSCodeRange | VSCodePosition
    ) {
        if ('line' in rangeOrPosition && 'character' in rangeOrPosition) {
            this.range = new Range(rangeOrPosition, rangeOrPosition)
        } else {
            this.range = rangeOrPosition
        }
    }
}

const isSmallerOrEqualPosition = (a: Position, b: Position): boolean => {
    return a.line < b.line || (a.line === b.line && a.character <= b.character)
}

const isBiggerOrEqualPosition = (a: Position, b: Position): boolean => {
    return a.line > b.line || (a.line === b.line && a.character >= b.character)
}

export class Range implements VSCodeRange {
    public start: Position
    public end: Position

    constructor(
        startLine: number | Position,
        startCharacter: number | Position,
        endLine?: number,
        endCharacter?: number
    ) {
        if (typeof startLine !== 'number' && typeof startCharacter !== 'number') {
            this.start = startLine
            this.end = startCharacter
        } else if (
            typeof startLine === 'number' &&
            typeof startCharacter === 'number' &&
            typeof endLine === 'number' &&
            typeof endCharacter === 'number'
        ) {
            this.start = new Position(startLine, startCharacter)
            this.end = new Position(endLine, endCharacter)
        } else {
            throw new TypeError('this version of the constructor is not implemented')
        }
    }

    public with(start?: VSCodePosition, end?: VSCodePosition): VSCodeRange
    public with(change: {
        start?: VSCodePosition
        end?: VSCodePosition
    }): VSCodeRange
    public with(
        arg?: VSCodePosition | { start?: VSCodePosition; end?: VSCodePosition },
        end?: VSCodePosition
    ): VSCodeRange {
        const start = arg && ('start' in arg || 'end' in arg) ? arg.start : (arg as VSCodePosition)
        end = arg && 'end' in arg ? arg.end : end
        return new Range(start || this.start, end || this.end)
    }
    public get startLine(): number {
        return this.start.line
    }
    public get startCharacter(): number {
        return this.start.character
    }
    public get endLine(): number {
        return this.end.line
    }
    public get endCharacter(): number {
        return this.end.character
    }
    public isEqual(other: VSCodeRange): boolean {
        return this.start.isEqual(other.start) && this.end.isEqual(other.end)
    }
    public get isEmpty(): boolean {
        return this.start.isEqual(this.end)
    }
    public get isSingleLine(): boolean {
        return this.start.line === this.end.line
    }
    public contains(positionOrRange: Position | Range): boolean {
        if ('line' in positionOrRange) {
            return (
                isSmallerOrEqualPosition(this.start, positionOrRange) &&
                isSmallerOrEqualPosition(positionOrRange, this.end)
            )
        }
        if ('start' in positionOrRange && 'end' in positionOrRange) {
            return (
                isSmallerOrEqualPosition(this.start, positionOrRange.start) &&
                isSmallerOrEqualPosition(positionOrRange.start, this.end) &&
                isBiggerOrEqualPosition(this.end, positionOrRange.end)
            )
        }

        throw new Error('not implemented')
    }
    public intersection(other: VSCodeRange): VSCodeRange | undefined {
        const start = Position.Max(other.start, this.start)
        const end = Position.Min(other.end, this.end)
        if (start.isAfter(end)) {
            // this happens when there is no overlap:
            // |-----|
            //          |----|
            return undefined
        }
        return new Range(start, end)
    }
    public union(): VSCodeRange {
        throw new Error('not implemented')
    }
}

export class Selection extends Range {
    public readonly anchor: Position
    public readonly active: Position
    constructor(
        anchorLine: number | Position,
        anchorCharacter: number | Position,
        activeLine?: number,
        activeCharacter?: number
    ) {
        if (
            typeof anchorLine === 'number' &&
            typeof anchorCharacter === 'number' &&
            typeof activeLine === 'number' &&
            typeof activeCharacter === 'number'
        ) {
            super(anchorLine, anchorCharacter, activeLine, activeCharacter)
        } else if (typeof anchorLine === 'object' && typeof anchorCharacter === 'object') {
            super(anchorLine, anchorCharacter)
        } else {
            throw new TypeError('this version of the constructor is not implemented')
        }
        this.anchor = this.start
        this.active = this.end
    }

    /**
     * Create a selection from four coordinates.
     * @param anchorLine A zero-based line value.
     * @param anchorCharacter A zero-based character value.
     * @param activeLine A zero-based line value.
     * @param activeCharacter A zero-based character value.
     */
    // constructor(anchorLine: number, anchorCharacter: number, activeLine: number, activeCharacter: number) {}

    /**
     * A selection is reversed if its {@link Selection.anchor anchor} is the {@link Selection.end end} position.
     */
    isReversed = false
}

export enum CodeActionTriggerKind {
    Invoke = 1,
    Automatic = 2,
}
export enum FoldingRangeKind {
    Comment = 1,
    Imports = 2,
    Region = 3,
}

export class FoldingRange {
    constructor(
        public start: number,
        public end: number,
        public kind?: FoldingRangeKind
    ) {}
}

export class InlineCompletionItem {
    public insertText: string
    public range: Range | undefined
    constructor(content: string, range?: Range) {
        this.insertText = content
        this.range = range
    }
}

// TODO(abeatrix): Implement delete and insert mocks
export enum EndOfLine {
    LF = 1,
    CRLF = 2,
}

export enum FileType {
    Unknown = 0,
    File = 1,
    Directory = 2,
    SymbolicLink = 64,
}

export class CancellationToken implements vscode_types.CancellationToken {
    public isCancellationRequested = false
    public emitter = new EventEmitter<void>()
    constructor() {
        this.emitter.event(() => {
            this.isCancellationRequested = true
        })
    }
    onCancellationRequested = this.emitter.event
}
// @cody refactor
export class CancellationTokenSource implements vscode_types.CancellationTokenSource {
    public token = new CancellationToken()
    cancel(): void {
        if (!this.token.isCancellationRequested) {
            this.token.emitter.fire()
        }
    }
    dispose(): void {
        this.token.emitter.dispose()
    }
}

export const workspaceFs: typeof vscode_types.workspace.fs = {
    stat: async uri => {
        const stat = await fspromises.stat(uri.fsPath)
        const type = stat.isFile()
            ? FileType.File
            : stat.isDirectory()
              ? FileType.Directory
              : stat.isSymbolicLink()
                ? FileType.SymbolicLink
                : FileType.Unknown

        return {
            type,
            ctime: stat.ctimeMs,
            mtime: stat.mtimeMs,
            size: stat.size,
        }
    },
    readDirectory: async uri => {
        const entries = await fspromises.readdir(uri.fsPath, {
            withFileTypes: true,
        })

        return entries.map(entry => {
            const type = entry.isFile()
                ? FileType.File
                : entry.isDirectory()
                  ? FileType.Directory
                  : entry.isSymbolicLink()
                    ? FileType.SymbolicLink
                    : FileType.Unknown

            return [entry.name, type]
        })
    },
    createDirectory: async uri => {
        await fspromises.mkdir(uri.fsPath, { recursive: true })
    },
    readFile: async uri => {
        try {
            const content = await fspromises.readFile(uri.fsPath)
            return new Uint8Array(content.buffer)
        } catch (error) {
            throw new Error(`no such file: ${uri}`, { cause: error })
        }
    },
    writeFile: async (uri, content) => {
        await fspromises.mkdir(path.dirname(uri.fsPath), { recursive: true })
        await fspromises.writeFile(uri.fsPath, content)
    },
    delete: async (uri, options) => {
        await fspromises.rm(uri.fsPath, {
            recursive: options?.recursive ?? false,
        })
    },
    rename: async (source, target, options) => {
        if (options?.overwrite ?? false) {
            await fspromises.unlink(target.fsPath)
        }
        await fspromises.link(source.fsPath, target.fsPath)
        await fspromises.unlink(source.fsPath)
    },
    copy: async (source, target, options) => {
        const mode = options?.overwrite ? 0 : fspromises.constants.COPYFILE_EXCL
        await fspromises.copyFile(source.fsPath, target.fsPath, mode)
    },
    isWritableFileSystem: scheme => {
        if (scheme === 'file') {
            return true
        }
        return false
    },
}

const languages: Partial<typeof vscode_types.languages> = {
    // Copied from the `console.log(vscode.languages.getLanguages())` output.
    getLanguages() {
        return Promise.resolve([
            'plaintext',
            'code-text-binary',
            'Log',
            'log',
            'scminput',
            'bat',
            'clojure',
            'coffeescript',
            'jsonc',
            'json',
            'c',
            'cpp',
            'cuda-cpp',
            'csharp',
            'css',
            'dart',
            'diff',
            'dockerfile',
            'ignore',
            'fsharp',
            'git-commit',
            'git-rebase',
            'go',
            'groovy',
            'handlebars',
            'hlsl',
            'html',
            'ini',
            'properties',
            'java',
            'javascriptreact',
            'javascript',
            'jsx-tags',
            'jsonl',
            'snippets',
            'julia',
            'juliamarkdown',
            'tex',
            'latex',
            'bibtex',
            'cpp_embedded_latex',
            'markdown_latex_combined',
            'less',
            'lua',
            'makefile',
            'markdown',
            'markdown-math',
            'wat',
            'objective-c',
            'objective-cpp',
            'perl',
            'perl6',
            'php',
            'powershell',
            'jade',
            'python',
            'r',
            'razor',
            'restructuredtext',
            'ruby',
            'rust',
            'scss',
            'search-result',
            'shaderlab',
            'shellscript',
            'sql',
            'swift',
            'typescript',
            'typescriptreact',
            'vb',
            'xml',
            'xsl',
            'dockercompose',
            'yaml',
            'tailwindcss',
            'editorconfig',
            'graphql',
            'vue',
            'go.mod',
            'go.work',
            'go.sum',
            'gotmpl',
            'govulncheck',
            'kotlin',
            'kotlinscript',
            'lisp',
            'toml',
            'jinja',
            'pip-requirements',
            'raw',
            'prisma',
            'starlark',
            'bazel',
            'bazelrc',
            'vimrc',
        ])
    },
    getDiagnostics() {
        return []
    },
    registerCodeLensProvider() {
        return { dispose: () => {} }
    },
}

export enum TextDocumentChangeReason {
    Undo = 1,
    Redo = 2,
}
export enum UIKind {
    Desktop = 1,
    Web = 2,
}

export enum ProgressLocation {
    SourceControl = 1,
    Window = 10,
    Notification = 15,
}

export class FileSystemError extends Error {
    public code = 'FileSystemError'
}

export const vscodeWorkspaceTextDocuments: vscode_types.TextDocument[] = []

export const vsCodeMocks = {
    FileSystemError,
    FileType,
    Range,
    Selection,
    Position,
    InlineCompletionItem,
    EventEmitter,
    EndOfLine,
    CancellationTokenSource,
    ThemeColor,
    ThemeIcon,
    TreeItem,
    WorkspaceEdit,
    UIKind,
    QuickInputButtons,
    Uri,
    Location,
    languages,
    version: '1.85.1-testing',
    env: {
        uiKind: 1 satisfies vscode_types.UIKind.Desktop,
    },
    window: {
        showInformationMessage: () => undefined,
        showWarningMessage: () => undefined,
        showQuickPick: () => undefined,
        showInputBox: () => undefined,
        createOutputChannel() {
            return null
        },
        showErrorMessage(message: string) {
            console.error(message)
        },
        activeNotebookEditor: undefined,
        activeTextEditor: {
            document: { uri: { scheme: 'not-cody' } },
            options: { tabSize: 4 },
            selection: {},
        },
        onDidChangeVisibleTextEditors() {},
        onDidChangeActiveTextEditor() {},
        onDidChangeTextEditorSelection() {},
        onDidChangeTextEditorVisibleRanges() {},
        onDidChangeNotebookEditorVisibleRanges() {},
        onDidChangeActiveNotebookEditor() {},
        onDidChangeWindowState() {},
        state: { focused: false },
        createTextEditorDecorationType: () => ({
            key: 'foo',
            dispose: () => {},
        }),
        withProgress: async (
            options: vscode_types.ProgressOptions,
            task: (
                progress: vscode_types.Progress<{ message?: string; increment?: number }>,
                token: CancellationToken
            ) => Thenable<unknown>
        ) => {
            const cancel = new CancellationTokenSource()
            return await task({ report: () => {} }, cancel.token)
        },
        visibleTextEditors: [],
        tabGroups: { all: [] },
    },
    commands: {
        registerCommand: () => ({ dispose: () => {} }),
        executeCommand: () => Promise.resolve(),
    },
    workspace: {
        fs: workspaceFs,
        getConfiguration() {
            return {
                get(key: string, defaultValue: unknown = undefined) {
                    switch (key) {
                        case 'cody.debug.filter':
                            return '.*'
                        default:
                            return defaultValue
                    }
                },
                update(): void {},
            }
        },
        openTextDocument: (uri: string) => ({
            getText: () => 'foo\nbar\nfoo',
            save: () => true,
        }),
        applyEdit: (edit: WorkspaceEdit) => true,
        save: () => true,
        asRelativePath(path: string | vscode_types.Uri) {
            return path.toString()
        },
        registerTextDocumentContentProvider() {},
        onDidChangeTextDocument() {},
        onDidOpenTextDocument() {},
        onDidCloseTextDocument() {},
        onDidRenameFiles() {},
        onDidDeleteFiles() {},
        textDocuments: vscodeWorkspaceTextDocuments,
        workspaceFolders: undefined,
        onDidChangeWorkspaceFolders: () => {},
    },
    ConfigurationTarget: {
        Global: undefined,
    },
    extensions: {
        getExtension() {
            return undefined
        },
    },
    InlineCompletionTriggerKind,
    SymbolKind,
    QuickPickItemKind,
    DecorationRangeBehavior,
    FoldingRange,
    FoldingRangeKind,
    CodeActionKind,
    NotebookCellKind,
    DiagnosticSeverity,
    ViewColumn,
    TextDocumentChangeReason,
    ProgressLocation,
} as const

export const DEFAULT_VSCODE_SETTINGS = {
    net: {
        mode: undefined,
        proxy: {
            cacert: undefined,
            endpoint: undefined,
            skipCertValidation: false,
        },
        vscode: '{}',
    },
    codebase: '',
    serverEndpoint: undefined,
    customHeaders: undefined,
    autocomplete: true,
    autocompleteLanguages: {
        '*': true,
    },
    commandCodeLenses: false,
    experimentalSupercompletions: false,
    experimentalAutoEditEnabled: false,
    experimentalAutoEditRendererTesting: false,
    experimentalAutoEditConfigOverride: undefined,
    experimentalMinionAnthropicKey: undefined,
    experimentalTracing: false,
    experimentalCommitMessage: true,
    experimentalNoodle: false,
    experimentalNoxideEnabled: true,
    codeActions: true,
    commandHints: false,
    isRunningInsideAgent: false,
    agentIDE: undefined,
    agentHasPersistentStorage: false,
    hasNativeWebview: true,
    debugVerbose: false,
    debugFilter: null,
    telemetryLevel: 'all',
    internalUnstable: false,
    internalDebugContext: false,
    internalDebugState: false,
    agenticContextExperimentalOptions: {},
    autocompleteAdvancedProvider: 'default',
    autocompleteAdvancedModel: null,
    autocompleteCompleteSuggestWidgetSelection: true,
    autocompleteFormatOnAccept: true,
    autocompleteDisableInsideComments: false,
    autocompleteExperimentalGraphContext: null,
    autocompleteExperimentalOllamaOptions: {
        model: 'codellama:7b-code',
        url: OLLAMA_DEFAULT_URL,
    },
    autocompleteFirstCompletionTimeout: 3500,
    experimentalGuardrailsTimeoutSeconds: undefined,
    overrideAuthToken: undefined,
    overrideServerEndpoint: undefined,
<<<<<<< HEAD
    authExternalProviders: [],
    chatTemperature: 0.2,
    experimentalChatContextIncludeReadme: true,
=======
>>>>>>> dae2b0ba
} satisfies ClientConfiguration<|MERGE_RESOLUTION|>--- conflicted
+++ resolved
@@ -948,10 +948,6 @@
     experimentalGuardrailsTimeoutSeconds: undefined,
     overrideAuthToken: undefined,
     overrideServerEndpoint: undefined,
-<<<<<<< HEAD
-    authExternalProviders: [],
     chatTemperature: 0.2,
     experimentalChatContextIncludeReadme: true,
-=======
->>>>>>> dae2b0ba
 } satisfies ClientConfiguration