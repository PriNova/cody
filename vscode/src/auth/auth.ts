--- conflicted
+++ resolved
@@ -23,10 +23,7 @@
     telemetryRecorder,
 } from '@sourcegraph/cody-shared'
 import { resolveAuth } from '@sourcegraph/cody-shared/src/configuration/auth-resolver'
-<<<<<<< HEAD
-=======
 import { isExternalProviderAuthError } from '@sourcegraph/cody-shared/src/sourcegraph-api/errors'
->>>>>>> d6c8b6ee
 import { isSourcegraphToken } from '../chat/protocol'
 import { newAuthStatus } from '../chat/utils'
 import { logDebug } from '../output-channel-logger'
@@ -457,20 +454,12 @@
             pendingValidation: false,
             error: {
                 type: 'auth-config-error',
-<<<<<<< HEAD
-                title: 'Auth config error',
-=======
->>>>>>> d6c8b6ee
                 message: config.auth.error?.message ?? config.auth.error,
             },
         }
     }
 
-<<<<<<< HEAD
-    // An access token is needed except for Cody Web, which uses cookies.
-=======
     // Credentials are needed except for Cody Web, which uses cookies.
->>>>>>> d6c8b6ee
     if (!config.auth.credentials && !clientCapabilities().isCodyWeb) {
         return { authenticated: false, endpoint: config.auth.serverEndpoint, pendingValidation: false }
     }
