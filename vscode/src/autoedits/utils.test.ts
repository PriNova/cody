--- conflicted
+++ resolved
@@ -686,8 +686,6 @@
         })
         expect(result).toBe(true)
     })
-<<<<<<< HEAD
-=======
 
     it('should not hide if suffix matches by empty space', () => {
         const codeToRewrite = 'const x = '
@@ -701,5 +699,4 @@
 
         expect(result).toBe(false)
     })
->>>>>>> 35d181ac
 })