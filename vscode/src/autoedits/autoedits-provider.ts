import { type DebouncedFunc, debounce } from 'lodash'
import { Observable } from 'observable-fns'
import * as vscode from 'vscode'

import {
    type ChatClient,
    type DocumentContext,
    currentResolvedConfig,
    tokensToChars,
} from '@sourcegraph/cody-shared'

import { ContextRankingStrategy } from '../completions/context/completions-context-ranker'
import { ContextMixer } from '../completions/context/context-mixer'
import { DefaultContextStrategyFactory } from '../completions/context/context-strategy'
import { getCurrentDocContext } from '../completions/get-current-doc-context'
<<<<<<< HEAD

import type { AutoeditsModelAdapter, AutoeditsPrompt } from './adapters/base'
import { createAutoeditsModelAdapter } from './adapters/create-adapter'
import { getTimeNowInMillis } from './analytics-logger'
=======
import { isRunningInsideAgent } from '../jsonrpc/isRunningInsideAgent'

import type { AutoeditsModelAdapter, AutoeditsPrompt } from './adapters/base'
import { createAutoeditsModelAdapter } from './adapters/create-adapter'
import {
    type AutoeditRequestID,
    autoeditAnalyticsLogger,
    autoeditSource,
    autoeditTriggerKind,
    getTimeNowInMillis,
} from './analytics-logger'
>>>>>>> 35d181ac
import { autoeditsProviderConfig } from './autoedits-config'
import { FilterPredictionBasedOnRecentEdits } from './filter-prediction-edits'
import { autoeditsOutputChannelLogger } from './output-channel-logger'
import { type CodeToReplaceData, getCurrentFilePromptComponents } from './prompt/prompt-utils'
import { ShortTermPromptStrategy } from './prompt/short-term-diff-prompt-strategy'
import type { DecorationInfo } from './renderer/decorators/base'
import { DefaultDecorator } from './renderer/decorators/default-decorator'
import { InlineDiffDecorator } from './renderer/decorators/inline-diff-decorator'
import { getDecorationInfo } from './renderer/diff-utils'
import { AutoEditsInlineRendererManager } from './renderer/inline-manager'
import { AutoEditsDefaultRendererManager, type AutoEditsRendererManager } from './renderer/manager'
import {
    extractAutoEditResponseFromCurrentDocumentCommentTemplate,
    shrinkReplacerTextToCodeToReplaceRange,
} from './renderer/mock-renderer'
import { shrinkPredictionUntilSuffix } from './shrink-prediction'
<<<<<<< HEAD
import { isPredictedTextAlreadyInSuffix } from './utils'
=======
import { areSameUriDocs, isPredictedTextAlreadyInSuffix } from './utils'
>>>>>>> 35d181ac

const AUTOEDITS_CONTEXT_STRATEGY = 'auto-edits'
export const INLINE_COMPLETION_DEFAULT_DEBOUNCE_INTERVAL_MS = 150
const ON_SELECTION_CHANGE_DEFAULT_DEBOUNCE_INTERVAL_MS = 150
const RESET_SUGGESTION_ON_CURSOR_CHANGE_AFTER_INTERVAL_MS = 60 * 1000

export interface AutoEditsProviderOptions {
    document: vscode.TextDocument
    position: vscode.Position
    docContext: DocumentContext
    abortSignal?: AbortSignal
}

export interface AutoeditsSuggestion {
    codeToReplaceData: CodeToReplaceData
    prediction: string
}

<<<<<<< HEAD
=======
export interface AutoeditsResult extends vscode.InlineCompletionList {
    requestId: AutoeditRequestID
    prediction: string
    /** temporary data structure, will need to update before integrating with the agent API */
    decorationInfo: DecorationInfo
}

>>>>>>> 35d181ac
/**
 * Provides inline completions and auto-edits functionality.
 *
 * Before introducing new logic into the AutoEditsProvider class, evaluate whether it can be abstracted into a separate component.
 * This practice ensures that AutoEditsProvider remains focused on its primary responsibilities of triggering and providing completions
 */
export class AutoeditsProvider implements vscode.InlineCompletionItemProvider, vscode.Disposable {
    private readonly disposables: vscode.Disposable[] = []
    /** Keeps track of the last time the text was changed in the editor. */
    private lastTextChangeTimeStamp: number | undefined
    private readonly onSelectionChangeDebounced: DebouncedFunc<typeof this.onSelectionChange>
    public readonly rendererManager: AutoEditsRendererManager
    private readonly modelAdapter: AutoeditsModelAdapter
<<<<<<< HEAD
=======
    private readonly enabledRenderer = vscode.workspace
        .getConfiguration()
        .get<'default' | 'inline'>('cody.experimental.autoedits.renderer', 'default')
>>>>>>> 35d181ac

    private readonly promptStrategy = new ShortTermPromptStrategy()
    public readonly filterPrediction = new FilterPredictionBasedOnRecentEdits()
    private readonly contextMixer = new ContextMixer({
        strategyFactory: new DefaultContextStrategyFactory(Observable.of(AUTOEDITS_CONTEXT_STRATEGY)),
        contextRankingStrategy: ContextRankingStrategy.TimeBased,
        dataCollectionEnabled: false,
    })

    constructor(chatClient: ChatClient) {
        autoeditsOutputChannelLogger.logDebug('Constructor', 'Constructing AutoEditsProvider')
        this.modelAdapter = createAutoeditsModelAdapter({
            providerName: autoeditsProviderConfig.provider,
            isChatModel: autoeditsProviderConfig.isChatModel,
            chatClient: chatClient,
        })

        this.rendererManager =
            this.enabledRenderer === 'inline'
                ? new AutoEditsInlineRendererManager(editor => new InlineDiffDecorator(editor))
                : new AutoEditsDefaultRendererManager(
                      (editor: vscode.TextEditor) => new DefaultDecorator(editor)
                  )

        this.onSelectionChangeDebounced = debounce(
            (event: vscode.TextEditorSelectionChangeEvent) => this.onSelectionChange(event),
            ON_SELECTION_CHANGE_DEFAULT_DEBOUNCE_INTERVAL_MS
        )

        this.disposables.push(
            this.contextMixer,
            this.rendererManager,
            vscode.window.onDidChangeTextEditorSelection(this.onSelectionChangeDebounced),
            vscode.workspace.onDidChangeTextDocument(event => {
                this.onDidChangeTextDocument(event)
            })
        )
    }

    private onDidChangeTextDocument(event: vscode.TextDocumentChangeEvent): void {
<<<<<<< HEAD
        if (event.document.uri.scheme !== 'file') {
            return
=======
        if (event.document.uri.scheme === 'file') {
            this.lastTextChangeTimeStamp = Date.now()
>>>>>>> 35d181ac
        }
        this.lastTextChangeTimeStamp = Date.now()
    }

    private async onSelectionChange(event: vscode.TextEditorSelectionChangeEvent): Promise<void> {
        const lastSelection = event.selections.at(-1)
        const { document } = event.textEditor
        if (!lastSelection?.isEmpty || document.uri.scheme !== 'file') {
            return
        }
        if (this.rendererManager.hasActiveEdit()) {
            return
        }
        // Don't show suggestion on cursor movement if the text has not changed for a certain amount of time
        if (
            this.lastTextChangeTimeStamp &&
            Date.now() - this.lastTextChangeTimeStamp <
                RESET_SUGGESTION_ON_CURSOR_CHANGE_AFTER_INTERVAL_MS
        ) {
            await vscode.commands.executeCommand('editor.action.inlineSuggest.trigger')
        }
    }

    public async provideInlineCompletionItems(
        document: vscode.TextDocument,
        position: vscode.Position,
        inlineCompletionContext: vscode.InlineCompletionContext,
        token?: vscode.CancellationToken
<<<<<<< HEAD
    ): Promise<vscode.InlineCompletionItem[] | vscode.InlineCompletionList | null> {
=======
    ): Promise<AutoeditsResult | null> {
>>>>>>> 35d181ac
        const start = getTimeNowInMillis()
        const controller = new AbortController()
        const abortSignal = controller.signal
        token?.onCancellationRequested(() => controller.abort())

        await new Promise(resolve => setTimeout(resolve, INLINE_COMPLETION_DEFAULT_DEBOUNCE_INTERVAL_MS))
        if (abortSignal.aborted) {
<<<<<<< HEAD
            autoeditsOutputChannelLogger.logDebug(
=======
            autoeditsOutputChannelLogger.logDebugIfVerbose(
>>>>>>> 35d181ac
                'provideInlineCompletionItems',
                'debounce aborted before calculating getCurrentDocContext'
            )
            return null
        }

<<<<<<< HEAD
        autoeditsOutputChannelLogger.logDebug(
=======
        autoeditsOutputChannelLogger.logDebugIfVerbose(
>>>>>>> 35d181ac
            'provideInlineCompletionItems',
            'Calculating getCurrentDocContext...'
        )
        const docContext = getCurrentDocContext({
            document,
            position,
            maxPrefixLength: tokensToChars(autoeditsProviderConfig.tokenLimit.prefixTokens),
            maxSuffixLength: tokensToChars(autoeditsProviderConfig.tokenLimit.suffixTokens),
        })

<<<<<<< HEAD
        const { fileWithMarkerPrompt, areaPrompt, codeToReplaceData } = getCurrentFilePromptComponents({
            docContext,
            document,
            position,
            tokenBudget: autoeditsProviderConfig.tokenLimit,
        })

        autoeditsOutputChannelLogger.logDebug(
            'provideInlineCompletionItems',
            'Calculating context from contextMixer...'
        )
        const { context } = await this.contextMixer.getContext({
=======
        const {
            fileWithMarkerPrompt,
            areaPrompt,
            codeToReplaceData,
            codeToReplaceData: { codeToRewrite },
        } = getCurrentFilePromptComponents({
            docContext,
>>>>>>> 35d181ac
            document,
            position,
            tokenBudget: autoeditsProviderConfig.tokenLimit,
        })

        autoeditsOutputChannelLogger.logDebugIfVerbose(
            'provideInlineCompletionItems',
            'Calculating context from contextMixer...'
        )
        const requestId = autoeditAnalyticsLogger.createRequest({
            startedAt: performance.now(),
            codeToReplaceData,
            position,
            docContext,
<<<<<<< HEAD
            maxChars: 32_000,
=======
            document,
            payload: {
                languageId: document.languageId,
                model: autoeditsProviderConfig.model,
                codeToRewrite,
                triggerKind: autoeditTriggerKind.automatic,
            },
>>>>>>> 35d181ac
        })
        if (abortSignal.aborted) {
            autoeditsOutputChannelLogger.logDebug(
                'provideInlineCompletionItems',
                'aborted in getContext'
            )
            return null
        }

<<<<<<< HEAD
        autoeditsOutputChannelLogger.logDebug(
            'provideInlineCompletionItems',
            'Calculating prompt from promptStrategy...'
        )
        const prompt = this.promptStrategy.getPromptForModelType({
            fileWithMarkerPrompt,
            areaPrompt,
            context,
            tokenBudget: autoeditsProviderConfig.tokenLimit,
            isChatModel: autoeditsProviderConfig.isChatModel,
        })

        autoeditsOutputChannelLogger.logDebug(
            'provideInlineCompletionItems',
            'Calculating prediction from getPrediction...'
        )
        const initialPrediction = await this.getPrediction({
            document,
            position,
            prompt,
            codeToReplaceData,
        })
        if (abortSignal?.aborted || !initialPrediction) {
            autoeditsOutputChannelLogger.logDebug(
                'provideInlineCompletionItems',
                'aborted after getPrediction'
=======
        const { context, contextSummary } = await this.contextMixer.getContext({
            document,
            position,
            docContext,
            maxChars: 32_000,
        })
        autoeditAnalyticsLogger.markAsContextLoaded({
            requestId,
            payload: {
                contextSummary,
            },
        })
        if (abortSignal.aborted) {
            autoeditsOutputChannelLogger.logDebugIfVerbose(
                'provideInlineCompletionItems',
                'aborted in getContext'
>>>>>>> 35d181ac
            )
            return null
        }

<<<<<<< HEAD
        autoeditsOutputChannelLogger.logDebug(
            'provideInlineCompletionItems',
            `========================== Response:\n${initialPrediction}\n` +
                `========================== Time Taken: ${getTimeNowInMillis() - start}ms`
        )

        const prediction = shrinkPredictionUntilSuffix({
            prediction: initialPrediction,
            codeToReplaceData,
        })

        const { codeToRewrite } = codeToReplaceData
        if (prediction === codeToRewrite) {
            autoeditsOutputChannelLogger.logDebug('skip', 'prediction equals to code to rewrite')
            return null
        }

        const shouldFilterPredictionBasedRecentEdits = this.filterPrediction.shouldFilterPrediction({
            uri: document.uri,
            prediction,
            codeToRewrite,
        })

        if (shouldFilterPredictionBasedRecentEdits) {
            autoeditsOutputChannelLogger.logDebug('skip', 'based on recent edits')
=======
        autoeditsOutputChannelLogger.logDebugIfVerbose(
            'provideInlineCompletionItems',
            'Calculating prompt from promptStrategy...'
        )
        const prompt = this.promptStrategy.getPromptForModelType({
            fileWithMarkerPrompt,
            areaPrompt,
            context,
            tokenBudget: autoeditsProviderConfig.tokenLimit,
            isChatModel: autoeditsProviderConfig.isChatModel,
        })

        autoeditsOutputChannelLogger.logDebugIfVerbose(
            'provideInlineCompletionItems',
            'Calculating prediction from getPrediction...'
        )
        const initialPrediction = await this.getPrediction({
            document,
            position,
            prompt,
            codeToReplaceData,
        })
        if (abortSignal?.aborted || !initialPrediction) {
            autoeditsOutputChannelLogger.logDebugIfVerbose(
                'provideInlineCompletionItems',
                'aborted after getPrediction'
            )
            return null
        }

        autoeditAnalyticsLogger.markAsLoaded({
            requestId,
            prompt,
            payload: {
                source: autoeditSource.network,
                isFuzzyMatch: false,
                responseHeaders: {},
                prediction: initialPrediction,
            },
        })
        autoeditsOutputChannelLogger.logDebug(
            'provideInlineCompletionItems',
            `"${requestId}" ============= Response:\n${initialPrediction}\n` +
                `============= Time Taken: ${getTimeNowInMillis() - start}ms`
        )

        const prediction = shrinkPredictionUntilSuffix({
            prediction: initialPrediction,
            codeToReplaceData,
        })

        if (prediction === codeToRewrite) {
            autoeditsOutputChannelLogger.logDebugIfVerbose(
                'provideInlineCompletionItems',
                'prediction equals to code to rewrite'
            )
            return null
        }

        const shouldFilterPredictionBasedRecentEdits = this.filterPrediction.shouldFilterPrediction({
            uri: document.uri,
            prediction,
            codeToRewrite,
        })

        if (shouldFilterPredictionBasedRecentEdits) {
            autoeditsOutputChannelLogger.logDebugIfVerbose(
                'provideInlineCompletionItems',
                'based on recent edits'
            )
>>>>>>> 35d181ac
            return null
        }

        const decorationInfo = getDecorationInfoFromPrediction(document, prediction, codeToReplaceData)

        if (
            isPredictedTextAlreadyInSuffix({
                codeToRewrite,
                decorationInfo,
                suffix: codeToReplaceData.suffixInArea + codeToReplaceData.suffixAfterArea,
            })
        ) {
<<<<<<< HEAD
            autoeditsOutputChannelLogger.logDebug('skip', 'prediction equals to code to rewrite')
            return null
        }

        const { inlineCompletions } =
            await this.rendererManager.maybeRenderDecorationsAndTryMakeInlineCompletionResponse({
=======
            autoeditsOutputChannelLogger.logDebugIfVerbose(
                'provideInlineCompletionItems',
                'skip because the prediction equals to code to rewrite'
            )
            return null
        }

        const { inlineCompletionItems, updatedDecorationInfo, updatedPrediction } =
            this.rendererManager.tryMakeInlineCompletions({
                requestId,
>>>>>>> 35d181ac
                prediction,
                codeToReplaceData,
                document,
                position,
                docContext,
                decorationInfo,
            })
<<<<<<< HEAD
=======

        if (inlineCompletionItems === null && updatedDecorationInfo === null) {
            autoeditsOutputChannelLogger.logDebugIfVerbose(
                'provideInlineCompletionItems',
                'no suggestion to render'
            )
            return null
        }
>>>>>>> 35d181ac

        const editor = vscode.window.activeTextEditor
        if (!editor || !areSameUriDocs(document, editor.document)) {
            autoeditsOutputChannelLogger.logDebugIfVerbose(
                'provideInlineCompletionItems',
                'no active editor'
            )
            return null
        }

<<<<<<< HEAD
    private async getPrediction({
        document,
        position,
        codeToReplaceData,
        prompt,
    }: {
        document: vscode.TextDocument
        position: vscode.Position
        codeToReplaceData: CodeToReplaceData
        prompt: AutoeditsPrompt
    }): Promise<string | undefined> {
        if (autoeditsProviderConfig.isMockResponseFromCurrentDocumentTemplateEnabled) {
            const responseMetadata = extractAutoEditResponseFromCurrentDocumentCommentTemplate(
                document,
                position
            )

            if (responseMetadata) {
                const prediction = shrinkReplacerTextToCodeToReplaceRange(
                    responseMetadata,
                    codeToReplaceData
                )

                if (prediction) {
                    return prediction
                }
            }
        }

=======
        // Save metadata required for the agent API calls.
        // `this.unstable_handleDidShowCompletionItem` can't receive anything apart from the `requestId`
        // because the agent does not know anything about our internal state.
        // We need to ensure all the relevant metadata can be retrieved from `requestId` only.
        autoeditAnalyticsLogger.markAsPostProcessed({
            requestId,
            prediction: updatedPrediction,
            decorationInfo: updatedDecorationInfo,
            inlineCompletionItems,
        })

        if (!isRunningInsideAgent()) {
            // Since VS Code has no callback as to when a completion is shown, we assume
            // that if we pass the above visibility tests, the completion is going to be
            // rendered in the UI
            await this.unstable_handleDidShowCompletionItem(requestId)
        }

        if (updatedDecorationInfo) {
            await this.rendererManager.renderInlineDecorations(updatedDecorationInfo)
        }

        // The data structure returned to the agent's from the `autoedits/execute` calls.
        // Note: this is subject to change later once we start working on the agent API.
        const result: AutoeditsResult = {
            items: inlineCompletionItems || [],
            requestId,
            prediction,
            decorationInfo,
        }

        return result
    }

    /**
     * Called when a suggestion is shown. This API is inspired by the proposed VS Code API of the
     * same name, it's prefixed with `unstable_` to avoid a clash when the new API goes GA.
     */
    public async unstable_handleDidShowCompletionItem(requestId: AutoeditRequestID): Promise<void> {
        autoeditsOutputChannelLogger.logDebug('handleDidShowSuggestion', `"${requestId}"`)
        return this.rendererManager.handleDidShowSuggestion(requestId)
    }

    private async getPrediction({
        document,
        position,
        codeToReplaceData,
        prompt,
    }: {
        document: vscode.TextDocument
        position: vscode.Position
        codeToReplaceData: CodeToReplaceData
        prompt: AutoeditsPrompt
    }): Promise<string | undefined> {
        if (autoeditsProviderConfig.isMockResponseFromCurrentDocumentTemplateEnabled) {
            const responseMetadata = extractAutoEditResponseFromCurrentDocumentCommentTemplate(
                document,
                position
            )

            if (responseMetadata) {
                const prediction = shrinkReplacerTextToCodeToReplaceRange(
                    responseMetadata,
                    codeToReplaceData
                )

                if (prediction) {
                    return prediction
                }
            }
        }

>>>>>>> 35d181ac
        return this.modelAdapter.getModelResponse({
            url: autoeditsProviderConfig.url,
            model: autoeditsProviderConfig.model,
            prompt,
            codeToRewrite: codeToReplaceData.codeToRewrite,
            userId: (await currentResolvedConfig()).clientState.anonymousUserID,
            isChatModel: autoeditsProviderConfig.isChatModel,
        })
    }

    public dispose(): void {
        this.onSelectionChangeDebounced.cancel()
        for (const disposable of this.disposables) {
            disposable.dispose()
        }
    }
}

export function getDecorationInfoFromPrediction(
    document: vscode.TextDocument,
    prediction: string,
    codeToReplaceData: CodeToReplaceData
): DecorationInfo {
    const currentFileText = document.getText()
    const predictedFileText =
        currentFileText.slice(0, document.offsetAt(codeToReplaceData.range.start)) +
        prediction +
        currentFileText.slice(document.offsetAt(codeToReplaceData.range.end))

    const decorationInfo = getDecorationInfo(currentFileText, predictedFileText)
    return decorationInfo
}<|MERGE_RESOLUTION|>--- conflicted
+++ resolved
@@ -13,12 +13,6 @@
 import { ContextMixer } from '../completions/context/context-mixer'
 import { DefaultContextStrategyFactory } from '../completions/context/context-strategy'
 import { getCurrentDocContext } from '../completions/get-current-doc-context'
-<<<<<<< HEAD
-
-import type { AutoeditsModelAdapter, AutoeditsPrompt } from './adapters/base'
-import { createAutoeditsModelAdapter } from './adapters/create-adapter'
-import { getTimeNowInMillis } from './analytics-logger'
-=======
 import { isRunningInsideAgent } from '../jsonrpc/isRunningInsideAgent'
 
 import type { AutoeditsModelAdapter, AutoeditsPrompt } from './adapters/base'
@@ -30,7 +24,6 @@
     autoeditTriggerKind,
     getTimeNowInMillis,
 } from './analytics-logger'
->>>>>>> 35d181ac
 import { autoeditsProviderConfig } from './autoedits-config'
 import { FilterPredictionBasedOnRecentEdits } from './filter-prediction-edits'
 import { autoeditsOutputChannelLogger } from './output-channel-logger'
@@ -47,11 +40,7 @@
     shrinkReplacerTextToCodeToReplaceRange,
 } from './renderer/mock-renderer'
 import { shrinkPredictionUntilSuffix } from './shrink-prediction'
-<<<<<<< HEAD
-import { isPredictedTextAlreadyInSuffix } from './utils'
-=======
 import { areSameUriDocs, isPredictedTextAlreadyInSuffix } from './utils'
->>>>>>> 35d181ac
 
 const AUTOEDITS_CONTEXT_STRATEGY = 'auto-edits'
 export const INLINE_COMPLETION_DEFAULT_DEBOUNCE_INTERVAL_MS = 150
@@ -70,8 +59,6 @@
     prediction: string
 }
 
-<<<<<<< HEAD
-=======
 export interface AutoeditsResult extends vscode.InlineCompletionList {
     requestId: AutoeditRequestID
     prediction: string
@@ -79,7 +66,6 @@
     decorationInfo: DecorationInfo
 }
 
->>>>>>> 35d181ac
 /**
  * Provides inline completions and auto-edits functionality.
  *
@@ -93,12 +79,9 @@
     private readonly onSelectionChangeDebounced: DebouncedFunc<typeof this.onSelectionChange>
     public readonly rendererManager: AutoEditsRendererManager
     private readonly modelAdapter: AutoeditsModelAdapter
-<<<<<<< HEAD
-=======
     private readonly enabledRenderer = vscode.workspace
         .getConfiguration()
         .get<'default' | 'inline'>('cody.experimental.autoedits.renderer', 'default')
->>>>>>> 35d181ac
 
     private readonly promptStrategy = new ShortTermPromptStrategy()
     public readonly filterPrediction = new FilterPredictionBasedOnRecentEdits()
@@ -139,15 +122,9 @@
     }
 
     private onDidChangeTextDocument(event: vscode.TextDocumentChangeEvent): void {
-<<<<<<< HEAD
-        if (event.document.uri.scheme !== 'file') {
-            return
-=======
         if (event.document.uri.scheme === 'file') {
             this.lastTextChangeTimeStamp = Date.now()
->>>>>>> 35d181ac
-        }
-        this.lastTextChangeTimeStamp = Date.now()
+        }
     }
 
     private async onSelectionChange(event: vscode.TextEditorSelectionChangeEvent): Promise<void> {
@@ -174,11 +151,7 @@
         position: vscode.Position,
         inlineCompletionContext: vscode.InlineCompletionContext,
         token?: vscode.CancellationToken
-<<<<<<< HEAD
-    ): Promise<vscode.InlineCompletionItem[] | vscode.InlineCompletionList | null> {
-=======
     ): Promise<AutoeditsResult | null> {
->>>>>>> 35d181ac
         const start = getTimeNowInMillis()
         const controller = new AbortController()
         const abortSignal = controller.signal
@@ -186,22 +159,14 @@
 
         await new Promise(resolve => setTimeout(resolve, INLINE_COMPLETION_DEFAULT_DEBOUNCE_INTERVAL_MS))
         if (abortSignal.aborted) {
-<<<<<<< HEAD
-            autoeditsOutputChannelLogger.logDebug(
-=======
-            autoeditsOutputChannelLogger.logDebugIfVerbose(
->>>>>>> 35d181ac
+            autoeditsOutputChannelLogger.logDebugIfVerbose(
                 'provideInlineCompletionItems',
                 'debounce aborted before calculating getCurrentDocContext'
             )
             return null
         }
 
-<<<<<<< HEAD
-        autoeditsOutputChannelLogger.logDebug(
-=======
         autoeditsOutputChannelLogger.logDebugIfVerbose(
->>>>>>> 35d181ac
             'provideInlineCompletionItems',
             'Calculating getCurrentDocContext...'
         )
@@ -212,20 +177,6 @@
             maxSuffixLength: tokensToChars(autoeditsProviderConfig.tokenLimit.suffixTokens),
         })
 
-<<<<<<< HEAD
-        const { fileWithMarkerPrompt, areaPrompt, codeToReplaceData } = getCurrentFilePromptComponents({
-            docContext,
-            document,
-            position,
-            tokenBudget: autoeditsProviderConfig.tokenLimit,
-        })
-
-        autoeditsOutputChannelLogger.logDebug(
-            'provideInlineCompletionItems',
-            'Calculating context from contextMixer...'
-        )
-        const { context } = await this.contextMixer.getContext({
-=======
         const {
             fileWithMarkerPrompt,
             areaPrompt,
@@ -233,7 +184,6 @@
             codeToReplaceData: { codeToRewrite },
         } = getCurrentFilePromptComponents({
             docContext,
->>>>>>> 35d181ac
             document,
             position,
             tokenBudget: autoeditsProviderConfig.tokenLimit,
@@ -248,9 +198,6 @@
             codeToReplaceData,
             position,
             docContext,
-<<<<<<< HEAD
-            maxChars: 32_000,
-=======
             document,
             payload: {
                 languageId: document.languageId,
@@ -258,44 +205,8 @@
                 codeToRewrite,
                 triggerKind: autoeditTriggerKind.automatic,
             },
->>>>>>> 35d181ac
-        })
-        if (abortSignal.aborted) {
-            autoeditsOutputChannelLogger.logDebug(
-                'provideInlineCompletionItems',
-                'aborted in getContext'
-            )
-            return null
-        }
-
-<<<<<<< HEAD
-        autoeditsOutputChannelLogger.logDebug(
-            'provideInlineCompletionItems',
-            'Calculating prompt from promptStrategy...'
-        )
-        const prompt = this.promptStrategy.getPromptForModelType({
-            fileWithMarkerPrompt,
-            areaPrompt,
-            context,
-            tokenBudget: autoeditsProviderConfig.tokenLimit,
-            isChatModel: autoeditsProviderConfig.isChatModel,
-        })
-
-        autoeditsOutputChannelLogger.logDebug(
-            'provideInlineCompletionItems',
-            'Calculating prediction from getPrediction...'
-        )
-        const initialPrediction = await this.getPrediction({
-            document,
-            position,
-            prompt,
-            codeToReplaceData,
-        })
-        if (abortSignal?.aborted || !initialPrediction) {
-            autoeditsOutputChannelLogger.logDebug(
-                'provideInlineCompletionItems',
-                'aborted after getPrediction'
-=======
+        })
+
         const { context, contextSummary } = await this.contextMixer.getContext({
             document,
             position,
@@ -312,38 +223,10 @@
             autoeditsOutputChannelLogger.logDebugIfVerbose(
                 'provideInlineCompletionItems',
                 'aborted in getContext'
->>>>>>> 35d181ac
-            )
-            return null
-        }
-
-<<<<<<< HEAD
-        autoeditsOutputChannelLogger.logDebug(
-            'provideInlineCompletionItems',
-            `========================== Response:\n${initialPrediction}\n` +
-                `========================== Time Taken: ${getTimeNowInMillis() - start}ms`
-        )
-
-        const prediction = shrinkPredictionUntilSuffix({
-            prediction: initialPrediction,
-            codeToReplaceData,
-        })
-
-        const { codeToRewrite } = codeToReplaceData
-        if (prediction === codeToRewrite) {
-            autoeditsOutputChannelLogger.logDebug('skip', 'prediction equals to code to rewrite')
-            return null
-        }
-
-        const shouldFilterPredictionBasedRecentEdits = this.filterPrediction.shouldFilterPrediction({
-            uri: document.uri,
-            prediction,
-            codeToRewrite,
-        })
-
-        if (shouldFilterPredictionBasedRecentEdits) {
-            autoeditsOutputChannelLogger.logDebug('skip', 'based on recent edits')
-=======
+            )
+            return null
+        }
+
         autoeditsOutputChannelLogger.logDebugIfVerbose(
             'provideInlineCompletionItems',
             'Calculating prompt from promptStrategy...'
@@ -414,7 +297,6 @@
                 'provideInlineCompletionItems',
                 'based on recent edits'
             )
->>>>>>> 35d181ac
             return null
         }
 
@@ -427,14 +309,6 @@
                 suffix: codeToReplaceData.suffixInArea + codeToReplaceData.suffixAfterArea,
             })
         ) {
-<<<<<<< HEAD
-            autoeditsOutputChannelLogger.logDebug('skip', 'prediction equals to code to rewrite')
-            return null
-        }
-
-        const { inlineCompletions } =
-            await this.rendererManager.maybeRenderDecorationsAndTryMakeInlineCompletionResponse({
-=======
             autoeditsOutputChannelLogger.logDebugIfVerbose(
                 'provideInlineCompletionItems',
                 'skip because the prediction equals to code to rewrite'
@@ -445,7 +319,6 @@
         const { inlineCompletionItems, updatedDecorationInfo, updatedPrediction } =
             this.rendererManager.tryMakeInlineCompletions({
                 requestId,
->>>>>>> 35d181ac
                 prediction,
                 codeToReplaceData,
                 document,
@@ -453,8 +326,6 @@
                 docContext,
                 decorationInfo,
             })
-<<<<<<< HEAD
-=======
 
         if (inlineCompletionItems === null && updatedDecorationInfo === null) {
             autoeditsOutputChannelLogger.logDebugIfVerbose(
@@ -463,7 +334,6 @@
             )
             return null
         }
->>>>>>> 35d181ac
 
         const editor = vscode.window.activeTextEditor
         if (!editor || !areSameUriDocs(document, editor.document)) {
@@ -474,7 +344,49 @@
             return null
         }
 
-<<<<<<< HEAD
+        // Save metadata required for the agent API calls.
+        // `this.unstable_handleDidShowCompletionItem` can't receive anything apart from the `requestId`
+        // because the agent does not know anything about our internal state.
+        // We need to ensure all the relevant metadata can be retrieved from `requestId` only.
+        autoeditAnalyticsLogger.markAsPostProcessed({
+            requestId,
+            prediction: updatedPrediction,
+            decorationInfo: updatedDecorationInfo,
+            inlineCompletionItems,
+        })
+
+        if (!isRunningInsideAgent()) {
+            // Since VS Code has no callback as to when a completion is shown, we assume
+            // that if we pass the above visibility tests, the completion is going to be
+            // rendered in the UI
+            await this.unstable_handleDidShowCompletionItem(requestId)
+        }
+
+        if (updatedDecorationInfo) {
+            await this.rendererManager.renderInlineDecorations(updatedDecorationInfo)
+        }
+
+        // The data structure returned to the agent's from the `autoedits/execute` calls.
+        // Note: this is subject to change later once we start working on the agent API.
+        const result: AutoeditsResult = {
+            items: inlineCompletionItems || [],
+            requestId,
+            prediction,
+            decorationInfo,
+        }
+
+        return result
+    }
+
+    /**
+     * Called when a suggestion is shown. This API is inspired by the proposed VS Code API of the
+     * same name, it's prefixed with `unstable_` to avoid a clash when the new API goes GA.
+     */
+    public async unstable_handleDidShowCompletionItem(requestId: AutoeditRequestID): Promise<void> {
+        autoeditsOutputChannelLogger.logDebug('handleDidShowSuggestion', `"${requestId}"`)
+        return this.rendererManager.handleDidShowSuggestion(requestId)
+    }
+
     private async getPrediction({
         document,
         position,
@@ -504,80 +416,6 @@
             }
         }
 
-=======
-        // Save metadata required for the agent API calls.
-        // `this.unstable_handleDidShowCompletionItem` can't receive anything apart from the `requestId`
-        // because the agent does not know anything about our internal state.
-        // We need to ensure all the relevant metadata can be retrieved from `requestId` only.
-        autoeditAnalyticsLogger.markAsPostProcessed({
-            requestId,
-            prediction: updatedPrediction,
-            decorationInfo: updatedDecorationInfo,
-            inlineCompletionItems,
-        })
-
-        if (!isRunningInsideAgent()) {
-            // Since VS Code has no callback as to when a completion is shown, we assume
-            // that if we pass the above visibility tests, the completion is going to be
-            // rendered in the UI
-            await this.unstable_handleDidShowCompletionItem(requestId)
-        }
-
-        if (updatedDecorationInfo) {
-            await this.rendererManager.renderInlineDecorations(updatedDecorationInfo)
-        }
-
-        // The data structure returned to the agent's from the `autoedits/execute` calls.
-        // Note: this is subject to change later once we start working on the agent API.
-        const result: AutoeditsResult = {
-            items: inlineCompletionItems || [],
-            requestId,
-            prediction,
-            decorationInfo,
-        }
-
-        return result
-    }
-
-    /**
-     * Called when a suggestion is shown. This API is inspired by the proposed VS Code API of the
-     * same name, it's prefixed with `unstable_` to avoid a clash when the new API goes GA.
-     */
-    public async unstable_handleDidShowCompletionItem(requestId: AutoeditRequestID): Promise<void> {
-        autoeditsOutputChannelLogger.logDebug('handleDidShowSuggestion', `"${requestId}"`)
-        return this.rendererManager.handleDidShowSuggestion(requestId)
-    }
-
-    private async getPrediction({
-        document,
-        position,
-        codeToReplaceData,
-        prompt,
-    }: {
-        document: vscode.TextDocument
-        position: vscode.Position
-        codeToReplaceData: CodeToReplaceData
-        prompt: AutoeditsPrompt
-    }): Promise<string | undefined> {
-        if (autoeditsProviderConfig.isMockResponseFromCurrentDocumentTemplateEnabled) {
-            const responseMetadata = extractAutoEditResponseFromCurrentDocumentCommentTemplate(
-                document,
-                position
-            )
-
-            if (responseMetadata) {
-                const prediction = shrinkReplacerTextToCodeToReplaceRange(
-                    responseMetadata,
-                    codeToReplaceData
-                )
-
-                if (prediction) {
-                    return prediction
-                }
-            }
-        }
-
->>>>>>> 35d181ac
         return this.modelAdapter.getModelResponse({
             url: autoeditsProviderConfig.url,
             model: autoeditsProviderConfig.model,
