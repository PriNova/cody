import { autoeditsProviderConfig } from '../autoedits-config'
import { autoeditsOutputChannelLogger } from '../output-channel-logger'

import type { AutoeditModelOptions, AutoeditsModelAdapter } from './base'
import { getModelResponse, getOpenaiCompatibleChatPrompt } from './utils'

export class OpenAIAdapter implements AutoeditsModelAdapter {
    async getModelResponse(options: AutoeditModelOptions): Promise<string> {
        try {
            const apiKey = autoeditsProviderConfig.experimentalAutoeditsConfigOverride?.apiKey

            if (!apiKey) {
                autoeditsOutputChannelLogger.logError(
                    'getModelResponse',
                    'No api key provided in the config override'
                )
                throw new Error('No api key provided in the config override')
            }

            const response = await getModelResponse(
                options.url,
                JSON.stringify({
                    model: options.model,
                    messages: getOpenaiCompatibleChatPrompt({
                        systemMessage: options.prompt.systemMessage,
                        userMessage: options.prompt.userMessage,
                    }),
                    temperature: 0.5,
                    max_tokens: 256,
                    response_format: {
                        type: 'text',
                    },
                }),
                apiKey
            )
            return response.choices[0].message.content
        } catch (error) {
<<<<<<< HEAD
            autoeditsOutputChannelLogger.logError('getModelResponse', 'Error calling OpenAI API:', error)
=======
            autoeditsOutputChannelLogger.logError('getModelResponse', 'Error calling OpenAI API:', {
                verbose: error,
            })
>>>>>>> 35d181ac
            throw error
        }
    }
}<|MERGE_RESOLUTION|>--- conflicted
+++ resolved
@@ -35,13 +35,9 @@
             )
             return response.choices[0].message.content
         } catch (error) {
-<<<<<<< HEAD
-            autoeditsOutputChannelLogger.logError('getModelResponse', 'Error calling OpenAI API:', error)
-=======
             autoeditsOutputChannelLogger.logError('getModelResponse', 'Error calling OpenAI API:', {
                 verbose: error,
             })
->>>>>>> 35d181ac
             throw error
         }
     }
