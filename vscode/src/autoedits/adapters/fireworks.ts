--- conflicted
+++ resolved
@@ -28,17 +28,9 @@
             }
             return response.choices[0].text
         } catch (error) {
-<<<<<<< HEAD
-            autoeditsOutputChannelLogger.logError(
-                'getModelResponse',
-                'Error calling Fireworks API:',
-                error
-            )
-=======
             autoeditsOutputChannelLogger.logError('getModelResponse', 'Error calling Fireworks API:', {
                 verbose: error,
             })
->>>>>>> 35d181ac
             throw error
         }
     }
