# Changelog

This is a log of all notable changes to Cody for VS Code.

{/* CHANGELOG_START */}

## Unreleased

### Added

- Add Gemini Flash 2.0 experimental vision model support via cody dev models flag [pull/6354](https://github.com/sourcegraph/cody/pull/6354)

### Fixed

### Changed

### Uncategorized

<<<<<<< HEAD
=======
## 1.56.0

### Added
- autoedits e2e tests  [pull/6425](https://github.com/sourcegraph/cody/pull/6425)
- feat(audoedit): extract autoedits config from the provider  [pull/6460](https://github.com/sourcegraph/cody/pull/6460)
- autoedit: address dogfooding feedback  [pull/6454](https://github.com/sourcegraph/cody/pull/6454)
- feat(audoedit): implement basic analytics logger  [pull/6430](https://github.com/sourcegraph/cody/pull/6430)
- feat(onebox): Use new prompt editor when onebox is enabled  [pull/6288](https://github.com/sourcegraph/cody/pull/6288)


### Fixed
- feat(logging): Add interactionId to header of Cody Client requests (CODY-4117)  [pull/6450](https://github.com/sourcegraph/cody/pull/6450)
- fix(autoedit): fix shrink prediction logic  [pull/6404](https://github.com/sourcegraph/cody/pull/6404)
- fix(modelSelectField): missing overflow scrollbar when there isn't space to show entire list  [pull/6423](https://github.com/sourcegraph/cody/pull/6423)
- fix: remove trailing spaces from extracted query  [pull/6432](https://github.com/sourcegraph/cody/pull/6432)
- Fix small screen filters panel opening  [pull/6420](https://github.com/sourcegraph/cody/pull/6420)
- fix diff rendering for autoedits  [pull/6410](https://github.com/sourcegraph/cody/pull/6410)
- chore(agent): disable flaky test  [pull/6429](https://github.com/sourcegraph/cody/pull/6429)
- fix: Prevent style leaks in cody web  [pull/6427](https://github.com/sourcegraph/cody/pull/6427)
- chore(onebox/telemetry): add `billingMetadata`   [pull/6426](https://github.com/sourcegraph/cody/pull/6426)
- fix(audoedit): fix renderer testing command  [pull/6408](https://github.com/sourcegraph/cody/pull/6408)
- chore/release: Bump package version and update changelog for 1.52  [pull/6414](https://github.com/sourcegraph/cody/pull/6414)

### Changed
- feat(prompt-editor): Add new ProseMirror-based implementation  [pull/6272](https://github.com/sourcegraph/cody/pull/6272)
- refactor(user-menu): improve display of user menu  [pull/6389](https://github.com/sourcegraph/cody/pull/6389)
- Use omnibox ff for intent detector  [pull/6419](https://github.com/sourcegraph/cody/pull/6419)
- Enable repo boost for inactive editor  [pull/6443](https://github.com/sourcegraph/cody/pull/6443)
- include symbol matches in search results  [pull/6441](https://github.com/sourcegraph/cody/pull/6441)

>>>>>>> 35d181ac
## 1.54.0

### Added

- Auto Edit: recent edit based [pull/6383](https://github.com/sourcegraph/cody/pull/6383)
- Auto Edit: add heuristic to filter suggestion [pull/6396](https://github.com/sourcegraph/cody/pull/6396)
- Prompt Library: add keyboard nav for prompts library [pull/6388](https://github.com/sourcegraph/cody/pull/6388)
- Accounts: prevent PLG login methods for enterprise users [pull/6182](https://github.com/sourcegraph/cody/pull/6182)

### Fixed

- Omnibox: remove trailing spaces from extracted query [pull/6440](https://github.com/sourcegraph/cody/pull/6440)
- Cody Web: Fixes paper cuts for Cody Web 0.20.0 cut [pull/6412](https://github.com/sourcegraph/cody/pull/6412)
- Omnibox: Hide header labels in narrow chat [pull/6407](https://github.com/sourcegraph/cody/pull/6407)
- Prompt Library: Styling updates to prompt list [pull/6409](https://github.com/sourcegraph/cody/pull/6409)
- Omnibox: Do not focus editor when inserting/updating search results context [pull/6385](https://github.com/sourcegraph/cody/pull/6385)
- Webviews: Fix small screen filters panel opening & change sticky intent behaviour [pull/6434](https://github.com/sourcegraph/cody/pull/6434)
- Auto Edit: do not render removal decorations twice [pull/6405](https://github.com/sourcegraph/cody/pull/6405)
- Auto Edit: fix inline completion extraction when deletion [pull/6381](https://github.com/sourcegraph/cody/pull/6381)

### Changed

- Omnibox: Enable repo boost for inactive editor [pull/6444](https://github.com/sourcegraph/cody/pull/6444)
- Omnibox: include symbol matches in search results [pull/6442](https://github.com/sourcegraph/cody/pull/6442)
- Omnibox: Use omnibox ff for intent detector [pull/6421](https://github.com/sourcegraph/cody/pull/6421)
- Omnibox: boost current repo [pull/6402](https://github.com/sourcegraph/cody/pull/6402)
- Cody Web: Filters layout for Cody Web [pull/6382](https://github.com/sourcegraph/cody/pull/6382)
- Auto Edit: dismiss suggestions on selection change [pull/6406](https://github.com/sourcegraph/cody/pull/6406)
- Auto Edit: disable shrink suffix logic [pull/6398](https://github.com/sourcegraph/cody/pull/6398)

#### Tracing & Logging

- Telemetry: update `billingMetadata` [pull/6367](https://github.com/sourcegraph/cody/pull/6367)
- Omnibox: Collect telemetry [pull/6394](https://github.com/sourcegraph/cody/pull/6394)

## 1.52.0

### Added

### Fixed

### Changed

- disable command execution by default [pull/6296](https://github.com/sourcegraph/cody/pull/6296)

#### Tracing & Logging

- Remove legacy back-compat (#6265) [pull/6276](https://github.com/sourcegraph/cody/pull/6276)
- Adding Distributed Tracing and Smart Apply to cody [pull/6178](https://github.com/sourcegraph/cody/pull/6178)

### Experimental Features

- Deep Cody: remove setting Deep Cody as default model. [pull/6308](https://github.com/sourcegraph/cody/pull/6308)

## 1.50.0

### Added

- Webviews: add new CTA for Sourcegraph Teams [pull/6245](https://github.com/sourcegraph/cody/pull/6245)
- "Explain command" in context (existing conversation) [pull/5986](https://github.com/sourcegraph/cody/pull/5986)

### Fixed

- fix detecting the fireworks model [pull/6239](https://github.com/sourcegraph/cody/pull/6239)
- Fix prompt execution in existing chat [pull/6226](https://github.com/sourcegraph/cody/pull/6226)
- suppress emission of characters on emacs keybindings [pull/6210](https://github.com/sourcegraph/cody/pull/6210)
- use local storage to save repo accessibility [pull/6193](https://github.com/sourcegraph/cody/pull/6193)

### Experimental Features

- Deep Cody: wildcard should not be ignored in allow list for shell context [pull/6256](https://github.com/sourcegraph/cody/pull/6256)
- Deep Cody: loading message for context fetching step [pull/6241](https://github.com/sourcegraph/cody/pull/6241)
- Deep Cody: remove setting user model preferences [pull/6211](https://github.com/sourcegraph/cody/pull/6211)

### Changed

- Auth: new enterprise sign-in flow and improve auth UI [pull/6198](https://github.com/sourcegraph/cody/pull/6198)
- Make signout as non-blocking as possible [pull/6207](https://github.com/sourcegraph/cody/pull/6207)
- use chat client for s2 [pull/6219](https://github.com/sourcegraph/cody/pull/6219)

#### Tracing & Logging

- Telemetry support for Sourcegraph versions older than [5.2.5 (released 12/2023)](https://github.com/sourcegraph/sourcegraph-public-snapshot/releases/tag/v5.2.5) has been removed [pull/6265](https://github.com/sourcegraph/cody/pull/6265)
- Update tracing for chat [pull/6230](https://github.com/sourcegraph/cody/pull/6230)

#### Build & Release

- [Backport vscode-v1.50.x] fix(release): remove brackets around version number [pull/6311](https://github.com/sourcegraph/cody/pull/6311)
- chore/build: Merge sourcegraph/jetbrains into the Cody repo [pull/6247](https://github.com/sourcegraph/cody/pull/6247)
- Improve release process with slack notifications and automated branching [pull/6218](https://github.com/sourcegraph/cody/pull/6218)
- Add separate command to run cody web in standalone mode [pull/6227](https://github.com/sourcegraph/cody/pull/6227)
- Update changelog.sh instructions and add cody-core to backports [pull/6217](https://github.com/sourcegraph/cody/pull/6217)

## 1.48.1

### Added

### Fixed

- backport/vscode/1.48: chore(telemetry): remove legacy back-compat (#6265) [pull/6275](https://github.com/sourcegraph/cody/pull/6275)

### Changed

### Uncategorized

## 1.48.0

### Added

- Add account switcher component in the Accounts webview tab [pull/6159](https://github.com/sourcegraph/cody/pull/6159)
- Prompts Picker [pull/6160](https://github.com/sourcegraph/cody/pull/6160)
- Add Sourcegraph CLI installation description to README.md [pull/6170](https://github.com/sourcegraph/cody/pull/6170)
- Fetch standard prompts from remote prompts API [pull/6150](https://github.com/sourcegraph/cody/pull/6150)

#### Autoedits

- feat(autoedit): combine inline completion provider and selection change [pull/6147](https://github.com/sourcegraph/cody/pull/6147)
- feat(autoedit): use code completion feature for auto edits [pull/6161](https://github.com/sourcegraph/cody/pull/6161)
- add 10 sec diff for autoedit experiments [pull/6191](https://github.com/sourcegraph/cody/pull/6191)
- adding line level diff strategy for the recent edits diff calculation [pull/6188](https://github.com/sourcegraph/cody/pull/6188)
- Hitesh/add diff stratagies [pull/6190](https://github.com/sourcegraph/cody/pull/6190)
- Hitesh/add diff strategies logging [pull/6189](https://github.com/sourcegraph/cody/pull/6189)

### Fixed

- [Backport vscode-v1.48.x] Make signout as non-blocking as possible [pull/6213](https://github.com/sourcegraph/cody/pull/6213)
- do not block chat panel initialization or human message handling on current session save [pull/6186](https://github.com/sourcegraph/cody/pull/6186)
- patch highlight.js to address memory leak [pull/6146](https://github.com/sourcegraph/cody/pull/6146)
- fix(api): Set API identifying headers on all HTTP requests (CODY-4209) [pull/6102](https://github.com/sourcegraph/cody/pull/6102)

#### Autoedits

- feat(autoedit): fix cursor jumping issue [pull/6156](https://github.com/sourcegraph/cody/pull/6156)
- fix(autoedit): fix suffix matching logic [pull/6171](https://github.com/sourcegraph/cody/pull/6171)
- fix(audoedit): fix the scrollbar issue [pull/6158](https://github.com/sourcegraph/cody/pull/6158)
- fix added lines sorting in autoedits [pull/6155](https://github.com/sourcegraph/cody/pull/6155)

### Changed

- Add default value for 'search.useIgnoreFiles' in agent config [pull/6202](https://github.com/sourcegraph/cody/pull/6202)
- Deep Cody: Move shell context behind feature flag [pull/6199](https://github.com/sourcegraph/cody/pull/6199)
- Add built-in prompts related fields to prompt select analytic event [pull/6180](https://github.com/sourcegraph/cody/pull/6180)

#### Autoedits

- feat(autoedit): restrict autoedit to vscode [pull/6184](https://github.com/sourcegraph/cody/pull/6184)
- chore(audoedit): test diff logic with different new line chars [pull/6176](https://github.com/sourcegraph/cody/pull/6176)
- chore(audoedit): simplify diff utils and renderer data structures [pull/6172](https://github.com/sourcegraph/cody/pull/6172)
- feat(autoedit): refactor renderer code to simplify iteration on decor… [pull/6163](https://github.com/sourcegraph/cody/pull/6163)

### Build & Test

- [Backport vscode-v1.48.x] remove last line in backport GHA [pull/6205](https://github.com/sourcegraph/cody/pull/6205)
- remove last line in backport GHA [pull/6204](https://github.com/sourcegraph/cody/pull/6204)
- add changelog templating and tooling [pull/6195](https://github.com/sourcegraph/cody/pull/6195)
- Bench: make sure to respect CODY_RECORDING_MODE [pull/6167](https://github.com/sourcegraph/cody/pull/6167)
- Revert "Update backport.yml (#6137)" [pull/6164](https://github.com/sourcegraph/cody/pull/6164)

## 1.46.0

### Added

### Fixed

### Changed

- Chat: Update keyboard shortcuts:
  - Removed `Shift+Ctrl+L` (previously created a new chat) due to conflict with Windows default shortcut
  - Updated `Shift+Alt+L` to create a new chat when the focus is not in the editor. When the focus is in the editor, the behavior remains unchanged (the current selection is added to the chat context).

### Uncategorized

- [Backport vscode-v1.46.x] Add built-in prompts related fields to prompt select analytic event [pull/6181](https://github.com/sourcegraph/cody/pull/6181)
- [Backport vscode-v1.46.x] Fetch standard prompts from remote prompts API [pull/6166](https://github.com/sourcegraph/cody/pull/6166)
- [Backport vscode-v1.46.x] Prompts Picker [pull/6168](https://github.com/sourcegraph/cody/pull/6168)
- [Backport vscode-v1.46.x] VS Code: Release v1.44.0 [pull/6169](https://github.com/sourcegraph/cody/pull/6169)
- feat(autoedit): fix cursor jumping issue [pull/6156](https://github.com/sourcegraph/cody/pull/6156)
- only activate autoedits command when experimental setting is enabled [pull/6157](https://github.com/sourcegraph/cody/pull/6157)
- Chat: ensure ScrollDown button only takes it's width [pull/6143](https://github.com/sourcegraph/cody/pull/6143)
- autoedit: Add feature flag to enable/disable autoedit feature [pull/6145](https://github.com/sourcegraph/cody/pull/6145)
- remove ctrl+shift+L shortcut and update shift+alt+L shortcut [pull/6148](https://github.com/sourcegraph/cody/pull/6148)
- Fix various JetBrains styling issues [pull/6153](https://github.com/sourcegraph/cody/pull/6153)
- Autoedits Context Improvements [pull/6141](https://github.com/sourcegraph/cody/pull/6141)
- Better rendering for auto edits [pull/6132](https://github.com/sourcegraph/cody/pull/6132)
- Chat: context cell improvements [pull/6115](https://github.com/sourcegraph/cody/pull/6115)
- Fix inline-edit prompts chat building [pull/6003](https://github.com/sourcegraph/cody/pull/6003)
- Cody Web: Polish cody web Prompts [pull/6135](https://github.com/sourcegraph/cody/pull/6135)
- Simplify protocol's TelemetryEvent [pull/6144](https://github.com/sourcegraph/cody/pull/6144)
- Use font size variable providd by JetBrains in webview [pull/6134](https://github.com/sourcegraph/cody/pull/6134)
- Update backport.yml [pull/6137](https://github.com/sourcegraph/cody/pull/6137)
- fix(release): Update backport action to override team_reviews [pull/6136](https://github.com/sourcegraph/cody/pull/6136)
- autoedit: add speculative decoding [pull/6130](https://github.com/sourcegraph/cody/pull/6130)
- Fix for VSCode Marketplace description getting cut-off [pull/6098](https://github.com/sourcegraph/cody/pull/6098)
- Fix prompt name generation during prompts/commands migration [pull/6126](https://github.com/sourcegraph/cody/pull/6126)

## 1.44.0

### Added

### Fixed

### Changed

### Uncategorized

- Network: CA Cert loading fixes [pull/6101](https://github.com/sourcegraph/cody/pull/6101)
- feat(rel): add backport workflow [pull/6119](https://github.com/sourcegraph/cody/pull/6119)
- Cody Chat: fixed missing syntax highlighting of CSharp files and load only one copy of highlight.js in the WebView build [pull/6118](https://github.com/sourcegraph/cody/pull/6118)
- fix rendering issue on the same line for ghost text [pull/6120](https://github.com/sourcegraph/cody/pull/6120)
- chat input: '@' -> '@ Context' toolbar button [pull/6114](https://github.com/sourcegraph/cody/pull/6114)
- feat(edit): enable predicted outputs for gpt-4o models [pull/6116](https://github.com/sourcegraph/cody/pull/6116)
- Edit: prep for the gpt-4o-mini edit a/b test [pull/6110](https://github.com/sourcegraph/cody/pull/6110)
- Trigger autoedit on the cursor movements [pull/6112](https://github.com/sourcegraph/cody/pull/6112)
- Remove old test renderer [pull/6113](https://github.com/sourcegraph/cody/pull/6113)
- Add a command for testing auto-edit examples [pull/6108](https://github.com/sourcegraph/cody/pull/6108)
- Chat: brought back syntax highlighting for most common languages [pull/5953](https://github.com/sourcegraph/cody/pull/5953)
- Chat: brought back syntax highlighting for most common languages [pull/5874](https://github.com/sourcegraph/cody/pull/5874)
- Add a command for testing auto-edit examples [pull/6108](https://github.com/sourcegraph/cody/pull/6108)
- Fail hard on errors in input context bench CSV, remove unused column [pull/6107](https://github.com/sourcegraph/cody/pull/6107)
- Add more detailed results to context benchmark [pull/5992](https://github.com/sourcegraph/cody/pull/5992)
- Edit: collect more analytics data [pull/6095](https://github.com/sourcegraph/cody/pull/6095)
- fix indentation issue [pull/6103](https://github.com/sourcegraph/cody/pull/6103)
- Cody Web: Add support running prompts from consumer [pull/6081](https://github.com/sourcegraph/cody/pull/6081)
- fix recent edits context source [pull/6071](https://github.com/sourcegraph/cody/pull/6071)
- Hitesh/autoedits improvements [pull/5956](https://github.com/sourcegraph/cody/pull/5956)
- Agent: disable the flaky edit test [pull/6093](https://github.com/sourcegraph/cody/pull/6093)
- VS Code: point releases to `./vscode/changelog.md` [pull/6080](https://github.com/sourcegraph/cody/pull/6080)
- Fix issue with merging configs [pull/6084](https://github.com/sourcegraph/cody/pull/6084)
- Deep Cody: skip query rewrite for search tool [pull/6082](https://github.com/sourcegraph/cody/pull/6082)
- chore/build: VSCode Insiders builds are manually triggered and automatically tagged [pull/6083](https://github.com/sourcegraph/cody/pull/6083)
- Deep Cody: remove TOOL context item after review [pull/6079](https://github.com/sourcegraph/cody/pull/6079)

## 1.42.0

Hey Cody users! For those who want to track detailed technical changes, we will be updating this changelog to provide more comprehensive updates on new features, improvements, and fixes. For major releases and announcements, check out our [public changelog](https://sourcegraph.com/changelog).

### Added

- Autocomplete: Enabled completions preloading on cursor movement. [pull/6043](https://github.com/sourcegraph/cody/pull/6043)
- Telemetry: Added `cody.debug.logCharacterCounters` for debugging. [pull/6057](https://github.com/sourcegraph/cody/pull/6057)

### Fixed

- Chat: This patch updates the chat keyboard shortcuts to be as follows, thereby avoiding the tendency to "double-add" a code snippet when using the `alt+L` shortcut:
  - `Alt+L`: between chat and editor (this is unchanged)
  - `Shift+Alt+L` (previously alt+L): add selection as context:
  - `Shift+Ctrl+L` (previously shift+alt+L): new chat
- Markdown files were not bundled in the VSIX leading to onboarding views not displaying or showing an error.
- Ensured that a correct http/https agent is loaded depending on endpoint protocol and that secureConnection correclty passes CA certs via [hpagent](https://github.com/delvedor/hpagent)

### Changed

- Networking: In addition to Node and user configured manual CA certs, we now automatically attempt to load CA certs in your system's trust store. This is done using [rustls](https://github.com/rustls/rustls) via a new [napi-rs](https://napi.rs/) library `lib/noxide`. This behaviour is enabled by default but can be diasabled by setting the `experimental.noxide.enabled` to `false` in your settings. Any issues loading the library will be logged to the usual error output channels and we will fallback to the previous behaviour. This will replace the previous method of loading system CA certs using shell commands or bundled executables such as `win-ca.exe`.

### Uncategorized

- Fix issue with merging configs [pull/6084](https://github.com/sourcegraph/cody/pull/6084)
- chore/build: VSCode Insiders builds are manually triggered and automatically tagged [pull/6083](https://github.com/sourcegraph/cody/pull/6083)
- Add Deep Cody back to model list, revert button change [pull/6077](https://github.com/sourcegraph/cody/pull/6077)
- Fix configuration inspect method [pull/6075](https://github.com/sourcegraph/cody/pull/6075)
- Improve Cody logging agent protocol [pull/6069](https://github.com/sourcegraph/cody/pull/6069)
- Ensure CompletionBookkeepingEvent timestamps are not floating point [pull/6073](https://github.com/sourcegraph/cody/pull/6073)
- VS Code: Release v1.40.2 [pull/6062](https://github.com/sourcegraph/cody/pull/6062)
- Autocomplete: remove the extended language pool option [pull/6072](https://github.com/sourcegraph/cody/pull/6072)
- Deep Cody: Allow toggle in UI & implement CodyChatMemory [pull/6066](https://github.com/sourcegraph/cody/pull/6066)
- Autocomplete: add characters logger metadata to `accepted` events [pull/6068](https://github.com/sourcegraph/cody/pull/6068)
- fix: rewrite symf query only once [pull/6070](https://github.com/sourcegraph/cody/pull/6070)
- Run prompts migration only over local user commands [pull/6056](https://github.com/sourcegraph/cody/pull/6056)
- Context: make error message more concise [pull/6065](https://github.com/sourcegraph/cody/pull/6065)
- prevent double-adding selected context [pull/6059](https://github.com/sourcegraph/cody/pull/6059)
- Fix bugs in workspace::getConfiguration vscode shim [pull/6058](https://github.com/sourcegraph/cody/pull/6058)
- Autocomplete: deflake hot-streak tests [pull/6040](https://github.com/sourcegraph/cody/pull/6040)
- Remove repo chip from default context (feature flagged) [pull/6034](https://github.com/sourcegraph/cody/pull/6034)
- update insider cron schedule to MWF @ 1500 UTC [pull/6052](https://github.com/sourcegraph/cody/pull/6052)
- VS Code: Release v1.40.1 [pull/6051](https://github.com/sourcegraph/cody/pull/6051)
- Auth: UI conditional rendering logic [pull/6047](https://github.com/sourcegraph/cody/pull/6047)
- Change nested configuration object handling to match VSCode behavior. [pull/6041](https://github.com/sourcegraph/cody/pull/6041)
- Update marketplace description [pull/6046](https://github.com/sourcegraph/cody/pull/6046)
- Fix OpenCtx include initial context integeration. [pull/6045](https://github.com/sourcegraph/cody/pull/6045)
- Network: Fallback to CODY_NODE_TLS_REJECT_UNAUTHORIZED for cert auth [pull/6037](https://github.com/sourcegraph/cody/pull/6037)
- Autocomplete: cleanup the fast-path a/b test [pull/6039](https://github.com/sourcegraph/cody/pull/6039)
- fix(ci): Increase test timeout for uninstall test [pull/6038](https://github.com/sourcegraph/cody/pull/6038)
- Fix Prompts welcome screen initial state [pull/6036](https://github.com/sourcegraph/cody/pull/6036)
- VS Code: add characters logger metadata to chat code-gen events [pull/6019](https://github.com/sourcegraph/cody/pull/6019)

## 1.40.2

### Fixed

- Agent: Fixed bugs in `workspace::getConfiguration` vscode shim [pull/6058](https://github.com/sourcegraph/cody/pull/6058)

## 1.40.1

### Fixed

- Auth: Fixed UI conditional rendering logic for non VS Code clients. [pull/6047](https://github.com/sourcegraph/cody/pull/6047)

## 1.40.0

### Added

- Proxy: Support for `cody.net.proxy` settings that enable configuation a cody specific proxy server. This also supports `cody.net.proxy.path` to provide a UNIX domain socket directly. [pull/5883](https://github.com/sourcegraph/cody/pull/5883)

### Fixed

- Context Filters: fixed repo name resolution cache. [pull/5978](https://github.com/sourcegraph/cody/pull/5978)

### Uncategorized

- Fix support for merging multiple nested objects [pull/6029](https://github.com/sourcegraph/cody/pull/6029)
- Change tip text to reflect new key command [pull/6030](https://github.com/sourcegraph/cody/pull/6030)
- add code llama model for the a/b test [pull/6022](https://github.com/sourcegraph/cody/pull/6022)
- Add new custom configuration field which supports dotted names [pull/6027](https://github.com/sourcegraph/cody/pull/6027)
- Add shortcut for recently used prompts [pull/6016](https://github.com/sourcegraph/cody/pull/6016)
- Use simplified token counting method in case of the big files [pull/6014](https://github.com/sourcegraph/cody/pull/6014)
- fix: Change chat input placeholder text [pull/6011](https://github.com/sourcegraph/cody/pull/6011)
- Reduce padding of container around search input. [pull/5778](https://github.com/sourcegraph/cody/pull/5778)
- VS Code: add characters logger stats to `fixup.apply:succeeded` events [pull/6009](https://github.com/sourcegraph/cody/pull/6009)
- Don't select first prompt by default [pull/6015](https://github.com/sourcegraph/cody/pull/6015)
- fix(chat): Hide insert and new file buttons if there is no `edit` capability [pull/6018](https://github.com/sourcegraph/cody/pull/6018)
- bump openctx to incorporate HTTP provider invocation [pull/6010](https://github.com/sourcegraph/cody/pull/6010)
- Promisify PromptEditorRefAPI [pull/6006](https://github.com/sourcegraph/cody/pull/6006)

## 1.38.3

### Fixed

- Autocomplete: Fix the feature flag used for the fast-path A/B test. [pull/5998](https://github.com/sourcegraph/cody/pull/5998)

## 1.38.2

### Changed

- Telemetry: Account for visible ranges in the characters logger. [pull/5931](https://github.com/sourcegraph/cody/pull/5931)

### Fixed

- Chat: Improved handling of duplicated priority context items. [pull/5860](https://github.com/sourcegraph/cody/pull/5860)
- Chat: Improved handling of duplicated priority context items. [pull/5860](https://github.com/sourcegraph/cody/pull/5860)

### Changed

- Network: Changed configuration of network libraries to better support VSCode's patching of `http` and `https` modules. Also disabled the use of `keep-alive` headers until more robust testing is in place around VSCode's ongoing network changes. No performance changes are expected as the previous use of `keep-alive` didn't properly create re-usable connections.

## 1.38.1

### Changed

- Telemetry: Add document change reasons to characters logger. [pull/5855](https://github.com/sourcegraph/cody/pull/5855)
- Autocomplete: Prepare for the fast-path and completion-preloading A/B tests. [pull/5905](https://github.com/sourcegraph/cody/pull/5905)

## 1.38.0

### Fixed

- Chat: Improve webview performance in long chats. [pull/5866](https://github.com/sourcegraph/cody/pull/5866), [pull/5875](https://github.com/sourcegraph/cody/pull/5875), [pull/5879](https://github.com/sourcegraph/cody/pull/5879)

- Autocomplete: Remove support for the deprecated `experimental-openaicompatible` provider. Use `openaicompatible` instead. [pull/5872](https://github.com/sourcegraph/cody/pull/5872)

## 1.36.3

### Added

- Autocomplete: re-enable the agent tests. [pull/5784](https://github.com/sourcegraph/cody/pull/5784)
- Autocomplete: Using the current document instead of precalculated text to get insertion text. [pull/5812](https://github.com/sourcegraph/cody/pull/5812)

## 1.36.2

### Added

- Autocomplete: Change the feature flag names for experiment to prevent older client quering deprecated models. [pull/5805](https://github.com/sourcegraph/cody/pull/5805)

### Fixed

- Chat: Fix an issue in repository name resolution for workspaces that caused Chat to hang. [pull/5808](https://github.com/sourcegraph/cody/pull/5808)

## 1.36.1

### Fixed

- Autocomplete: The PR fixes the slowness in vscode because because of completions by using local cache instead of querying vscode localStorage. [pull/5798](https://github.com/sourcegraph/cody/pull/5798)
- Sourcegraph API GraphQL: Increase the default timeout from 6sec to 20sec. [pull/5789](https://github.com/sourcegraph/cody/pull/5789)

## 1.36.0

### Added

- The [new OpenAI models (OpenAI o1-preview & OpenAI o1-mini)](https://sourcegraph.com/blog/openai-o1-for-cody) are now available to selected Cody Pro users for early access. [pull/5508](https://github.com/sourcegraph/cody/pull/5508)
- Cody Pro users can join the waitlist for the new models by clicking the "Join Waitlist" button. [pull/5508](https://github.com/sourcegraph/cody/pull/5508)
- Chat: Support non-streaming requests. [pull/5565](https://github.com/sourcegraph/cody/pull/5565)
- Chat: Ability to execute terminal commands generated by Cody directly from the chat interface on button click. [pull/5684](https://github.com/sourcegraph/cody/pull/5684)

### Fixed

- Chat: Fixed feedback buttons not working in chat. [pull/5509](https://github.com/sourcegraph/cody/pull/5509)
- Command: Removed duplicated default commands from the Cody Commands menu that were incorrectly listed as custom commands.
- Enterprise: Smart context window is now correctly set for all Claude Sonnet models configured on the server side. [pull/5677](https://github.com/sourcegraph/cody/pull/5677)
- Chat: Display the correct loading state during codebase context retrieval instead of 0 item by default. [pull/5761](https://github.com/sourcegraph/cody/pull/5761)

### Changed

- Enterprise: Remote Repository items in the mention menu now display only the org/repo part of the title, omitting the code host name to prevent repository names from being truncated in the UI. [pull/5518](https://github.com/sourcegraph/cody/pull/5518)
- Cody Ignore: This internal experimental feature is now deprecated and the use of `.cody/ignore` file is no longer supported. [pull/5537](https://github.com/sourcegraph/cody/pull/5537)
- Autocomplete: removed the `cody.autocomplete.advanced.model` setting and updated supported values for `cody.autocomplete.advanced.provider`.

## 1.34.3

### Fixed

- Autocomplete Logging: Fix the diff for recent edits by replacing psDedent with ps to preserve the indentation. [pull/5574](https://github.com/sourcegraph/cody/pull/5574)

## 1.34.2

### Fixed

- Autocomplete Logging: The PR fixes the contextCandidates logged in the inlineCompletionItemContext. [pull/5507](https://github.com/sourcegraph/cody/pull/5507)

## 1.34.1

### Added

### Fixed

- Cody Ignore: Fixed an issue where Cody would treat Notebook cells as ignored files when .cody/ignore is enabled. [pull/5473](https://github.com/sourcegraph/cody/pull/5473)
- Command: Fixed the `Generate Commit Message` command on Windows caused by file path. [pull/5483](https://github.com/sourcegraph/cody/pull/5483)
- Dev: Fixed an issue where incorrect request parameters caused stream requests to fail when using BYOK OpenAI-compatible models. [pull/5490](https://github.com/sourcegraph/cody/pull/5490)

### Changed

## 1.34.0

### Added

### Fixed

- Command: Fixed an issue where the experimental `Generate Commit Message` command would fail on Windows due to incorrect parsing of the git diff output. [pull/5449](https://github.com/sourcegraph/cody/pull/5449)
- Chat: Model list now shows the correct icon based on the model provider. [pull/5469](https://github.com/sourcegraph/cody/pull/5469)
- Chat: Fixed an issue where local models were duplicated in the model list. [pull/5469](https://github.com/sourcegraph/cody/pull/5469)

### Changed

- Edit: Implemented cursor feedback for Generate Tests and Document Code commands to improve user experience by indicating command execution. [pull/5341](https://github.com/sourcegraph/cody/pull/5341)
- Dev: Added support for configurable "options" field in locally configured LLM providers, available behind the `cody.dev.models` setting. [pull/5467](https://github.com/sourcegraph/cody/pull/5467)
- Autocomplete Trigger Delay: Introduced a configurable setting to add a delay before returning autocomplete results, enhancing user control over completion suggestion timing. [pull/5350](https://github.com/sourcegraph/cody/pull/5350)

## 1.32.5

### Fixed

- Autocomplete: Fix autocomplete character trimming from hot-streak. [pull/5378](https://github.com/sourcegraph/cody/pull/5378)
- Autocomplete: Fix anthropic model for PLG users. [pull/5380](https://github.com/sourcegraph/cody/pull/5380)
- Chat: Adjust context windows for Mistral models configured in the site config. [pull/5434](https://github.com/sourcegraph/cody/pull/5434)

## 1.32.4

### Added

- Refactoring: refactoring configurations to make more reactive. [pull/5330](https://github.com/sourcegraph/cody/pull/5330)
- Autocomplete: Enable smart throttle and hot streak. [pull/5339](https://github.com/sourcegraph/cody/pull/5339)
- Autocomplete: Fix model mapping for deepseek-coder-v2. [pull/5272](https://github.com/sourcegraph/cody/pull/5272)
- Autocomplete: Prompt caching and direct routing experiment. [pull/5246](https://github.com/sourcegraph/cody/pull/5246)

## 1.32.3

### Added

- Autocomplete Refactoring: Extract fast-path client for the fireworks provider. [pull/5284](https://github.com/sourcegraph/cody/pull/5284)
- Autocomplete Refactoring: Reduce `createProviderConfig` duplication. [pull/5282](https://github.com/sourcegraph/cody/pull/5282)
- Autocomplete Refactoring: Remove starcoder2. [pull/5283](https://github.com/sourcegraph/cody/pull/5283)
- Autocomplete Refactoring: Remove unused models in the fireworks provider. [pull/5286](https://github.com/sourcegraph/cody/pull/5286)
- Autocomplete Refactoring: Refactor the Fireworks provider. [pull/5307](https://github.com/sourcegraph/cody/pull/5307)

## 1.32.2

### Fixed

- Fixed an issue where chats could hang if there have been no changes since the last local indexing. [pull/5319](https://github.com/sourcegraph/cody/pull/5319)

## 1.32.1

### Fixed

- Revert: A recent version bump of a dependency was potentially causing some Out-of-Memory issues resultling in a grey screen. The `rehype-highlight` version has been reverted. [pull/5315](https://github.com/sourcegraph/cody/pull/5315)
- Chat: General improvements to how Cody responds to messages that include code blocks. [pull/5290](https://github.com/sourcegraph/cody/pull/5290)

## 1.32.0

### Added

- Chat/Edit: Added an experimental "Smart Apply" button to code blocks that will attempt to apply the changes to the correct file via the Edit command. [pull/5038](https://github.com/sourcegraph/cody/pull/5038)
- Edit: Added support to accept/reject specific changes when displaying a diff. [pull/4976](https://github.com/sourcegraph/cody/pull/4976)
- Agent: Support for multiple workspace roots. [pull/5211](https://github.com/sourcegraph/cody/pull/5211)

### Fixed

- Edit: Fixed a case where multiple, duplicate, edit commands would be created unintentionally. [pull/5183](https://github.com/sourcegraph/cody/pull/5183)
- Debug: Commands for debugging purposes (e.g., "Cody Debug: Export Logs") are available outside of development mode again. [pull/5197](https://github.com/sourcegraph/cody/pull/5197)
- Edit: Fixed an issue where the inline diff would not be shown if a file became hidden before the edit was applied. [pull/5270](https://github.com/sourcegraph/cody/pull/5270)
- Edit: Fixed an issue where single-line/short edits would not be correctly applied to the document. [pull/5271](https://github.com/sourcegraph/cody/pull/5271)

### Changed

- Chat: Improved how Cody associates code to existing files in chat responses. [pull/5038](https://github.com/sourcegraph/cody/pull/5038)
- Chat: Added an experimental simpler code block UI, that can accomodate the "Smart Apply" button. [pull/5038](https://github.com/sourcegraph/cody/pull/5038)

## 1.30.3

### Added

### Fixed

- Chat: Fixed an issue where @-mentions move focus to the chat input box at the top. [pull/5170](https://github.com/sourcegraph/cody/pull/5170)

### Changed

## 1.30.2

### Added

Autocomplete: Experiment flag for deepseek context increase experiment. [pull/5159](https://github.com/sourcegraph/cody/pull/5159)

### Fixed

### Changed

## 1.30.1

### Added

Autocomplete: Add a feature flag for DeepSeek-coder-v2 lite base model. [pull/5151](https://github.com/sourcegraph/cody/pull/5079)

### Fixed

### Changed

## 1.30.0

### Added

Chat: Added ability to remove individual chats from chat history in the sidebar. [pull/5114](https://github.com/sourcegraph/cody/pull/5114)

### Fixed

### Changed

- Chat: the local search index is now rebuilt more frequently when many files are changed since the last index (such as when the user checks out a revision that differs from the current revision).

## 1.28.1

Chat: Cody is now defaulted to run in the sidebar for both Enterprise and Non-Enterprise users. [pull/5039](https://github.com/sourcegraph/cody/pull/5039)

### Fixed

- Edit: Fixed an issue where we would generate an inefficient diff due to a mismatch in the end-of-line sequence between the user and the LLM. [pull/5069](https://github.com/sourcegraph/cody/pull/5069)
- Chat: Fixed an issue where buttons to start a new Cody chat and show Chat History were visible in non-Cody views. [pull/5106](https://github.com/sourcegraph/cody/pull/5106)

### Changed

- Autocomplete: Ignores leading empty new lines for autocomplete suggestions to reduce the number of cases when Cody doesn't suggest anything. [pull/4864](https://github.com/sourcegraph/cody/pull/4864)
- Autocomplete: Preload completions on cursor movement. [pull/4901](https://github.com/sourcegraph/cody/pull/4901)
- Chat: The shortcuts for starting starting and toggling the chat have changed:
  - `Alt+L`: Toggles between the chat view and the last text editor. If a chat view doesn't exist, it opens a new one. From a text editor with an active selection, it adds the active selection to the chat.
  - `Shift+Alt+L`: starts a new chat session.
  - The `cody.chat.defaultLocation` setting controls the default location of chat sessions. The values are "sidebar", "editor", or "sticky". The default is "sticky", which defaults to the sidebar but switches whenever the user moves the chat to the editor panel, or vice versa.

## 1.28.0

### Added

- Chat: Chat has been added back to the VS Code sidebar (after being removed about 6 months ago). By default, new chats open in the sidebar. New chats can still be opened in an editor panel with the `New Chat in Sidebar` command. Currently open chats can be moved from the sidebar into an editor panel and vice versa. Enterprise users are not affected. [pull/4832](https://github.com/sourcegraph/cody/pull/4832)
- Chat: Chat History, commands, and settings are now accessible through the chat view for Non-Enterprise users. [pull/4900](https://github.com/sourcegraph/cody/pull/4900)
- Edit: Added support to select the full range of a file for an edit. [pull/4864](https://github.com/sourcegraph/cody/pull/4864)

### Fixed

- Command: The "Ask Cody to Explain" command for explaining terminal output has been removed from the command palette, as it is only callable from the terminal context menu. [pull/4860](https://github.com/sourcegraph/cody/pull/4860)
- Command: Make "Open Diff" button maximize current editor if multiple are open. [pull/4957](https://github.com/sourcegraph/cody/pull/4957)
- Chat: Design cleanups of the new chat UI. [pull/4959](https://github.com/sourcegraph/cody/pull/4959)
- Autocomplete: Fixed an issue where completions would incorrectly be marked as "read" if the cursor position or active document no longer passes the visibility checks. [pull/4984](https://github.com/sourcegraph/cody/pull/4984)

### Changed

- For non-Enterprise users, the sidebar for commands, chat history, and settings has been removed and replaced by the sidebar chat. [pull/4832](https://github.com/sourcegraph/cody/pull/4832)

## 1.26.7

### Fixed

- Autocomplete: Fixed an issue where autocomplete context requests were never resolved. [pull/4961](https://github.com/sourcegraph/cody/pull/4961)

## 1.26.6

### Fixed

- Autocomplete: Fixed an issue where the cached retriever was attempting to open removed files. [pull/4942](https://github.com/sourcegraph/cody/pull/4942)

## 1.26.5

### Fixed

- Chat context: Fixed an issue where querying context retrievers with context chips included in the query returned poor results. [pull/4936](https://github.com/sourcegraph/cody/pull/4936)

## 1.26.4

### Fixed

- Autocomplete: Fixed the request manager cache keys computation. [pull/4902](https://github.com/sourcegraph/cody/pull/4902)
- Autocomplete: Fixed the default model value for the Anthropic autocomplete provider. [pull/4803](https://github.com/sourcegraph/cody/pull/4803)
- It is no longer possible to add a file to chat context by right clicking the file in the file explorer.

## 1.26.3

### Fixed

- Autocomplete: Characters logger now accounts for multiline deletions. [pull/4865](https://github.com/sourcegraph/cody/pull/4865)
- Autocomplete: Fixed an issue where subsequent completions would be marked as "suggested" multiple times, if they resolved to an already visible completion. [pull/4866](https://github.com/sourcegraph/cody/pull/4866)

## 1.26.2

### Added

- Autocomplete: Added an extended experimental throttling mechanism that should decrease latency. [pull/4852](https://github.com/sourcegraph/cody/pull/4852)

### Fixed

- Autocomplete: Fixed an issue where in-flight requests would sometimes be incorrectly resolved if the cursor position changed. [pull/4827](https://github.com/sourcegraph/cody/pull/4827)

### Changed

## 1.26.1

### Fixed

- A no-op command `New Chat in Sidebar` was removed. (This will be added back with functionality in the next minor stable release version.) [pull/4837](https://github.com/sourcegraph/cody/pull/4837)

## 1.26.0

### Added

- Ollama: Added support for running Cody offline with local Ollama models. [pull/4691](https://github.com/sourcegraph/cody/pull/4691)
- Edit: Added support for users' to edit the applied edit before the diff view is removed. [pull/4684](https://github.com/sourcegraph/cody/pull/4684)
- Autocomplete: Added experimental support for Gemini 1.5 Flash as the autocomplete model. To enable this experimental feature, update the `autocomplete.advanced.provider` configuration setting to `unstable-gemini`. Prerequisite: Your Sourcegraph instance (v5.5.0+) must first be configured to use Gemini 1.5 Flash as the autocomplete model. [pull/4743](https://github.com/sourcegraph/cody/pull/4743)
- Enterprise: Enabled support for multiple dynaic models if the Sourcegraph backend provides them. Requires the experimental flag `modelsAPIEnabled` to be sent by the client config API. [pull/4780](https://github.com/sourcegraph/cody/pull/4780)
- Autocomplete: Fixed hot-streak cache keys for long documents. [pull/4817](https://github.com/sourcegraph/cody/pull/4817)
- Autocomplete: Added an extra abort call to ensure request cancellation. [pull/4818](https://github.com/sourcegraph/cody/pull/4818)

### Fixed

- Edit: Fixed an issue where, when unable to detect the indentation of a file, Cody would remove all indentation from a response. [pull/4704](https://github.com/sourcegraph/cody/pull/4704)
- Edit: Fixed an issue where Cody would sometimes remove unintended parts of the code when an edit was accepted on save. [pull/4720](https://github.com/sourcegraph/cody/pull/4720)
- Chat: The loading dots in the loading page are now centered correctly. [pull/4808](https://github.com/sourcegraph/cody/pull/4808)

### Changed

- Chat: Added a stop button and cleaned up the vertical space layout of the chat. [pull/4580](https://github.com/sourcegraph/cody/pull/4580)
- Autocomplete: Added a caching layer to Jaccard Similarity to reduce the load of context gathering during autocompletion. [pull/4608](https://github.com/sourcegraph/cody/pull/4608)
- Autocomplete: Added Fireworks headers to analytics events. [pull/4804](https://github.com/sourcegraph/cody/pull/4804)
- Chat: Simplify the Enterprise docs in the model selector [pull/4745](https://github.com/sourcegraph/cody/pull/4745)
- Edit: We now collapse the selection down to the cursor position after an edit is triggered. [pull/4781](https://github.com/sourcegraph/cody/pull/4781)
- Autocomplete: requests timeout decreased from 15s to 7s. [pull/4813](https://github.com/sourcegraph/cody/pull/4813)
- Chat & Edit: Claude 3.5 Sonnet is now the default model for Chat and Commands. [pull/4822](https://github.com/sourcegraph/cody/pull/4822)

## 1.24.2

### Added

- Autocomplete: Added a new experimental throttling mechanism that should decrease latency. [pull/4735](https://github.com/sourcegraph/cody/pull/4735)

### Changed

- Autocomplete: When the last completion candidate is not applicable at the current document position, it remains in the cache even after the user backspaces or deletes characters from the current line. [pull/4704](https://github.com/sourcegraph/cody/pull/4704)
- Autocomplete: Increase request manager cache size. [pull/4778](https://github.com/sourcegraph/cody/pull/4778)

## 1.24.1

- Autocomplete: Restrict the number of lines we await during hot-streak completion generation to prevent overwhelming inference providers. [pull/4737](https://github.com/sourcegraph/cody/pull/4737)

## 1.24.0

### Added

- Edit: Added a new visual inline diff output for applied edits. [pull/4525](https://github.com/sourcegraph/cody/pull/4525)
- Edit: Added a visual animation showing the progress of the LLM as it produces a final output. [pull/4525](https://github.com/sourcegraph/cody/pull/4525)

### Fixed

- Edit: Fixed incorrect codelens for "Generate Code". [pull/4525](https://github.com/sourcegraph/cody/pull/4525)
- Chat: Display the appropriate error message when input has exceeded the model's context window, instead of "Chat token usage must be updated before Context". [pull/4674](https://github.com/sourcegraph/cody/pull/4674)

### Changed

- Chat: @-mentions are shown as chips instead of text. [pull/4539](https://github.com/sourcegraph/cody/pull/4539)
- Edit: Removed usage of the users' default formatter, instead choosing to apply basic formatting and indentation matching before the edit is applied to the document. [pull/4525](https://github.com/sourcegraph/cody/pull/4525)
- Edit: Removed the manual "Show Diff" option, in favour of showing the diff directly in the editor. [pull/4525](https://github.com/sourcegraph/cody/pull/4525)

## 1.22.4

### Added

- Autocomplete: Support Google Vertex provider exclusively for Anthropic-based models. [pull/4606](https://github.com/sourcegraph/cody/pull/4606)
- Chat & Commands: New model Anthropic Claude 3.5 Sonnet available for Cody Pro users. [pull/4631](https://github.com/sourcegraph/cody/pull/4631)

### Fixed

### Changed

## 1.22.3

### Added

### Fixed

### Changed

## 1.22.2

### Added

- Autocomplete: Finetuned model shipment for code completions in py, jsx and jsx language. [pull/4533](https://github.com/sourcegraph/cody/pull/4533)
- Telemetry: Context logging for the autocomplete feature in private metadata. [pull/4501](https://github.com/sourcegraph/cody/pull/4501)
- Autocomplete: Feature flags for the fine-tuning model and deepseek experiment for code completions. [pull/4577](https://github.com/sourcegraph/cody/pull/4577)
- Telemetry: Added autocomplete stage counter logger. [pull/4595](https://github.com/sourcegraph/cody/pull/4595)
- Telemetry: Added resolved model to autocomplete events. [pull/4565](https://github.com/sourcegraph/cody/pull/4565)

## 1.22.1

### Added

- Enterprise: Expand the context window for Gemini 1.5 models. [pull/4563](https://github.com/sourcegraph/cody/pull/4563)

### Fixed

- Chat: Fix hover tooltips on overflowed paths in the @-mention file picker. [pull/4553](https://github.com/sourcegraph/cody/pull/4553)
- Custom Commands: Creating a new custom command through the menu without an existing cody.json file now creates a new cody.json file with the command added. [pull/4561](https://github.com/sourcegraph/cody/pull/4561)
- Ollama: Fix a bug where Ollama models were not connected to the correct client. [pull/4564](https://github.com/sourcegraph/cody/pull/4564)
- Windows: Fix a bug where Cody failed to load on Windows with the latest VS Code Insiders due to local certificates. [pull/4598](https://github.com/sourcegraph/cody/pull/4598)

### Changed

## 1.22.0

### Added

- Chat & Commands: New models available for Cody Pro users:
  - Google Gemini 1.5 Pro [#4360](https://github.com/sourcegraph/cody/pull/4360)
  - Google Gemini 1.5 Flash [#4360](https://github.com/sourcegraph/cody/pull/4360)
- Chat: Followup responses now more clearly indicate that prior context in the thread was used to generate the response. [pull/4479](https://github.com/sourcegraph/cody/pull/4479)

### Fixed

- Chat: Don't append @ when "Add context" is pressed multiple times. [pull/4439](https://github.com/sourcegraph/cody/pull/4439)
- Chat: Fix an issue where copying code (with right-click or Cmd/Ctrl+C) causes many event logs and may trip rate limits. [pull/4469](https://github.com/sourcegraph/cody/pull/4469)
- Chat: Fix an issue where it was difficult to copy code from responses that were still streaming in. [pull/4472](https://github.com/sourcegraph/cody/pull/4472)
- Chat: Fix an issue where opening the @-mention menu in a followup input would scroll the window to the top. [pull/4475](https://github.com/sourcegraph/cody/pull/4475)
- Chat: Show "Explain Code" and other commands in a more pleasant way, with @-mentions, in the chat. [pull/4424](https://github.com/sourcegraph/cody/pull/4424)
- Chat: Scrollbars are now shown in the @-mention menu when it overflows, same as chat models. [pull/4523](https://github.com/sourcegraph/cody/pull/4523)
- Chat: Prevent the chat from remaining in a loading state when using ESC to stop Cody's response mid-stream. [pull/4532](https://github.com/sourcegraph/cody/pull/4532)
- Chat: Large files added to new chats as @-mentions are now correctly displayed as invalid. [pull/4534](https://github.com/sourcegraph/cody/pull/4534)

### Changed

- Autocomplete: Improve finding of related code snippets by breaking camelCase and snake_case words. [pull/4467](https://github.com/sourcegraph/cody/pull/4467)
- The natural language search quickpick was removed. To perform a natural-language search, run a Cody chat and view the items in the context row. [pull/4506](https://github.com/sourcegraph/cody/pull/4506)
- Temporary Fix for [Win-ca package Certs] Issue(https://github.com/sourcegraph/cody/issues/4491): Bypassed problematic codepath to prevent system hang, resulting in temporary loss of self-signed certs import on Windows. Proper fix planned before July 1.

## [1.20.3]

### Fixed

- Chat: Fix an issue where copying code (with right-click or Cmd/Ctrl+C) causes many event logs and may trip rate limits. [pull/4469](https://github.com/sourcegraph/cody/pull/4469)

## [1.20.2]

### Fixed

- Performance: Reduced the performance overhead for certain types of context fetching, especially for larger files. This might have caused issues with slow autocomplete before. [pull/4446](https://github.com/sourcegraph/cody/pull/4446)
- Chat: Fixed an issue where the chat view would crash and display a gray screen in VS Code due to an out-of-memory situation. [pull/4459](https://github.com/sourcegraph/cody/pull/4459)

## [1.20.1]

### Fixed

- Chat: The @-mentions for workspace repositories, which are added to the input box by default for new messages, now take context filters into consideration and do not mention the excluded repos. [pull/4427](https://github.com/sourcegraph/cody/pull/4427)
- Chat: Fixed an issue where the buttons for copying and inserting code in assistant responses were not showing. [pull/4422](https://github.com/sourcegraph/cody/pull/4422)
- Edit: Fixed an issue where the edit commands context was removed from the final prompt. [pull/4432](https://github.com/sourcegraph/cody/pull/4432)
- Agent: Fixed an issue where the agent incorrectly calculated document range for out of bounds line numbers. [pull/4435](https://github.com/sourcegraph/cody/pull/4435)
- Chat: Fixed the contrast and colors of send button. [pull/4436](https://github.com/sourcegraph/cody/pull/4436)

## [1.20.0]

### Added

- Chat: Integrated OpenCtx providers with @-mention context menu. [pull/4201](https://github.com/sourcegraph/cody/pull/4201)
- Enterprise: Adds support for the `completions.smartContextWindow` (available in Sourcegraph v5.5.0+) site configuration. [pull/4236](https://github.com/sourcegraph/cody/pull/4236)
- Chat: Integrated OpenCtx providers with @-mention context menu. [pull/4201](https://github.com/sourcegraph/cody/pull/4201/files)
- Keybinding: Assign the same keyboard shortcut for starting a new chat to the "New Chat with Selection" command. [pull/4255](https://github.com/sourcegraph/cody/pull/4255)
- Telemetry: Adds a new telemetry event when users uninstall the extension. [pull/4246](https://github.com/sourcegraph/cody/pull/4246)
- Chat: Added @-mention remote repositories search provider for enterprise. [pull/4311](https://github.com/sourcegraph/cody/pull/4311)
- Chat: Editor selection is now included in all chats by default. [pull/4292](https://github.com/sourcegraph/cody/pull/4292)
- Chat: Assistant responses now have a "Try again with different context" line at the bottom with ways you can improve the context used to generate the response. [pull/4317](https://github.com/sourcegraph/cody/pull/4317)
- Document Code: Adds additional languages support for range expansion:
  - Java: [pull/4353](https://github.com/sourcegraph/cody/pull/4353)
  - Kotlin: [pull/4355](https://github.com/sourcegraph/cody/pull/4355)
  - Rust: [pull/4358](https://github.com/sourcegraph/cody/pull/4358)
  - PHP: [pull/4359](https://github.com/sourcegraph/cody/pull/4359)
  - C: [pull/4391](https://github.com/sourcegraph/cody/pull/4391)
  - C++: [pull/4392](https://github.com/sourcegraph/cody/pull/4392)

### Fixed

- Autocomplete: Fixed an issue where formatting on save could cause completions to show duplicated characters. [pull/4404](https://github.com/sourcegraph/cody/pull/4404)
- Edit: Fixed an issue where streamed insertions used invalid document ranges. [pull/4172](https://github.com/sourcegraph/cody/pull/4172)
- Chat: Fixed issues with chat commands where selection context is removed from context items. [pull/4229](https://github.com/sourcegraph/cody/pull/4229)
- Auth: Fixes an issue where Login page is not reloaded when proxy settings have changed. [pull/4233](https://github.com/sourcegraph/cody/pull/4233)
- Chat: Fixes issues with chat commands where selection context is removed from context items. [pull/4229](https://github.com/sourcegraph/cody/pull/4229)
- Chat: Fixes intermittent issues with `Add Selection to Cody Chat` where sometimes the @-mention would not actually be added. [pull/4237](https://github.com/sourcegraph/cody/pull/4237)
- Menu: Fixes an issue where the `Add Selection to Cody Chat` context menu item was incorrectly disabled when no new chat was open. [pull/4242](https://github.com/sourcegraph/cody/pull/4242)
- Fixed an issue where the test file name was incorrectly inserted with the unit test command. [pull/4262](https://github.com/sourcegraph/cody/pull/4262)
- Chat: Fixed a long-standing bug where it was not possible to copy code from Cody's response before it was finished. [pull/4268](https://github.com/sourcegraph/cody/pull/4268)
- Chat: Fixed a bug where list bullets or numbers were not shown in chat responses. [pull/4294](https://github.com/sourcegraph/cody/pull/4294)
- Chat: Fixed a bug where long messages could not be scrolled vertically in the input. [pull/4313](https://github.com/sourcegraph/cody/pull/4313)
- Chat: Copying and pasting @-mentions in the chat input now works. [pull/4319](https://github.com/sourcegraph/cody/pull/4319)
- Document Code: Fixed an issue where documentation would be incorrectly inserted in the middle of a line. [pull/4325](https://github.com/sourcegraph/cody/pull/4325)
- Edit: Fixed an issue where an invalid prompt would be used, resulting in an error in certain enterprise configurations. [pull/4350](https://github.com/sourcegraph/cody/pull/4350)

### Changed

- Chat: Pressing <kbd>Space</kbd> no longer accepts an @-mention item. Press <kbd>Tab</kbd> or <kbd>Enter</kbd> instead. [pull/4154](https://github.com/sourcegraph/cody/pull/4154)
- Chat: You can now change the model after you send a chat message. Subsequent messages will be sent using your selected model. [pull/4189](https://github.com/sourcegraph/cody/pull/4189)
- Chat: The @-mention menu now shows the types of context you can include. [pull/4188](https://github.com/sourcegraph/cody/pull/4188)
- Increases the context window for the new `GPT-4o` model. [pull/4180](https://github.com/sourcegraph/cody/pull/4180)
- Commands/Chat: Increased the maximum output limit of LLM responses for recommended Enterprise models. [pull/4203](https://github.com/sourcegraph/cody/pull/4203)
- Chat: The chat UI has been updated to make messages editable in-place and stream down from the top. [pull/4209](https://github.com/sourcegraph/cody/pull/4209)
- Chat: Improved chat model selector UI with GPT-4o now as a recommended model, improved usability for Cody Free users, and a chat models documentation link. [pull/4254](https://github.com/sourcegraph/cody/pull/4254)
- Chat: New welcome screen. [pull/4303](https://github.com/sourcegraph/cody/pull/4303)
- Chat: Added @-mention provider icons. [pull/4336](https://github.com/sourcegraph/cody/pull/4336)
- Chat: New chats now start with @-mentions of your current repository and file. Use @-mentions to include other context. Enterprise users can @-mention remote repositories to chat across multiple repositories. [pull/4364](https://github.com/sourcegraph/cody/pull/4364)

### Removed

- Chat: The `Rename Chat` functionality.

## [1.18.2]

### Added

- Feature flags for the fine-tuning model experiment for code completions. [pull/4245](https://github.com/sourcegraph/cody/pull/4245)

### Fixed

### Changed

## [1.18.1]

### Added

- Automatically start embeddings indexing using Sourcegraph embeddings API. [pull/4091](https://github.com/sourcegraph/cody/pull/4091/)
- Simplify upstream latency collector and measure Cody Gateway latency[pull/4193](https://github.com/sourcegraph/cody/pull/4193)

### Fixed

### Changed

## [1.18.0]

### Added

- Search: A new `Search Code` command added to the `Commands` sidebar for Cody's Natural Language Search. [pull/3991](https://github.com/sourcegraph/cody/pull/3991)
- Context Menu: Added commands to send file to chat as @-mention from the explorer context menu. [pull/4000](https://github.com/sourcegraph/cody/pull/4000)
  - `Add File to Chat`: Add file to the current opened chat, or start a new chat if no panel is opened.
  - `New Chat with File Content`: Opens a new chat with the file content when no existing chat panel is open.
- Chat: New optimization for prompt quality and token usage, deduplicating context items, and optimizing token allocation. [pull/3929](https://github.com/sourcegraph/cody/pull/3929)
- Document Code/Generate Tests: User selections are now matched against known symbol ranges, and adjusted in cases where a user selection in a suitable subset of one of these ranges. [pull/4031](https://github.com/sourcegraph/cody/pull/4031)
- Extension: Added the `vscode.git` extension to the `extensionDependencies` list. [pull/4110](https://github.com/sourcegraph/cody/pull/4110)
- Command: Add a new `Generate Commit Message` command for generating commit messages, available in the Cody sidebar, command palette, and Source Control panel. [pull/4130](https://github.com/sourcegraph/cody/pull/4130)
- Chat: The new `GPT-4o` model is available for Cody Pro users. [pull/4164](https://github.com/sourcegraph/cody/pull/4164)

### Fixed

- Autocomplete: Handle incomplete Ollama response chunks gracefully. [pull/4066](https://github.com/sourcegraph/cody/pull/4066)
- Edit: Improved handling of responses that contain HTML entities. [pull/4085](https://github.com/sourcegraph/cody/pull/4085)
- Chat: Fixed an issue where the chat message editor field was not able to be scrolled with the mouse or trackpad. [pull/4127](https://github.com/sourcegraph/cody/pull/4127)

### Changed

- Extension has been renamed from `Cody AI` to `Cody: AI Coding Assistant with Autocomplete & Chat`. [pull/4079](https://github.com/sourcegraph/cody/pull/4079)
- Search: Cody's Natural Language Search has been moved to a new quick pick interface, and the search box has been removed from the sidebar. [pull/3991](https://github.com/sourcegraph/cody/pull/3991)
- Editor Context Menu: Updated the existing `Cody Chat: Add context` command to handle selected code from the editor as @-mention . [pull/4000](https://github.com/sourcegraph/cody/pull/4000)
  - `Add Code to Chat`: Add selected code to the current opened chat, or new chat if no panel is opened.
  - `New Chat with Code`: Opens a new chat with the selected code when no existing chat panel is open and code is selected in the editor.
- Fixes an issue where triggering a recipe with no open editor window will cause unexpected behavior. [pull/3911](https://github.com/sourcegraph/cody/pull/3911)
- Edit: The "Document Code" and "Generate Tests" commands now execute with a single click/action, rather than requiring the user to specify the range first. The range can be modified from the normal Edit input. [pull/4071](https://github.com/sourcegraph/cody/pull/4071)
- Chat: The model selector now groups chat model choices by characteristics (such as "Optimized for Accuracy", "Balanced", "Optimized for Speed", and "Ollama") and indicates the default choice. [pull/4033](https://github.com/sourcegraph/cody/pull/4033) and [pull/4133](https://github.com/sourcegraph/cody/pull/4133)

## [1.16.7]

### Added

### Fixed

- Chat: Fixed a bug where the chat model dropdown would not work on first click. [pull/4122](https://github.com/sourcegraph/cody/pull/4122)

### Changed

## [1.16.6]

### Added

- Edit: Added a maximum timeout to the formatting logic, so the Edit does not appear stuck if the users' formatter takes a particularly long amount of time. [pull/4113](https://github.com/sourcegraph/cody/pull/4113)

### Fixed

- Edit: Fixed cases where the formatting of an Edit would not respect the editor tab size with certain formatters. [pull/4111](https://github.com/sourcegraph/cody/pull/4111)

### Changed

## [1.16.5]

### Added

### Fixed

- Tutorial: Fixed a bug where the tutorial would not open on first authentication. [pull/4108](https://github.com/sourcegraph/cody/pull/4108)

### Changed

## [1.16.4]

### Added

### Fixed

- Chat: Fixed a bug where the entire Cody chat view would appear blank when clicking the chat model dropdown. [pull/4098](https://github.com/sourcegraph/cody/pull/4098)

### Changed

## [1.16.3]

### Added

### Fixed

- Tutorial: Fixed telemetry when activating the tutorial on first authentication. [pull/4068](https://github.com/sourcegraph/cody/pull/4068)
- Tutorial: Improved the reliability and discoverability of the Edit command. [pull/4068](https://github.com/sourcegraph/cody/pull/4068)

### Changed

## [1.16.2]

### Added

### Fixed

- Chat: Fixed a bug where the entire Cody chat view would appear blank. [pull/4062](https://github.com/sourcegraph/cody/pull/4062)

### Changed

## [1.16.1]

### Added

### Fixed

- Fixed a bug where old Sourcegraph instances' error messages caused Cody to ignore all context files. [pull/4024](https://github.com/sourcegraph/cody/pull/4024)
- Fixed a visually distracting drop shadow on some text labels in the model selection dropdown menu. [pull/4026](https://github.com/sourcegraph/cody/pull/4026)

### Changed

## [1.16.0]

### Added

- Chat: The context window for the `Claude 3 Sonnet` and `Claude 3 Opus` models is now increased by default for all non-Enterprise users, without requiring a feature flag. [pull/3953](https://github.com/sourcegraph/cody/pull/3953)
- Custom Commands: Added the ability to create new custom Edit commands via the Custom Command Menu. [pull/3862](https://github.com/sourcegraph/cody/pull/3862)
- Custom Commands: Added 'currentFile' option to include the full file content in the Custom Commands menu. [pull/3960](https://github.com/sourcegraph/cody/pull/3960)
- Chat: Pressing <kbd>Alt+Enter</kbd> or <kbd>Opt+Enter</kbd> will submit a chat message without enhanced context (only @-mentions). [pull/3996](https://github.com/sourcegraph/cody/pull/3996)

### Fixed

- Chat: Fixed an issue where Cody's responses were not visible in small windows. [pull/3865](https://github.com/sourcegraph/cody/pull/3865)
- Edit: Fixed an issue where an Edit task would not correctly respin when an irresolvable conflict is encountered. [pull/3872](https://github.com/sourcegraph/cody/pull/3872)
- Chat: Fixed an issue where older chats were displaying as 'N months ago' instead of the number in the Chat History sidebar. [pull/3864](https://github.com/sourcegraph/cody/pull/3864)
- Custom Commands: Fixed an issue where the "selection" option was not being toggled correctly based on the user's selection in the Custom Command menu. [pull/3960](https://github.com/sourcegraph/cody/pull/3960)
- Chat: Fixed an issue where the chat title showed up as "New Chat" when the question started with a new line. [pull/3977](https://github.com/sourcegraph/cody/pull/3977)

### Changed

- Sidebar (Settings & Support): For Pro & Enterprise, moved 'Account' up to the top. For Pro only, removed 'Usage' as it can be accessed via 'Account' → 'Manage Account'. [pull/3868](https://github.com/sourcegraph/cody/pull/3868)
- Debug: Removed the `cody.debug.enabled` setting. Baseline debugging is now enabled by default [pull/3873](https://github.com/sourcegraph/cody/pull/3873)
- Chat: The experimental Ollama Chat feature, which allows using local Ollama models for chat and commands, is now enabled by default. [pull/3914](https://github.com/sourcegraph/cody/pull/3914)
- Removed Claude 2, Claude 2.1 and Claude Instant from Cody Free and Cody Pro. All users are now upgraded to use Claude 3 by default [pull/3971](https://github.com/sourcegraph/cody/pull/3971)

## [1.14.0]

### Added

- Chat: Add highlighted code to Cody Chat as `@-mentions` context by right-clicking on the code and selecting `Cody Chat: Add context`. [pull/3713](https://github.com/sourcegraph/cody/pull/3713)
- Autocomplete: Add the proper infilling prompt for Codegemma when using Ollama. [pull/3754](https://github.com/sourcegraph/cody/pull/3754)
- Chat: The new `Mixtral 8x22B` chat model is available for Cody Pro users. [pull/3768](https://github.com/sourcegraph/cody/pull/3768)
- Chat: Add a "Pop out" button to the chat title bar that allows you to move Cody chat into a floating window. [pull/3773](https://github.com/sourcegraph/cody/pull/3773)
- Sidebar: A new button to copy the current Cody extension version to the clipboard shows up next to the Release Notes item in the SETTINGS & SUPPORT sidebar on hover. This is useful for reporting issues or getting information about the installed version. [pull/3802](https://github.com/sourcegraph/cody/pull/3802)
- Generate Unit Tests: Added a new code action "Ask Cody to Test" currently shows against functions in JS, TS, Go and Python. [pull/3763](https://github.com/sourcegraph/cody/pull/3763)
- Chat: @-mentions that exceed the context window will be displayed as invalid to make it easier to identify them during input. [pull/3742](https://github.com/sourcegraph/cody/pull/3742)

### Fixed

- Generate Unit Tests: Fixed an issue where Cody would generate tests for the wrong code in the file. [pull/3759](https://github.com/sourcegraph/cody/pull/3759)
- Chat: Fixed an issue where changing the chat model did not update the token limit for the model. [pull/3762](https://github.com/sourcegraph/cody/pull/3762)
- Troubleshoot: Don't show SignIn page if the authentication error is because of network connectivity issues [pull/3750](https://github.com/sourcegraph/cody/pull/3750)
- Edit: Large file warnings for @-mentions are now updated dynamically as you add or remove them. [pull/3767](https://github.com/sourcegraph/cody/pull/3767)
- Generate Unit Tests: Improved quality for creating file names. [pull/3763](https://github.com/sourcegraph/cody/pull/3763)
- Custom Commands: Fixed an issue where newly added custom commands were not working when clicked in the sidebar tree view. [pull/3804](https://github.com/sourcegraph/cody/pull/3804)
- Chat: Fixed an issue where whitespaces in messages submitted by users were omitted. [pull/3817](https://github.com/sourcegraph/cody/pull/3817)
- Chat: Improved token counting mechanism that allows more context to be correctly included or excluded. [pull/3742](https://github.com/sourcegraph/cody/pull/3742)
- Chat: Fixed an issue where context files were opened with an incorrect link for Enterprise users due to double encoding. [pull/3818](https://github.com/sourcegraph/cody/pull/3818)
- Chat: Line numbers for @-mentions are now included and counted toward the "x lines from y files" section in the UI. [pull/3842](https://github.com/sourcegraph/cody/pull/3842)

### Changed

- Command: Ghost text hint for `Document Code` ("Alt+D to Document") now only shows on documentable symbols without an existing docstring. [pull/3622](https://github.com/sourcegraph/cody/pull/3622)
- Chat: Updates to the latest GPT 4 Turbo model. [pull/3790](https://github.com/sourcegraph/cody/pull/3790)
- Chat: Slightly speeds up enhanced context fetching on Cody Free and Cody Pro when both embeddings and search is used. [pull/3798](https://github.com/sourcegraph/cody/pull/3798)
- Support Sidebar: Consolidated all support links to our new [Support page](https://srcgr.ph/cody-support), which includes a new [Community Forum](https://community.sourcegraph.com/c/cody/vs-code/6) for user discussion.. [pull/3803](https://github.com/sourcegraph/cody/pull/3803)
- Support Sidebar: Update the icon for Discord to use the official Discord logo. [pull/3803](https://github.com/sourcegraph/cody/pull/3803)
- Commands/Chat: Increased the maximum output limit of LLM responses. [pull/3797](https://github.com/sourcegraph/cody/pull/3797)
- Commands: Updated the naming of various code actions to be more descriptive. [pull/3831](https://github.com/sourcegraph/cody/pull/3831)
- Chat: Adds chat model to more telemetry events. [pull/3829](https://github.com/sourcegraph/cody/pull/3829)
- Telemetry: Adds a new telemetry event when users sign-in the first time. [pull/3836](https://github.com/sourcegraph/cody/pull/3836)

### Feature Flags

> This section covers experiments that run behind feature flags for non-Enterprise users.

- Chat: Increased context window size when using the `Claude 3 Sonnet` and `Claude 3 Opus` models. [pull/3742](https://github.com/sourcegraph/cody/pull/3742)

## [1.12.0]

### Added

- Edit/Chat: Cody now expands the selection to the nearest enclosing function, if available, before attempting to expand to the nearest enclosing block. [pull/3507](https://github.com/sourcegraph/cody/pull/3507)
- Edit: New `cody.edit.preInstruction` configuration option for adding custom instruction at the end of all your requests. [pull/3542](https://github.com/sourcegraph/cody/pull/3542)
- Edit: Add support for the new `cody.edit.preInstruction` setting. [pull/3542](https://github.com/sourcegraph/cody/pull/3542)
- Edit: Added telemetry to measure the persistence of edits in the document. [pull/3550](https://github.com/sourcegraph/cody/pull/3550)
- Edit: "Ask Cody to Fix" now uses Claude 3 Sonnet. [pull/3555](https://github.com/sourcegraph/cody/pull/3555)
- Chat: Added buttons in the chat input box for enabling/disabling Enhanced Context. [pull/3547](https://github.com/sourcegraph/cody/pull/3547)
- Edit: Display warnings for large @-mentioned files during selection. [pull/3494](https://github.com/sourcegraph/cody/pull/3494)
- Edit: Automatically show open tabs as available options when triggering an @-mention. [pull/3494](https://github.com/sourcegraph/cody/pull/3494)
- `Cody Debug: Report Issue` command to easily file a pre-filled GitHub issue form for reporting bugs and issues directly inside VS Code. The `Cody Debug: Report Issue` command is accessible from the command palette and the `...` menu in the Cody Support sidebar. [pull/3624](https://github.com/sourcegraph/cody/pull/3624)

### Fixed

- Chat: Fixed issue where large files could not be added via @-mention. You can now @-mention line ranges within large files. [pull/3531](https://github.com/sourcegraph/cody/pull/3531) & [pull/3585](https://github.com/sourcegraph/cody/pull/3585)
- Edit: Improved the response reliability, Edit commands should no longer occasionally produce Markdown outputs.[pull/3192](https://github.com/sourcegraph/cody/pull/3192)
- Chat: Handle empty chat message input and prevent submission of empty messages. [pull/3554](https://github.com/sourcegraph/cody/pull/3554)
- Chat: Warnings are now displayed correctly for large files in the @-mention file selection list. [pull/3526](https://github.com/sourcegraph/cody/pull/3526)
- Custom Commands: Errors when running context command scripts now show the error output in the notification message. [pull/3565](https://github.com/sourcegraph/cody/pull/3565)
- Edit: Improved the response reliability, Edit commands should no longer occasionally produce Markdown outputs. [pull/3192](https://github.com/sourcegraph/cody/pull/3192)
- Edit: The `document` command now defaults to Claude 3 Haiku. [pull/3572](https://github.com/sourcegraph/cody/pull/3572)

### Changed

- Chat: A new design for chat messages, with avatars and a separate context row. [pull/3639](https://github.com/sourcegraph/cody/pull/3639)
- Chat: The Enhanced Context Settings modal is opened by default for the first chat session. [pull/3547](https://github.com/sourcegraph/cody/pull/3547)
- Add information on which Cody tier is being used to analytics events. [pull/3508](https://github.com/sourcegraph/cody/pull/3508)
- Auth: Enable the new onboarding flow that does not require the redirect back to VS Code for everyone. [pull/3574](https://github.com/sourcegraph/cody/pull/3574)
- Chat: Claude 3 Sonnet is now the default model for every Cody Free or Pro user. [pull/3575](https://github.com/sourcegraph/cody/pull/3575)
- Edit: Removed a previous Edit shortcut (`Shift+Cmd/Ctrl+v`), use `Opt/Alt+K` to trigger Edits. [pull/3591](https://github.com/sourcegraph/cody/pull/3591)
- Commands: The `Editor Title Icon` configuration option has been removed from the Cody Settings menu. Users can configure the title bar icon by right-clicking on the title bar. [pull/3677](https://github.com/sourcegraph/cody/pull/3677)

### Feature Flags

> This section covers experiments that run behind feature flags for non-Enterprise users.

- Hover Commands: Cody commands are now integrated with the native hover provider, allowing you to seamlessly access essential commands on mouse hover. [pull/3585](https://github.com/sourcegraph/cody/pull/3585)

## [1.10.2]

### Added

- Cody Enterprise users now have access to an `experimental-openaicompatible` which allows bringing your own LLM via any OpenAI-compatible API. For now, this is only supported with Starchat and specific configurations - but we continue to generalize this work to support more models and OpenAI-compatible endpoints. [pull/3218](https://github.com/sourcegraph/cody/pull/3218)

## [1.10.1]

### Added

- Autocomplete: Add Claude 3 Haiku experimental autocomplete support. [pull/3538](https://github.com/sourcegraph/cody/pull/3538)

### Changed

- Telemetry: Upgrade Sentry version. [pull/3502](https://github.com/sourcegraph/cody/pull/3502)
- Autocomplete: Subsequent new lines are added to the singleline stop sequences. [pull/3549](https://github.com/sourcegraph/cody/pull/3549)

## [1.10.0]

### Added

- Added support links for Cody Pro and Enterprise users. [pull/3330](https://github.com/sourcegraph/cody/pull/3330)
- Autocomplete: Add StarCoder2 experimental support. [pull/61207](https://github.com/sourcegraph/cody/pull/61207)
- Autocomplete: Add `cody.autocomplete.experimental.fireworksOptions` for local debugging with Fireworks. [pull/3415](https://github.com/sourcegraph/cody/pull/3415)
- Chat: Add Claude 3 Haiku for Pro users. [pull/3423](https://github.com/sourcegraph/cody/pull/3423)
- Chat: Upgrade GPT 4 turbo model. [pull/3468](https://github.com/sourcegraph/cody/pull/3468)
- Chat: Added experimental support for including web pages as context by @-mentioning a URL (when the undocumented `cody.experimental.urlContext` VS Code setting is enabled). [pull/3436](https://github.com/sourcegraph/cody/pull/3436)
- Document: Added support for automatically determining the symbol and range of a documentable block from the users' cursor position. Currently supported in JavaScript, TypeScript, Go and Python. [pull/3275](https://github.com/sourcegraph/cody/pull/3275)
- Document: Added a ghost text hint ("Alt+D to Document") that shows when the users' cursor is on a documentable symbol. Currently supported in JavaScript, TypeScript, Go and Python. [pull/3275](https://github.com/sourcegraph/cody/pull/3275)
- Document: Added a shortcut (`Alt+D`) to immediately execute the document command. [pull/3275](https://github.com/sourcegraph/cody/pull/3275)
- Edit: Added a ghost text hint ("Alt+K to Generate Code") that shows on empty files. [pull/3275](https://github.com/sourcegraph/cody/pull/3275)

### Fixed

- Chat: When `@`-mentioning files in chat and edits, the list of fuzzy-matching files is shown much faster (which is especially noticeable in large workspaces).
- Chat: Fix abort related error messages with Claude 3. [pull/3466](https://github.com/sourcegraph/cody/pull/3466)
- Document: Fixed an issue where the generated documentation would be incorrectly inserted for Python. Cody will now follow PEP 257 – Docstring Conventions. [pull/3275](https://github.com/sourcegraph/cody/pull/3275)
- Edit: Fixed incorrect decorations being shown for edits that only insert new code. [pull/3424](https://github.com/sourcegraph/cody/pull/3424)

### Changed

- Autocomplete: Upgrade tree-sitter and expand language support. [pull/3373](https://github.com/sourcegraph/cody/pull/3373)
- Autocomplete: Do not cut off completions when they are almost identical to the following non-empty line. [pull/3377](https://github.com/sourcegraph/cody/pull/3377)
- Autocomplete: Enabled dynamic multiline completions by default. [pull/3392](https://github.com/sourcegraph/cody/pull/3392)
- Autocomplete: Improve StarCoder2 Ollama support. [pull/3452](https://github.com/sourcegraph/cody/pull/3452)
- Autocomplete: Upgrade tree-sitter grammars and add Dart support. [pull/3476](https://github.com/sourcegraph/cody/pull/3476)
- Autocomplete: Wrap tree-sitter parse calls in OpenTelemetry spans. [pull/3419](https://github.com/sourcegraph/cody/pull/3419)
- Chat: The <kbd>UpArrow</kbd> key in an empty chat editor now edits the most recently sent message instead of populating the editor with the last message's text.
- Chat: The chat editor uses a new rich editor component. If you open an old chat added before this version and edit a message in the transcript with @-mentions, the @-mentions will show up as plain text and will not actually include the mentioned files unless you re-type them.
- Command: Enhanced the context provided to the Test command to help the language model determine the appropriate testing framework to use. [pull/3344](https://github.com/sourcegraph/cody/pull/3344)
- Document: Upgraded to use a faster model. [pull/3275](https://github.com/sourcegraph/cody/pull/3275)
- Properly throw an error when attempting to parse an incomplete SSE stream with the nodeClient. [pull/3479](https://github.com/sourcegraph/cody/pull/3479)

## [1.8.3]

### Fixed

- Fix crash upon initialization in the stable build if a prerelease version of the VS Code extension was used for chat after 2024-03-08. [pull/3394](https://github.com/sourcegraph/cody/pull/3394)

## [1.8.2]

### Added

- Debug: Added new commands (`Cody Debug: Enable Debug Mode` and `Cody Debug: Open Output Channel`) to the editor Command Palette and the `Settings & Support` sidebar to streamline the process of getting started with debugging Cody. [pull/3342](https://github.com/sourcegraph/cody/pull/3342)

### Fixed

- Chat: Fixed an issue where in some cases the entire document instead of just the visible portion would be included as context. [pull/3351](https://github.com/sourcegraph/cody/pull/3351)
- Chat: Fixed an issue where user aborts was not handled correctly for Claude 3. [pull/3355](https://github.com/sourcegraph/cody/pull/3355)

### Changed

- Autocomplete: Improved the stop sequences list for Ollama models. [pull/3352](https://github.com/sourcegraph/cody/pull/3352)
- Chat: Welcome message is only shown on new chat panel. [pull/3341](https://github.com/sourcegraph/cody/pull/3341)
- Chat: Wrap pasted code blocks in triple-backticks automatically. [pull/3357](https://github.com/sourcegraph/cody/pull/3357)
- Command: You can now choose a LLM model for the Generate Unit Test command. [pull/3343](https://github.com/sourcegraph/cody/pull/3343)

## [1.8.1]

### Added

### Fixed

- Fixed an issue with the new auth experience that could prevent you from opening a sign in link. [pull/3339](https://github.com/sourcegraph/cody/pull/3339)
- Custom Commands: Fixed an issue that blocked shell commands from running on Windows. [pull/3333](https://github.com/sourcegraph/cody/pull/3333)

### Changed

## [1.8.0]

### Added

- Chat: Adds experimental support for local Ollama chat models. Simply start the Ollama app. You should be able to find the models you have pulled from Ollama in the model dropdown list in your chat panel after restarting VS Code. For detailed instructions, see [pull/3282](https://github.com/sourcegraph/cody/pull/3282)
- Chat: Adds support for line ranges with @-mentioned files (Example: `Explain @src/README.md:1-5`). [pull/3174](https://github.com/sourcegraph/cody/pull/3174)
- Chat: Command prompts are now editable and compatible with @ mentions. [pull/3243](https://github.com/sourcegraph/cody/pull/3243)
- Chat: Add Claude 3 Sonnet and Claude 3 Opus for Pro users. [pull/3301](https://github.com/sourcegraph/cody/pull/3301)
- Commands: Updated the prompts for the `Explain Code` and `Find Code Smell` commands to include file ranges. [pull/3243](https://github.com/sourcegraph/cody/pull/3243)
- Custom Command: All custom commands are now listed individually under the `Custom Commands` section in the Cody sidebar. [pull/3245](https://github.com/sourcegraph/cody/pull/3245)
- Custom Commands: You can now assign keybindings to individual custom commands. Simply search for `cody.command.custom.{CUSTOM_COMMAND_NAME}` (e.g. `cody.command.custom.commit`) in the Keyboard Shortcuts editor to add keybinding. [pull/3242](https://github.com/sourcegraph/cody/pull/3242)
- Chat/Search: Local indexes are rebuilt automatically on a daily cadence when they are stale. Staleness is determined by checking whether files have changed across Git commits and in the set of working file updates not yet committed. [pull/3261](https://github.com/sourcegraph/cody/pull/3261)
- Debug: Added `Export Logs` functionality to `Settings & Support` sidebar for exporting output logs when `cody.debug.enabled` is enabled. Also available in the Command Palette under `Cody: Export Logs`. [pull/3256](https://github.com/sourcegraph/cody/pull/3256)
- Auth: Adds a new onboarding flow that does not require the redirect back to VS Code behind a feature flag. [pull/3244](https://github.com/sourcegraph/cody/pull/3244)
- Font: Adds Ollama logo. [pull/3281](https://github.com/sourcegraph/cody/pull/3281)

### Fixed

- Auth: Logging in via redirect should now work in Cursor. This requires Sourcegraph 5.3.2 or later. [pull/3241](https://github.com/sourcegraph/cody/pull/3241)
- Chat: Fixed error `found consecutive messages with the same speaker 'assistant'` that occurred when prompt length exceeded limit. [pull/3228](https://github.com/sourcegraph/cody/pull/3228)
- Edit: Fixed an issue where preceding and following text would not be included for instruction-based Edits. [pull/3309](https://github.com/sourcegraph/cody/pull/3309)

### Changed

- Debug: The `cody.debug.enabled` setting is now set to `true` by default. [pull/](https://github.com/sourcegraph/cody/pull/)

## [1.6.1]

### Changed

- Autocomplete: Reduce the adaptive timeout to match latency improvements. [pull/3283](https://github.com/sourcegraph/cody/pull/3283)

## [1.6.0]

### Added

- Autocomplete: Adds a new experimental throttling mechanism that should decrease latency and backend load. [pull/3186](https://github.com/sourcegraph/cody/pull/3186)
- Edit: Added keyboard shortcuts for codelens actions such as "Undo" and "Retry" [pull/2757][https://github.com/sourcegraph/cody/pull/2757]
- Chat: Displays warnings for large @-mentioned files during selection. [pull/3118](https://github.com/sourcegraph/cody/pull/3118)
- Once [sourcegraph/sourcegraph#60515](https://github.com/sourcegraph/sourcegraph/pull/60515) is deployed, login works in VSCodium. [pull/3167](https://github.com/sourcegraph/cody/pull/3167)

### Fixed

- Autocomplete: Fixed an issue where the loading indicator might get stuck in the loading state. [pull/3178](https://github.com/sourcegraph/cody/pull/3178)
- Autocomplete: Fixes an issue where Ollama results were sometimes not visible when the current line has text after the cursor. [pull/3213](https://github.com/sourcegraph/cody/pull/3213)
- Chat: Fixed an issue where Cody Chat steals focus from file editor after a request is completed. [pull/3147](https://github.com/sourcegraph/cody/pull/3147)
- Chat: Fixed an issue where the links in the welcome message for chat are unclickable. [pull/3155](https://github.com/sourcegraph/cody/pull/3155)
- Chat: File range is now displayed correctly in the chat view. [pull/3172](https://github.com/sourcegraph/cody/pull/3172)

### Changed

- Autocomplete: Removes the latency for cached completions. [pull/3138](https://github.com/sourcegraph/cody/pull/3138)
- Autocomplete: Enable the recent jaccard similarity improvements by default. [pull/3135](https://github.com/sourcegraph/cody/pull/3135)
- Autocomplete: Start retrieval phase earlier to improve latency. [pull/3149](https://github.com/sourcegraph/cody/pull/3149)
- Autocomplete: Trigger one LLM request instead of three for multiline completions to reduce the response latency. [pull/3176](https://github.com/sourcegraph/cody/pull/3176)
- Autocomplete: Allow the client to pick up feature flag changes that were previously requiring a client restart. [pull/2992](https://github.com/sourcegraph/cody/pull/2992)
- Chat: Add tracing. [pull/3168](https://github.com/sourcegraph/cody/pull/3168)
- Command: Leading slashes are removed from command names in the command menu. [pull/3061](https://github.com/sourcegraph/cody/pull/3061)

## [1.4.4]

### Added

### Fixed

- The signin menu now displays a warning for invalid URL input. [pull/3156](https://github.com/sourcegraph/cody/pull/3156)

### Changed

## [1.4.3]

### Added

- Autocomplete: Updated the BFG binary version. [pull/3130](https://github.com/sourcegraph/cody/pull/3130)

### Changed

## [1.4.2]

### Fixed

- Chat: Fixed an issue where Cody would sometimes exceed the context window limit for shorter context OpenAI models. [pull/3121](https://github.com/sourcegraph/cody/pull/3121)

## [1.4.1]

### Added

- Chat: Support `@-mentioned` in mid sentences. [pull/3043](https://github.com/sourcegraph/cody/pull/3043)
- Chat: Support `@-mentioned` in editing mode. [pull/3091](https://github.com/sourcegraph/cody/pull/3091)

### Fixed

- Autocomplete: Fixed the completion partial removal upon acceptance caused by `cody.autocomplete.formatOnAccept`. [pull/3083](https://github.com/sourcegraph/cody/pull/3083)

### Changed

- Autocomplete: Improve client side tracing to get a better understanding of the E2E latency. [pull/3034](https://github.com/sourcegraph/cody/pull/3034)
- Autocomplete: Move some work off the critical path in an attempt to further reduce latency. [pull/3096](https://github.com/sourcegraph/cody/pull/3096)
- Custom Command: The `description` field is now optional and will default to use the command prompt. [pull/3025](https://github.com/sourcegraph/cody/pull/3025)

## [1.4.0]

### Added

- Autocomplete: Add a new `cody.autocomplete.disableInsideComments` option to prevent completions from being displayed while writing code comments. [pull/3049](https://github.com/sourcegraph/cody/pull/3049)
- Autocomplete: Added a shortcut to go to the Autocomplete settings from the Cody Settings overlay. [pull/3048](https://github.com/sourcegraph/cody/pull/3048)
- Chat: Display Cody icon in the editor title of the chat panels when `cody.editorTitleCommandIcon` is enabled. [pull/2937](https://github.com/sourcegraph/cody/pull/2937)
- Command: The `Generate Unit Tests` command now functions as an inline edit command. When executed, the new tests will be automatically appended to the test file. If no existing test file is found, a temporary one will be created. [pull/2959](https://github.com/sourcegraph/cody/pull/2959)
- Command: You can now highlight the output in your terminal panel and right-click to `Ask Cody to Explain`. [pull/3008](https://github.com/sourcegraph/cody/pull/3008)
- Edit: Added a multi-model selector to the Edit input, allowing quick access to change the Edit LLM. [pull/2951](https://github.com/sourcegraph/cody/pull/2951)
- Edit: Added Cody Pro support for models: GPT-4, GPT-3.5, Claude 2.1 and Claude Instant. [pull/2951](https://github.com/sourcegraph/cody/pull/2951)
- Edit: Added new keyboard shortcuts for Edit (`Alt+K`) and Chat (`Alt+L`). [pull/2865](https://github.com/sourcegraph/cody/pull/2865)
- Edit: Improved the input UX. You can now adjust the range of the Edit, select from available symbols in the document, and get quick access to the "Document" and "Test" commands. [pull/2884](https://github.com/sourcegraph/cody/pull/2884)
- Edit/Chat: Added "ghost" text alongside code to showcase Edit and Chat commands. Enable it by setting `cody.commandHints.enabled` to true. [pull/2865](https://github.com/sourcegraph/cody/pull/2865)
- [Internal] Command: Added new code lenses for generating additional unit tests. [pull/2959](https://github.com/sourcegraph/cody/pull/2959)

### Fixed

- Chat: Messages without enhanced context should not include the sparkle emoji in context list. [pull/3006](https://github.com/sourcegraph/cody/pull/3006)
- Custom Command: Fixed an issue where custom commands could fail to load due to an invalid entry (e.g. missing prompt). [pull/3012](https://github.com/sourcegraph/cody/pull/3012)
- Edit: Fixed an issue where "Ask Cody to Explain" would result in an error. [pull/3015](https://github.com/sourcegraph/cody/pull/3015)

### Changed

- Autocomplete: Expanded the configuration list to include `astro`, `rust`, `svelte`, and `elixir` for enhanced detection of multiline triggers. [pulls/3044](https://github.com/sourcegraph/cody/pull/3044)
- Autocomplete: Improved the new jaccard similarity retriever and context mixing experiments. [pull/2898](https://github.com/sourcegraph/cody/pull/2898)
- Autocomplete: Multiline completions are now enabled only for languages from a predefined list. [pulls/3044](https://github.com/sourcegraph/cody/pull/3044)
- Autocomplete: Remove obvious prompt-continuations. [pull/2974](https://github.com/sourcegraph/cody/pull/2974)
- Autocomplete: Enables the new fast-path mode for all Cody community users to directly connect with our inference service. [pull/2927](https://github.com/sourcegraph/cody/pull/2927)
- Autocomplete: Rename `unstable-ollama` option to `experimental-ollama` to better communicate the current state. We still support `unstable-ollama` in the config for backward compatibility. [pull/3077](https://github.com/sourcegraph/cody/pull/3077)
- Chat: Edit buttons are disabled on messages generated by the default commands. [pull/3005](https://github.com/sourcegraph/cody/pull/3005)

## [1.2.3]

### Added

- Autocomplete: local inference support with [deepseek-coder](https://ollama.ai/library/deepseek-coder) powered by ollama. [pull/2966](https://github.com/sourcegraph/cody/pull/2966)
- Autocomplete: Add a new experimental fast-path mode for Cody community users that directly connections to our inference services. [pull/2927](https://github.com/sourcegraph/cody/pull/2927)

## [1.2.2]

### Fixed

- Fixed an issue where the natural language search panel would disappear instead of showing results. [pull/2981](https://github.com/sourcegraph/cody/pull/2981)

## [1.2.1]

### Fixed

- Fixed an authentication issue that caused users to be unable to sign in. [pull/2943](https://github.com/sourcegraph/cody/pull/2943)
- Chat: Updated Chat input tips as commands are no longer executable from chat. [pull/2934](https://github.com/sourcegraph/cody/pull/2934)
- Custom Command: Removed codebase as context option from the custom command menu. [pull/2932](https://github.com/sourcegraph/cody/pull/2932)
- Command: Add `/ask` back to the Cody command menu, which was removed by accident. [pull/2939](https://github.com/sourcegraph/cody/pull/2939)

### Changed

- Chat: Updated message placeholder to mention you can @# to include symbols. [pull/2866](https://github.com/sourcegraph/cody/pull/2866)

## [1.2.0]

### Added

- Chat: Add a history quick in the editor panel for chats grouped by last interaction timestamp. [pull/2250](https://github.com/sourcegraph/cody/pull/2250)
- Added support for the new `fireworks/starcoder` virtual model name when used in combination with an Enterprise instance. [pull/2714](https://github.com/sourcegraph/cody/pull/2714)
- Chat: Added support for editing any non-command chat messages. [pull/2826](https://github.com/sourcegraph/cody/pull/2826)
- Chat: New action buttons added above the chat input area for easy keyboard access. [pull/2826](https://github.com/sourcegraph/cody/pull/2826)
- Chat: Using 'Up'/'Down' to reuse previous chat messages will now correctly bring `@`-mentioned files [pull/2473](https://github.com/sourcegraph/cody/pull/2473)
- Chat: Enterprise users can now search multiple repositories for context. [pull/2879](https://github.com/sourcegraph/cody/pull/2879)
- [Internal] Edit/Chat: Added "ghost" text alongside code to showcase Edit and Chat commands. [pull/2611](https://github.com/sourcegraph/cody/pull/2611)
- [Internal] Edit/Chat: Added Cmd/Ctrl+K and Cmd/Ctrl+L commands to trigger Edit and Chat [pull/2611](https://github.com/sourcegraph/cody/pull/2611)

### Fixed

- Edit: Fixed an issue where concurrent applying edits could result in the incorrect insertion point for a new edit. [pull/2707](https://github.com/sourcegraph/cody/pull/2707)
- Edit: Fixed an issue where the file/symbol hint would remain even after the file/symbol prefix had been deleted. [pull/2712](https://github.com/sourcegraph/cody/pull/2712)
- Commands: Fixed an issue where Cody failed to register additional instructions followed by the command key when submitted from the command menu. [pull/2789](https://github.com/sourcegraph/cody/pull/2789)
- Chat: The title for the chat panel is now reset correctly on "Restart Chat Session"/"New Chat Session" button click. [pull/2786](https://github.com/sourcegraph/cody/pull/2786)
- Chat: Fixed an issue where Ctrl+Enter on Windows would not work (did not send a follow-on chat). [pull/2823](https://github.com/sourcegraph/cody/pull/2823)
- Fixes an issue where the codebase URL was not properly inferred for a git repo when the repo name contains dots. [pull/2901](https://github.com/sourcegraph/cody/pull/2901)
- Chat: Fixed an issue where the user authentication view appeared in the chat panel. [pull/2904](https://github.com/sourcegraph/cody/pull/2904)

### Changed

- Changed code block UI to show actions immediately instead of waiting for Cody's response to be completed. [pull/2737](https://github.com/sourcegraph/cody/pull/2737)
- Removed recipes, which were replaced by commands in November 2023 (version 0.18.0).
- Edit: Updated the codelens display to be more descriptive. [pull/2710](https://github.com/sourcegraph/cody/pull/2710)
- New chats are now the default when the user submits a new quesetion. Previously, follow-up questions were the default, but this frequently led to exceeding the LLM context window, which users interpreted as an error state. Follow-up questions are still accessible via ⌘-Enter or Ctrl-Enter. [pull/2768](https://github.com/sourcegraph/cody/pull/2768)
- We now allocate no more than 60% of the overall LLM context window for enhanced context. This preserves more room for follow-up questions and context. [pull/2768](https://github.com/sourcegraph/cody/pull/2768)
- Chat: Renamed the "Restart Chat Session" button to "New Chat Session". [pull/2786](https://github.com/sourcegraph/cody/pull/2786)
- Removed the `cody.experimental.chatPredictions` setting. [pull/2848](https://github.com/sourcegraph/cody/pull/2848)
- Removed support for the `context.codebase` custom command property. [pull/2848](https://github.com/sourcegraph/cody/pull/2848)
- Autocomplete: Better cancellation of requests that are no longer relevant. [pull/2855](https://github.com/sourcegraph/cody/pull/2855)
- Updated Enhanced Context popover copy and added a link to the docs. [pull/2864](https://github.com/sourcegraph/cody/pull/2864)
- Include meta information about unit test files in Autocomplete analytics. [pull/2868](https://github.com/sourcegraph/cody/pull/2868)
- Moved the Context Limit errors in chat into the deboug log output. [pull/2891](https://github.com/sourcegraph/cody/pull/2891)
- Cleaned up chat editor title buttons & history separators. [pull/2895](https://github.com/sourcegraph/cody/pull/2895)
- Context: Embeddings search by sourcegraph.com have been removed. For the moment, remote embeddings may still affect results for Sourcegraph Enterprise users through the new multi-repo search feature described above. Local embeddings are not affected by this change. [pull/2879](https://github.com/sourcegraph/cody/pull/2879)
- [Internal] New generate unit test available behind `cody.internal.unstable`. [pull/2646](https://github.com/sourcegraph/cody/pull/2646)
- Commands: Slash commands are no longer supported in chat panel. [pull/2869](https://github.com/sourcegraph/cody/pull/2869)
- Commands: The underlying prompt for the default chat commands will be displayed in the chat panel. [pull/2869](https://github.com/sourcegraph/cody/pull/2869)

## [1.1.3]

### Added

### Fixed

- Autocomplete: Fixes an issue where the context retriever would truncate the results too aggressively. [pull/2652](https://github.com/sourcegraph/cody/pull/2652)
- Autocomplete: Improve the stability of multiline completion truncation during streaming by gracefully handling missing brackets in incomplete code segments. [pull/2682](https://github.com/sourcegraph/cody/pull/2682)
- Autocomplete: Improves the jaccard similarity retriever to find better matches. [pull/2662](https://github.com/sourcegraph/cody/pull/2662)
- Fixed prompt construction issue for the edit command. [pull/2716](https://github.com/sourcegraph/cody/pull/2716)

### Changed

- Made the Enterprise login button more prominent. [pull/2672](https://github.com/sourcegraph/cody/pull/2672)
- Edit: Cody will now always generate new code when the cursor is on an empty line. [pull/2611](https://github.com/sourcegraph/cody/pull/2611)

## [1.1.2]

### Fixed

- Fixing Steal the cursor issue https://github.com/sourcegraph/cody/pull/2674

## [1.1.1]

### Fixed

- Fixed authentication issue when trying to connect to an enterprise instance. [pull/2667](https://github.com/sourcegraph/cody/pull/2667)

## [1.1.0]

### Added

- Edit: Added support for user-provided context. Use "@" to include files and "@#" to include specific symbols. [pull/2574](https://github.com/sourcegraph/cody/pull/2574)
- Autocomplete: Experimental support for inline completions with Code Llama via [Ollama](https://ollama.ai/) running locally. [pull/2635](https://github.com/sourcegraph/cody/pull/2635)

### Fixed

- Chat no longer shows "embeddings" as the source for all automatically included context files [issues/2244](https://github.com/sourcegraph/cody/issues/2244)/[pull/2408](https://github.com/sourcegraph/cody/pull/2408)
- Display the source and range of enhanced context correctly in UI. [pull/2542](https://github.com/sourcegraph/cody/pull/2542)
- Context from directory for commands and custom commands now shows up correctly under enhanced context. [issues/2548](https://github.com/sourcegraph/cody/issues/2548)/[pull/2542](https://github.com/sourcegraph/cody/pull/2542)
- @-mentioning the same file a second time in chat no longer duplicates the filename prefix [issues/2243](https://github.com/sourcegraph/cody/issues/2243)/[pull/2474](https://github.com/sourcegraph/cody/pull/2474)
- Do not automatically append open file name to display text for chat questions. [pull/2580](https://github.com/sourcegraph/cody/pull/2580)
- Fixed unresponsive stop button in chat when an error is presented. [pull/2588](https://github.com/sourcegraph/cody/pull/2588)
- Added existing `cody.useContext` config to chat to control context fetching strategy. [pull/2616](https://github.com/sourcegraph/cody/pull/2616)
- Fixed extension start up issue for enterprise users who do not have primary email set up. [pull/2665](https://github.com/sourcegraph/cody/pull/2665)
- All Chat windows are now closed properly on sign out. [pull/2665](https://github.com/sourcegraph/cody/pull/2665)
- Fixed issue with incorrect chat model selected on first chat session for DotCom users after reauthorization. [issues/2648](https://github.com/sourcegraph/cody/issues/2648)
- Fixed unresponsive dropdown menu for selecting chat model in Chat view. [pull/2627](https://github.com/sourcegraph/cody/pull/2627)
- [Internal] Opening files with non-file schemed URLs no longer breaks Autocomplete when `.cody/ignore` is enabled. [pull/2640](https://github.com/sourcegraph/cody/pull/2640)

### Changed

- Chat: Display chats in the treeview provider grouped by last interaction timestamp. [pull/2250](https://github.com/sourcegraph/cody/pull/2250)
- Autocomplete: Accepting a full line completion will not immedialty start another completion request on the same line. [pulls/2446](https://github.com/sourcegraph/cody/pull/2446)
- Folders named 'bin/' are no longer filtered out from chat `@`-mentions but instead ranked lower. [pull/2472](https://github.com/sourcegraph/cody/pull/2472)
- Files ignored in `.cody/ignore` (if the internal experiment is enabled) will no longer show up in chat `@`-mentions. [pull/2472](https://github.com/sourcegraph/cody/pull/2472)
- Adds a new experiment to test a higher parameter StarCoder model for single-line completions. [pull/2632](https://github.com/sourcegraph/cody/pull/2632)
- [Internal] All non-file schemed URLs are now ignored by default when `.cody/ignore` is enabled. [pull/2640](https://github.com/sourcegraph/cody/pull/2640)

## [1.0.5]

### Added

- [Internal] New `cody.internal.unstable` setting for enabling unstable experimental features for internal use only. Included `.cody/ignore` for internal testing. [pulls/1382](https://github.com/sourcegraph/cody/pull/1382)

### Fixed

- @-mentioning files on Windows no longer sometimes renders visible markdown for the links in the chat [issues/2388](https://github.com/sourcegraph/cody/issues/2388)/[pull/2398](https://github.com/sourcegraph/cody/pull/2398)
- Mentioning multiple files in chat no longer only includes the first file [issues/2402](https://github.com/sourcegraph/cody/issues/2402)/[pull/2405](https://github.com/sourcegraph/cody/pull/2405)
- Enhanced context is no longer added to commands and custom commands that do not require codebase context. [pulls/2537](https://github.com/sourcegraph/cody/pull/2537)
- Unblock `AltGraph` key on chat inputs. [pulls/2558](https://github.com/sourcegraph/cody/pull/2558)
- Display error messages from the LLM without replacing existing responses from Cody in the Chat UI. [pull/2566](https://github.com/sourcegraph/cody/pull/2566)

### Changed

- The `inline` mode for Custom Commands has been removed. [pull/2551](https://github.com/sourcegraph/cody/pull/2551)

## [1.0.4]

### Added

### Fixed

- Fixed config parsing to ensure we read the right remote server endpoint everywhere. [pulls/2456](https://github.com/sourcegraph/cody/pull/2456)

### Changed

- Autocomplete: Accepting a full line completion will not immediately start another completion request on the same line. [pulls/2446](https://github.com/sourcegraph/cody/pull/2446)
- Changes to the model in the new chat experience on the Cody Pro plan will now be remembered. [pull/2438](https://github.com/sourcegraph/cody/pull/2438)

## [1.0.3]

### Added

### Fixed

### Changed

- Logging improvements for accuracy. [pulls/2444](https://github.com/sourcegraph/cody/pull/2444)

## [1.0.2]

### Added

### Fixed

- Chat: Honor the cody.codebase setting for manually setting the remote codebase context. [pulls/2415](https://github.com/sourcegraph/cody/pull/2415)
- Fixes the Code Lenses feature. [issues/2428](https://github.com/sourcegraph/cody/issues/2428)

### Changed

- The chat history is now associated to the currently logged in account. [issues/2261](https://github.com/sourcegraph/cody/issues/2261)

## [1.0.1]

### Added

### Fixed

- Fixes an issue where GPT 3.5 requests were sometimes left hanging. [pull/2386](https://github.com/sourcegraph/cody/pull/2386)
- Chat: Use the proper token limits for enterprise users. [pulls/2395](https://github.com/sourcegraph/cody/pull/2395)

### Changed

- Hide the LLM dropdown in the new Chat UX for enterprise instances where there is no choice to switch models. [pulls/2393](https://github.com/sourcegraph/cody/pull/2393)

## [1.0.0]

### Added

- Adds support for Mixtral by Mistral in the LLM dropdown list. [issues/2307](https://github.com/sourcegraph/cody/issues/2307)

### Fixed

- Context: The "Continue Indexing" button works on Windows. [issues/2328](https://github.com/sourcegraph/cody/issues/2328)
- Context: The "Embeddings Incomplete" status bar item shows an accurate percent completion. Previously we showed the percent *in*complete, but labeled it percent complete. We no longer display a spurious "Cody Embeddings Index Complete" toast if indexing fails a second time. [pull/2368](https://github.com/sourcegraph/cody/pull/2368)

### Changed

- Updates the code smell icon so it does not stand out in some VS Code themes.

## [0.18.6]

### Added

- Context: Incomplete embeddings indexing status can seen in the status bar. On macOS and Linux, indexing can be resumed by clicking there. However Windows users will still see an OS error 5 (access denied) when retrying indexing. [pull/2265](https://github.com/sourcegraph/cody/pull/2265)
- Autocomplete: Add the `cody.autocomplete.formatOnAccept` user setting, which allows users to enable or disable the automatic formatting of autocomplete suggestions upon acceptance. [pull/2327](https://github.com/sourcegraph/cody/pull/2327)

### Fixed

- Autocomplete: Don't show loading indicator when a user is rate limited. [pull/2314](https://github.com/sourcegraph/cody/pull/2314)
- Fixes an issue where the wrong rate limit count was shown. [pull/2312](https://github.com/sourcegraph/cody/pull/2312)
- Chat: Fix icon rendering on the null state. [pull/2336](https://github.com/sourcegraph/cody/pull/2336)
- Chat: The current file, when included as context, is now shown as a relative path and is a clickable link. [pull/2344](https://github.com/sourcegraph/cody/pull/2344)
- Chat: Reopened chat panels now use the correct chat title. [pull/2345](https://github.com/sourcegraph/cody/pull/2345)
- Chat: Fixed an issue where the command settings menu would not open when clicked. [pull/2346](https://github.com/sourcegraph/cody/pull/2346)
- Fixed an issue where `/reset` command throws an error in the chat panel. [pull/2313](https://github.com/sourcegraph/cody/pull/2313)

### Changed

- Update Getting Started Guide. [pull/2279](https://github.com/sourcegraph/cody/pull/2279)
- Commands: Edit commands are no longer shown in the chat slash command menu. [pull/2339](https://github.com/sourcegraph/cody/pull/2339)
- Change Natural Language Search to Beta [pull/2351](https://github.com/sourcegraph/cody/pull/2351)

## [0.18.5]

### Added

### Fixed

- Chat: Fixed support for the `cody.chat.preInstruction` setting. [pull/2255](https://github.com/sourcegraph/cody/pull/2255)
- Fixes an issue where pasting into the document was not properly tracked. [pull/2293](https://github.com/sourcegraph/cody/pull/2293)
- Edit: Fixed an issue where the documentation command would incorrectly position inserted edits. [pull/2290](https://github.com/sourcegraph/cody/pull/2290)
- Edit: Fixed an issue where the documentation command would scroll to code that is already visible [pull/2296](https://github.com/sourcegraph/cody/pull/2296)

### Changed

- Settings: Relabel "symf Context" as "Search Context". [pull/2285](https://github.com/sourcegraph/cody/pull/2285)
- Chat: Removed 'Chat Suggestions' setting. [pull/2284](https://github.com/sourcegraph/cody/pull/2284)
- Edit: Completed edits are no longer scrolled back into view in the active file. [pull/2297](https://github.com/sourcegraph/cody/pull/2297)
- Chat: Update welcome message. [pull/2298](https://github.com/sourcegraph/cody/pull/2298)
- Edit: Decorations are no longer shown once an edit has been applied. [pull/2304](https://github.com/sourcegraph/cody/pull/2304)

## [0.18.4]

### Added

### Fixed

- Fixes an issue where the sidebar would not properly load when not signed in. [pull/2267](https://github.com/sourcegraph/cody/pull/2267)
- Fixes an issue where telemetry events were not properly logged with the new chat experience. [pull/2291](https://github.com/sourcegraph/cody/pull/2291)

### Changed

## [0.18.3]

### Added

- Autocomplete: Adds a new experimental option to improve the latency when showing the next line after accepting a completion (hot streak mode). [pull/2118](https://github.com/sourcegraph/cody/pull/2118)
- Chat: Add a settings button in the Chat panel to open extension settings. [pull/2117](https://github.com/sourcegraph/cody/pull/2117)

### Fixed

- Fix pre-release version numbers not being correctly detected. [pull/2240](https://github.com/sourcegraph/cody/pull/2240)
- Embeddings appear in the enhanced context selector when the user is already signed in and loads/reloads VSCode. [pull/2247](https://github.com/sourcegraph/cody/pull/2247)
- Embeddings status in the enhanced context selector has accurate messages when working in workspaces that aren't git repositories, or in git repositories which don't have remotes. [pull/2235](https://github.com/sourcegraph/cody/pull/2235)

### Changed

- Replace "Sign Out" with an account dialog. [pull/2233](https://github.com/sourcegraph/cody/pull/2233)
- Chat: Update chat icon and transcript gradient. [pull/2254](https://github.com/sourcegraph/cody/pull/2254)
- Remove the experimental `syntacticPostProcessing` flag. This behavior is now the default.

## [0.18.2]

### Added

### Fixed

- Chat: You can @-mention files starting with a dot. [pull/2209](https://github.com/sourcegraph/cody/pull/2209)
- Chat: Typing a complete filename when @-mentioning files and then pressing `<tab>` will no longer duplicate the filename [pull/2218](https://github.com/sourcegraph/cody/pull/2218)
- Autocomplete: Fixes an issue where changing user accounts caused some configuration issues. [pull/2182](https://github.com/sourcegraph/cody/pull/2182)
- Fixes an issue where focusing the VS Code extension window caused unexpected errors when connected to an Enterprise instance. [pull/2182](https://github.com/sourcegraph/cody/pull/2182)
- Embeddings: Send embeddings/initialize to the local embeddings controller. [pull/2183](https://github.com/sourcegraph/cody/pull/2183)
- Chat: Do not parse Windows file paths as URIs. [pull/2197](https://github.com/sourcegraph/cody/pull/2197)
- Search: Fix symf index dir on Windows. [pull/2207](https://github.com/sourcegraph/cody/pull/2207)
- Chat: You can @-mention files on Windows without generating an error. [pull/2197](https://github.com/sourcegraph/cody/pull/2197)
- Chat: You can @-mention files on Windows using backslashes and displayed filenames will use backslashes [pull/2215](https://github.com/sourcegraph/cody/pull/2215)
- Sidebar: Fix "Release Notes" label & link for pre-releases in sidebar. [pull/2210](https://github.com/sourcegraph/cody/pull/2210)
- Search: Send sigkill to symf when extension exits. [pull/2225](https://github.com/sourcegraph/cody/pull/2225)
- Search: Support cancelling index. [pull/2202](https://github.com/sourcegraph/cody/pull/2202)
- Chat Fix cursor blink issue and ensure proper chat initialization synchronization. [pull/2193](https://github.com/sourcegraph/cody/pull/2193)
- plg: display errors when autocomplete rate limits trigger [pull/2193](https://github.com/sourcegraph/cody/pull/2135)
- Mark Upgrade/Usage links as dot-com only [pull/2219](https://github.com/sourcegraph/cody/pull/2219)

### Changed

- Search: Only show search instructions on hover or focus [pull/2212](https://github.com/sourcegraph/cody/pull/2212)

## [0.18.1]

### Added

### Fixed

- Chat: Always include selection in Enhanced Context. [pull/2144](https://github.com/sourcegraph/cody/pull/2144)
- Chat: Fix abort. [pull/2159](https://github.com/sourcegraph/cody/pull/2159)
- Autocomplete: Fix rate limits messages for short time spans. [pull/2152](https://github.com/sourcegraph/cody/pull/2152)

### Changed

- Chat: Improve slash command heading padding. [pull/2173](https://github.com/sourcegraph/cody/pull/2173)

## [0.18.0]

### Added

- Edit: "Ask Cody to Generate" or the "Edit" command now stream incoming code directly to the document when only inserting new code. [pull/1883](https://github.com/sourcegraph/cody/pull/1883)
- Chat: New chat preview models `claude-2.1` is now avaliable for sourcegraph.com users. [pull/1860](https://github.com/sourcegraph/cody/pull/1860)
- Edit: Added context-aware code actions for "Generate", "Edit" and "Document" commands. [pull/1724](https://github.com/sourcegraph/cody/pull/1724)
- Chat: @'ing files now uses a case insensitive fuzzy search. [pull/1889](https://github.com/sourcegraph/cody/pull/1889)
- Edit: Added a faster, more optimized response for the "document" command. [pull/1900](https://github.com/sourcegraph/cody/pull/1900)
- Chat: Restore last opened chat panel on reload. [pull/1918](https://github.com/sourcegraph/cody/pull/1918)

### Fixed

- Chat: Display OS specific keybinding in chat welcome message. [pull/2051](https://github.com/sourcegraph/cody/pull/2051)
- Embeddings indexes can be generated and stored locally in repositories with a default fetch URL that is not already indexed by sourcegraph.com through the Enhanced Context selector. [pull/2069](https://github.com/sourcegraph/cody/pull/2069)
- Chat: Support chat input history on "up" and "down" arrow keys again. [pull/2059](https://github.com/sourcegraph/cody/pull/2059)
- Chat: Decreased debounce time for creating chat panels to improve responsiveness. [pull/2115](https://github.com/sourcegraph/cody/pull/2115)
- Chat: Fix infinite loop when searching for symbols. [pull/2114](https://github.com/sourcegraph/cody/pull/2114)
- Chat: Speed up chat panel debounce w/ trigger on leading edge too. [pull/2126](https://github.com/sourcegraph/cody/pull/2126)
- Chat: Fix message input overlapping with enhanced context button. [pull/2141](https://github.com/sourcegraph/cody/pull/2141)
- Support chat input history on "up" and "down" arrow keys again. [pull/2059](https://github.com/sourcegraph/cody/pull/2059)
- Edit: Fixed an issue where Cody would regularly include unrelated XML tags in the generated output. [pull/1789](https://github.com/sourcegraph/cody/pull/1789)
- Chat: Fixed an issue that caused Cody to be unable to locate active editors when running commands from the new chat panel. [pull/1793](https://github.com/sourcegraph/cody/pull/1793)
- Chat: Replaced uses of deprecated getWorkspaceRootPath that caused Cody to be unable to determine the current workspace in the chat panel. [pull/1793](https://github.com/sourcegraph/cody/pull/1793)
- Chat: Input history is now preserved between chat sessions. [pull/1826](https://github.com/sourcegraph/cody/pull/1826)
- Chat: Fixed chat command selection behavior in chat input box. [pull/1828](https://github.com/sourcegraph/cody/pull/1828)
- Chat: Add delays before sending webview ready events to prevent premature sending. This fixes issue where chat panel fails to load when multiple chat panels are opened simultaneously. [pull/1836](https://github.com/sourcegraph/cody/pull/1836)
- Autocomplete: Fixes a bug that caused autocomplete to be triggered at the end of a block or function invocation. [pull/1864](https://github.com/sourcegraph/cody/pull/1864)
- Edit: Incoming edits that are afixed to the selected code and now handled properly (e.g. docstrings). [pull/1724](https://github.com/sourcegraph/cody/pull/1724)
- Chat: Allowed backspace and delete keys to remove characters in chat messages input box.
- Edit: Retrying an edit will now correctly use the original intended range. [pull/1926](https://github.com/sourcegraph/cody/pull/1926)
- Chat: Allowed backspace and delete keys to remove characters in chat messages input box. [pull/1906](https://github.com/sourcegraph/cody/pull/1906)
- Chat: The commands display box in the chat input box now uses the same styles as the @ command results box. [pull/1962](https://github.com/sourcegraph/cody/pull/1962)
- Chat: Sort commands and prompts alphabetically in commands menu and chat. [pull/1998](https://github.com/sourcegraph/cody/pull/1998)
- Chat: Fix chat command selection to only filter on '/' prefix. [pull/1980](https://github.com/sourcegraph/cody/pull/1980)
- Chat: Improve @-file completion to better preserve input value. [pull/1980](https://github.com/sourcegraph/cody/pull/1980)
- Edit: Fixed "Ask Cody: Edit Code" no longer showing in the command palette. [pull/2004](https://github.com/sourcegraph/cody/pull/2004)
- Edit: Fixed an issue where Cody could incorrectly produce edits when repositioning code or moving your cursor onto new lines. [pull/2005](https://github.com/sourcegraph/cody/pull/2005)

### Changed

- Chat: Uses the new Chat UI by default. [pull/2079](https://github.com/sourcegraph/cody/pull/2079)
- Inline Chat is now deprecated and removed. [pull/2079](https://github.com/sourcegraph/cody/pull/2079)
- Fixup Tree View is now deprecated and removed. [pull/2079](https://github.com/sourcegraph/cody/pull/2079)
- Enhanced Context used to turn off automatically after the first chat. Now it stays enabled until you disable it. [pull/2069](https://github.com/sourcegraph/cody/pull/2069)
- Chat: Reuse existing New Chat panel to prevent having multiple new chats open at once. [pull/2087](https://github.com/sourcegraph/cody/pull/2087)
- Chat: Close the Enhanced Context popover on chat input focus. [pull/2091](https://github.com/sourcegraph/cody/pull/2091)
- Chat: Show onboarding glowy dot guide until first time opening Enhanced Context. [pull/2097](https://github.com/sourcegraph/cody/pull/2097)
- In 0.12, we simplified the sign-in process and removed the option to sign into
  Cody App from VScode. If you were still signed in to Cody App, we invite you to
  sign in to Sourcegraph.com directly. The extension will do this automatically if
  possible but you may need to sign in again. If you have set up embeddings in
  Cody App, VScode will now search your local embeddings automatically: You no
  longer need to have the Cody App open. Note, the sidebar chat indicator may
  say embeddings were not found while we work on improving chat.
  [pull/2099](https://github.com/sourcegraph/cody/pull/2099)
- Commands: Expose commands in the VS Code command palette and clean up the context menu. [pull/1209](https://github.com/sourcegraph/cody/pull/2109)
- Search: Style and UX improvements to the search panel. [pull/2138](https://github.com/sourcegraph/cody/pull/2138)
- Chat: Reduce size of chats list blank copy. [pull/2137](https://github.com/sourcegraph/cody/pull/2137)
- Chat: Update message input placeholder to mention slash commands. [pull/2142](https://github.com/sourcegraph/cody/pull/2142)
- Inline Chat will soon be deprecated in favor of the improved chat and command experience. It is now disabled by default and does not work when the new chat panel is enabled. [pull/1797](https://github.com/sourcegraph/cody/pull/1797)
- Chat: Updated the design and location for the `chat submit` button and `stop generating` button. [pull/1782](https://github.com/sourcegraph/cody/pull/1782)
- Commands: `Command Code Lenses` has been moved out of experimental feature and is now available to general. [pull/0000](https://github.com/sourcegraph/cody/pull/0000)
- Commands: `Custom Commands` has been moved out of experimental and is now at Beta. [pull/0000](https://github.com/sourcegraph/cody/pull/0000)
- Commands: The Custom Commands Menu now closes on click outside of the menu. [pull/1854](https://github.com/sourcegraph/cody/pull/1854)
- Autocomplete: Remove the frequency of unhelpful autocompletions. [pull/1862](https://github.com/sourcegraph/cody/pull/1862)
- Chat: The default chat model `claude-2` has been replaced with the pinned version `claude-2.0`. [pull/1860](https://github.com/sourcegraph/cody/pull/1860)
- Edit: Improved the response consistency for edits. Incoming code should now better match the surrounding code and contain less formatting errors [pull/1892](https://github.com/sourcegraph/cody/pull/1892)
- Command: Editor title icon will only show up in non-readonly file editor views. [pull/1909](https://github.com/sourcegraph/cody/pull/1909)
- Chat: Include text in dotCom chat events. [pull/1910](https://github.com/sourcegraph/cody/pull/1910)
- Chat: Replaced vscode links with custom "cody.chat.open.file" protocol when displaying file names in chat. [pull/1919](https://github.com/sourcegraph/cody/pull/1919)
- Chat: Change "Restart Chat Session" icon and add a confirmation. [pull/2002](https://github.com/sourcegraph/cody/pull/2002)
- Chat; Improve enhanced context popover and button styles. [pull/2075](https://github.com/sourcegraph/cody/pull/2075)

## [0.16.3]

### Added

### Fixed

### Changed

- Reverting back to v0.16.1 due to critical issue found in v0.16.2.

## [0.16.2]

### Added

- Chat: New chat preview models `claude-2.1` is now avaliable for sourcegraph.com users. [pull/1860](https://github.com/sourcegraph/cody/pull/1860)
- Edit: Added context-aware code actions for "Generate", "Edit" and "Document" commands. [pull/1724](https://github.com/sourcegraph/cody/pull/1724)
- Chat: @'ing files now uses a case insensitive fuzzy search. [pull/1889](https://github.com/sourcegraph/cody/pull/1889)
- Edit: Added a faster, more optimized response for the "document" command. [pull/1900](https://github.com/sourcegraph/cody/pull/1900)
- Chat: Restore last opened chat panel on reload. [pull/1918](https://github.com/sourcegraph/cody/pull/1918)
- Chat: Edit button to rename the chat history. [pull/1818](https://github.com/sourcegraph/cody/pull/1818)

### Fixed

- Edit: Fixed an issue where Cody would regularly include unrelated XML tags in the generated output. [pull/1789](https://github.com/sourcegraph/cody/pull/1789)
- Chat: Fixed an issue that caused Cody to be unable to locate active editors when running commands from the new chat panel. [pull/1793](https://github.com/sourcegraph/cody/pull/1793)
- Chat: Replaced uses of deprecated getWorkspaceRootPath that caused Cody to be unable to determine the current workspace in the chat panel. [pull/1793](https://github.com/sourcegraph/cody/pull/1793)
- Chat: Input history is now preserved between chat sessions. [pull/1826](https://github.com/sourcegraph/cody/pull/1826)
- Chat: Fixed chat command selection behavior in chat input box. [pull/1828](https://github.com/sourcegraph/cody/pull/1828)
- Chat: Add delays before sending webview ready events to prevent premature sending. This fixes issue where chat panel fails to load when multiple chat panels are opened simultaneously. [pull/1836](https://github.com/sourcegraph/cody/pull/1836)
- Autocomplete: Fixes a bug that caused autocomplete to be triggered at the end of a block or function invocation. [pull/1864](https://github.com/sourcegraph/cody/pull/1864)
- Edit: Incoming edits that are afixed to the selected code and now handled properly (e.g. docstrings). [pull/1724](https://github.com/sourcegraph/cody/pull/1724)
- Chat: Allowed backspace and delete keys to remove characters in chat messages input box.
- Edit: Retrying an edit will now correctly use the original intended range. [pull/1926](https://github.com/sourcegraph/cody/pull/1926)
- Chat: Allowed backspace and delete keys to remove characters in chat messages input box. [pull/1906](https://github.com/sourcegraph/cody/pull/1906)
- Chat: The commands display box in the chat input box now uses the same styles as the @ command results box. [pull/1962](https://github.com/sourcegraph/cody/pull/1962)
- Chat: Sort commands and prompts alphabetically in commands menu and chat. [pull/1998](https://github.com/sourcegraph/cody/pull/1998)
- Chat: Fix chat command selection to only filter on '/' prefix. [pull/1980](https://github.com/sourcegraph/cody/pull/1980)
- Chat: Improve @-file completion to better preserve input value. [pull/1980](https://github.com/sourcegraph/cody/pull/1980)
- Edit: Fixed "Ask Cody: Edit Code" no longer showing in the command palette. [pull/2004](https://github.com/sourcegraph/cody/pull/2004)
- Edit: Fixed an issue where Cody could incorrectly produce edits when repositioning code or moving your cursor onto new lines. [pull/2005](https://github.com/sourcegraph/cody/pull/2005)

### Changed

- Inline Chat will soon be deprecated in favor of the improved chat and command experience. It is now disabled by default and does not work when the new chat panel is enabled. [pull/1797](https://github.com/sourcegraph/cody/pull/1797)
- Chat: Updated the design and location for the `chat submit` button and `stop generating` button. [pull/1782](https://github.com/sourcegraph/cody/pull/1782)
- Commands: `Command Code Lenses` has been moved out of experimental feature and is now available to general. [pull/0000](https://github.com/sourcegraph/cody/pull/0000)
- Commands: `Custom Commands` has been moved out of experimental and is now at Beta. [pull/0000](https://github.com/sourcegraph/cody/pull/0000)
- Commands: The Custom Commands Menu now closes on click outside of the menu. [pull/1854](https://github.com/sourcegraph/cody/pull/1854)
- Autocomplete: Remove the frequency of unhelpful autocompletions. [pull/1862](https://github.com/sourcegraph/cody/pull/1862)
- Chat: The default chat model `claude-2` has been replaced with the pinned version `claude-2.0`. [pull/1860](https://github.com/sourcegraph/cody/pull/1860)
- Edit: Improved the response consistency for edits. Incoming code should now better match the surrounding code and contain less formatting errors [pull/1892](https://github.com/sourcegraph/cody/pull/1892)
- Command: Editor title icon will only show up in non-readonly file editor views. [pull/1909](https://github.com/sourcegraph/cody/pull/1909)
- Chat: Include text in dotCom chat events. [pull/1910](https://github.com/sourcegraph/cody/pull/1910)
- Chat: Replaced vscode links with custom "cody.chat.open.file" protocol when displaying file names in chat. [pull/1919](https://github.com/sourcegraph/cody/pull/1919)
- Chat: Change "Restart Chat Session" icon and add a confirmation. [pull/2002](https://github.com/sourcegraph/cody/pull/2002)
- Chat; Improve enhanced context popover and button styles. [pull/2075](https://github.com/sourcegraph/cody/pull/2075)

## [0.16.1]

### Added

### Fixed

### Changed

- Move decision about which autocomplete deployment to use for StarCoder to the server. [pull/1845](https://github.com/sourcegraph/cody/pull/1845)

## [0.16.0]

### Added

- Chat: A new chat model selection dropdown that allows selecting between different chat models when connected to the sourcegraph.com instance. [pull/1676](https://github.com/sourcegraph/cody/pull/1676)
- Chat: New button in editor title for restarting chat session in current chat panel (non-sidebar chat view). [pull/1687](https://github.com/sourcegraph/cody/pull/1687)
- Chat: New `@` command that allows you to attach files via the chat input box. [pull/1631](https://github.com/sourcegraph/cody/pull/1631)
- Edit: Added a specific, faster, response flow for fixes when triggered directly from code actions. [pull/1639](https://github.com/sourcegraph/cody/pull/1639)
- Edit: Improved context fetching for quick fixes to better include code related to the problem. [pull/1723](https://github.com/sourcegraph/cody/pull/1723)
- Chat: Added option to configure whether to add enhanced context from codebase for chat question in the new chat panel. [pull/1738](https://github.com/sourcegraph/cody/pull/1738)
- Autocomplete: Added new retrieval and mixing strategies to improve Autocomplete context. [pull/1752](https://github.com/sourcegraph/cody/pull/1752)
- Commands: Supports passing additional input text to commands via the chat input box. For example, adds additional instruction after the command key: `/explain response in Spanish`. [pull/1731](https://github.com/sourcegraph/cody/pull/1731)

### Fixed

- Edit: Updated the fixup create task to just use the previous command text. [pull/1615](https://github.com/sourcegraph/cody/pull/1615)
- Fixed an issue that would cause an aborted chat message to show an error "Cody did not respond with any text". [pull/1668](https://github.com/sourcegraph/cody/pull/1668)
- Chat: Opening files from the new chat panel will now show up beside the chat panel instead of on top of the chat panel. [pull/1677](https://github.com/sourcegraph/cody/pull/1677)
- Chat: Prevented default events on certain key combos when chat box is focused. [pull/1690](https://github.com/sourcegraph/cody/pull/1690)
- Command: Fixed an issue that opened a new chat window when running `/doc` and `/edit` commands from the command palette. [pull/1678](https://github.com/sourcegraph/cody/pull/1678)
- Chat: Prevent sidebar from opening when switching editor chat panels. [pull/1691](https://github.com/sourcegraph/cody/pull/1691)
- Chat: Prevent `"command 'cody.chat'panel.new' not found"` error when the new chat panel UI is disabled. [pull/1696](https://github.com/sourcegraph/cody/pull/1696)
- Autocomplete: Improved the multiline completions truncation logic. [pull/1709](https://github.com/sourcegraph/cody/pull/1709)
- Autocomplete: Fix an issue where typing as suggested causes the completion to behave unexpectedly. [pull/1701](https://github.com/sourcegraph/cody/pull/1701)
- Chat: Forbid style tags in DOMPurify config to prevent code block rendering issues. [pull/1747](https://github.com/sourcegraph/cody/pull/1747)
- Edit: Fix `selectedCode` and `problemCode` sometimes being added to the document after an edit. [pull/1765](https://github.com/sourcegraph/cody/pull/1765)
- Edit: Fix the code lens containing options to diff, undo and retry being automatically dismissed for users who have `autoSave` enabled. [pull/1767](https://github.com/sourcegraph/cody/pull/1767)

### Changed

- Edit: Fixed formatting issues with some editor formatters that required explict indendation configuration. [pull/1620](https://github.com/sourcegraph/cody/pull/1620)
- Edit: Fixed an issue where the diff for an edit could expand recursively each time it is viewed. [pull/1621](https://github.com/sourcegraph/cody/pull/1621)
- Editor Title Icon has been moved out of the experimental stage and is now enabled by default. [pull/1651](https://github.com/sourcegraph/cody/pull/1651)
- Clean up login page styles and make Enterprise login more prominent. [pull/1708](https://github.com/sourcegraph/cody/pull/1708)
- Autocomplete: Slightly increase the amount of time we wait for another keystroke before starting completion requests. [pull/1737](https://github.com/sourcegraph/cody/pull/1737)
- Improved new chat model selector styles. [pull/1750](https://github.com/sourcegraph/cody/pull/1750)
- Improved response time for chat, commands and edits on repositories without embeddings. [pull/1722](https://github.com/sourcegraph/cody/pull/1722)

## [0.14.5]

### Added

### Fixed

### Changed

- Added support to test a Sourcegraph specific StarCoder setup for dotcom. [pull/1670]

## [0.14.4]

### Added

### Fixed

- Chat: Fixed an issue where multiple action buttons were appended to each Code Block per chat message. [pull/1617](https://github.com/sourcegraph/cody/pull/1617)

### Changed

## [0.14.3]

### Added

- Autocomplete: Add completion intent to analytics events. [pull/1457](https://github.com/sourcegraph/cody/pull/1457)
- Edit: Added the ability to provide instructions when retrying an edit. [pull/1411](https://github.com/sourcegraph/cody/pull/1411)
- Edit: Added the ability to undo an applied edit. [pull/1411](https://github.com/sourcegraph/cody/pull/1411)
- Edit: Support applying edits in the background, instead of relying on the users' open file. [pull/1411](https://github.com/sourcegraph/cody/pull/1411)
- Assign requestID to each Code Block actions. [pull/1586](https://github.com/sourcegraph/cody/pull/1586)
- [Internal Experimental] Chat: New Experimental Chat View that appears in the editor panel instead of the sidebar when `cody.experimental.chatPanel` is enabled. [pull/1509](https://github.com/sourcegraph/cody/pull/1509)

### Fixed

- Commands: Smart selection not working on the first line of code. [pull/1508](https://github.com/sourcegraph/cody/pull/1508)
- Chat: Aborted messages are now saved to local chat history properly. [pull/1550](https://github.com/sourcegraph/cody/pull/1550)
- Adjust a completion range if it does not match the current line suffix. [pull/1507](https://github.com/sourcegraph/cody/pull/1507)
- Chat: Fix heading styles and inline code colors. [pull/1528](https://github.com/sourcegraph/cody/pull/1528)
- Custom Commands: Fix custom command menu not showing for a single custom command. [pull/1532](https://github.com/sourcegraph/cody/pull/1532)
- Chat: Focus chat input on mount even when notification for version update is shown. [pull/1556](https://github.com/sourcegraph/cody/pull/1556)
- Commands: Commands selector in chat will now scroll to the selected item's viewport automatically. [pull/1556](https://github.com/sourcegraph/cody/pull/1556)
- Edit: Errors are now shown separately to incoming edits, and will not be applied to the document. [pull/1376](https://github.com/sourcegraph/cody/pull/1376)
- Chat: Prevent cursor from moving during chat command selection. [pull/1592](https://github.com/sourcegraph/cody/pull/1592)

### Changed

- Chat: Start prompt mixin by default. [pull/1479](https://github.com/sourcegraph/cody/pull/1479)
- Edit: Incoming changes are now applied by default. [pull/1411](https://github.com/sourcegraph/cody/pull/1411)

## [0.14.2]

### Added

- Code applied from the `/edit` command will be formatted automatically through the VS Code `formatDocument` API. [pull/1441](https://github.com/sourcegraph/cody/pull/1441)

### Fixed

- User selection in active editor will not be replaced by smart selections for the `/edit` command. [pull/1429](https://github.com/sourcegraph/cody/pull/1429)
- Fixes an issue that caused part of the autocomplete response to be completed when selecting an item from the suggest widget. [pull/1477](https://github.com/sourcegraph/cody/pull/1477)
- Fixed issues where autocomplete suggestions displayed on the wrong line when connected to Anthropic as provider. [pull/1440](https://github.com/sourcegraph/cody/pull/1440)

### Changed

- Changed the "Ask Cody to Explain" Code Action to respond in the Cody sidebar instead of Inline Chat. [pull/1427](https://github.com/sourcegraph/cody/pull/1427)
- Updated prompt preambles and mixin for chat to mitigate hallucinations. [pull/1442](https://github.com/sourcegraph/cody/pull/1442)
- Cody can now respond in languages other than the default language of the user's editor. [pull/1442](https://github.com/sourcegraph/cody/pull/1442)

## [0.14.1]

### Added

- Added client-side request timeouts to Autocomplete requests. [pull/1355](https://github.com/sourcegraph/cody/pull/1355)
- Added telemetry on how long accepted autocomplete requests are kept in the document. [pull/1380](https://github.com/sourcegraph/cody/pull/1380)
- Added support for using (workspace) relative paths in `filePath`and `directoryPath` fields as context for Custom Commands. [pull/1385](https://github.com/sourcegraph/cody/pull/1385)
- [Internal] Added `CodyAutocompleteLowPerformanceDebounce` feature flag to increase debounce interval for autocomplete requests in low-performance environments. [pull/1409](https://github.com/sourcegraph/cody/pull/1409)
- New `Regenerate` Code Lens for `/edit` command that allows users to easily ask Cody to generate a new response for the current request. [pull/1383](https://github.com/sourcegraph/cody/pull/1383)

### Fixed

- Fixed an issue where autocomplete suggestions where sometimes not shown when the overlap with the next line was too large. [pull/1320](https://github.com/sourcegraph/cody/pull/1320)
- Fixed unresponsive UI for the `Configure Custom Commands` option inside the `Cody: Custom Command (Experimental)` menu. [pull/1416](https://github.com/sourcegraph/cody/pull/1416)
- Fixed last 5 used commands not showing up in the custom command history menu. [pull/1416](https://github.com/sourcegraph/cody/pull/1416)

### Changed

- Removed the unused `unstable-codegen` autocomplete provider. [pull/1364](https://github.com/sourcegraph/cody/pull/1364)
- The Fireworks autocomplete provider is now considered stable. [pull/1363](https://github.com/sourcegraph/cody/pull/1363)
- The `CodyAutocompleteMinimumLatency` feature flag is now split into three independent feature flags: `CodyAutocompleteLanguageLatency`, `CodyAutocompleteProviderLatency`, and `CodyAutocompleteUserLatency`. [pull/1351](https://github.com/sourcegraph/cody/pull/1351)
- Prevents unhelpful autocomplete suggestions at the end of file when cursor position is at 0 and the line above is also empty. [pull/1330](https://github.com/sourcegraph/cody/pull/1330)
- Adds popups to show the state of indexing for dotcom/Cody App in more situations. Fixes an issue where the database icon below the chat input status box was low contrast in some dark themes. [pull/1374](https://github.com/sourcegraph/cody/pull/1374)
- Workspace-level custom commands now works in [trusted workspaces](https://code.visualstudio.com/api/extension-guides/workspace-trust#what-is-workspace-trust) only. This does not apply to user-level custom commands. [pull/1415](https://github.com/sourcegraph/cody/pull/1415)
- Custom commands can no longer override default commands. [pull/1414](https://github.com/sourcegraph/cody/pull/1414)

## [0.14.0]

### Added

- Added information to host operating system to our analytic events. [pull/1254](https://github.com/sourcegraph/cody/pull/1254)
- Executed the `/doc` command now automatically adds the documentation directly above your selected code in your editor, instead of shown in chat. [pull/1116](https://github.com/sourcegraph/cody/pull/1116)
- New `mode` field in the Custom Commands config file enables a command to be configured on how the prompt should be run by Cody. Currently supports `inline` (run command prompt in inline chat), `edit` (run command prompt on selected code for refactoring purpose), and `insert` (run command prompt on selected code where Cody's response will be inserted on top of the selected code) modes. [pull/1116](https://github.com/sourcegraph/cody/pull/1116)
- Experimentally added `smart selection` which removes the need to manually highlight code before running the `/doc` and `/test` commands. [pull/1116](https://github.com/sourcegraph/cody/pull/1116)
- Show a notice on first autocomplete. [pull/1071](https://github.com/sourcegraph/cody/pull/1071)
- Autocomplete now takes the currently selected item in the suggest widget into account. This behavior can be disabled by setting `cody.autocomplete.suggestWidgetSelection` to `false`.
- Add the `cody.autocomplete.languages` user setting to enable or disable inline code suggestions for specified languages. [pull/1290](https://github.com/sourcegraph/cody/pull/1290)

### Fixed

- Improved quality of documentation created by the `/doc` command. [pull/1198](https://github.com/sourcegraph/cody/pull/1198)
- Removed chat and chat history created by `/edit` and `/doc` commands. [pull/1220](https://github.com/sourcegraph/cody/pull/1220)
- Only show "Ask Cody Inline" context menu item when signed in. [pull/1281](https://github.com/sourcegraph/cody/pull/1281)

### Changed

- Improved detection for the most common test runner files. [pull/1297](https://github.com/sourcegraph/cody/pull/1297)

## [0.12.4]

### Added

- New "Save Code to File.." button on code blocks. [pull/1119](https://github.com/sourcegraph/cody/pull/1119)
- Add logging for partially accepting completions. [pull/1214](https://github.com/sourcegraph/cody/pull/1214)

### Fixed

- Removed invalid variable from logs that stopped rate-limit errors from displaying properly. [pull/1205](https://github.com/sourcegraph/cody/pull/1205)
- Disable `Ask Cody Inline` in Cody Context Menu when `cody.InlineChat.enabled` is set to false. [pull/1209](https://github.com/sourcegraph/cody/pull/1209)

### Changed

- Moved "Insert at Cursor" and "Copy" buttons to the bottom of code blocks, and no longer just show on hover. [pull/1119](https://github.com/sourcegraph/cody/pull/1119)
- Increased the token limit for the selection Cody uses for the `/edit` command. [pull/1139](https://github.com/sourcegraph/cody/pull/1139)
- Autocomplete now supports infilling through the customized `claude-instant-infill` model created for Anthropic Claude Instant by default. [pull/1164](https://github.com/sourcegraph/cody/pull/1164)
- Expand the range used for code actions (thought `smart selection`) to the top-level enclosing range rather than just the line. This improves the quality of fixup actions by providing more context. [pull/1163](https://github.com/sourcegraph/cody/pull/1163)
- Autocomplete no longer triggers after the end of a block of function invocation. [pull/1218](https://github.com/sourcegraph/cody/pull/1218)

## [0.12.3]

### Added

- Add situation-based latency for unwanted autocomplete suggestions. [pull/1202](https://github.com/sourcegraph/cody/pull/1202)

### Fixed

### Changed

- Simplified sign-in in, added in 0.12.0 [pull/1036,](https://github.com/sourcegraph/cody/pull/1036) is now rolled out to 100% of new installs. [pull/1235](https://github.com/sourcegraph/cody/pull/1235)
- VScode can communicate with Cody App, even if App is started after the user has signed in to sourcegraph.com. VScode continues to monitor Cody App if it is started and stopped. [pull/1210](https://github.com/sourcegraph/cody/pull/1210)

## [0.12.2]

### Added

- Adds information about completion `items` to the `CompletionEvent` we send on every completion suggestion. [pull/1144](https://github.com/sourcegraph/cody/pull/1144)
- Clicking on the status indicator under the chat input box displays a popup to install Cody App, open Cody App, etc. The popups are only displayed under certain circumstances where Cody App can provide embeddings. [pull/1089](https://github.com/sourcegraph/cody/pull/1089)

### Fixed

### Changed

- Improves interop with the VS Code suggest widget when using the `completeSuggestWidgetSelection` feature flag. [pull/1158](https://github.com/sourcegraph/cody/pull/1158)
- Removes the need to set an Anthropic API key for the `/symf` command. The `symf` binary is now automatically downloaded. [pull/1207](https://github.com/sourcegraph/cody/pull/1207)
- Replace the "Fixup ready | Apply" buttons when you do a code edit with a single "Apply Edits" button. [pull/1201](https://github.com/sourcegraph/cody/pull/1201)
- Updated "Refactor Code" to be "Edit Code" in right click context menu. [pull/1200](https://github.com/sourcegraph/cody/pull/1200)

## [0.12.1]

### Added

### Fixed

- Fixes an issue that caused the `cody-autocomplete-claude-instant-infill` feature flag to have no effect. [pull/1132](https://github.com/sourcegraph/cody/pull/1132)

### Changed

## [0.12.0]

### Added

- Add a UI indicator when you're not signed in. [pull/970](https://github.com/sourcegraph/cody/pull/970)
- Added a completion statistics summary to the autocomplete trace view. [pull/973](https://github.com/sourcegraph/cody/pull/973)
- Add experimental option `claude-instant-infill` to the `cody.autocomplete.advanced.model` config option that enables users using the Claude Instant model to get suggestions with context awareness (infill). [pull/974](https://github.com/sourcegraph/cody/pull/974)
- New `cody.chat.preInstruction` configuration option for adding custom message at the start of all chat messages sent to Cody. Extension reload required. [pull/963](https://github.com/sourcegraph/cody/pull/963)
- Add a simplified sign-in. 50% of people will see these new sign-in buttons. [pull/1036](https://github.com/sourcegraph/cody/pull/1036)
- Now removes completions from cache when the initial suggestion prefix is deleted by users after a suggestion was displayed. This avoids unhelpful/stale suggestions from persisting. [pull/1105](https://github.com/sourcegraph/cody/pull/1105)
- VScode can now share a dotcom access token with future versions of Cody App. [pull/1090](https://github.com/sourcegraph/cody/pull/1090)

### Fixed

- Fix a potential race condition for autocomplete requests that happen when a completion is stored as the last shown candidate when it will not be shown. [pull/1059](https://github.com/sourcegraph/cody/pull/1059)
- Use `insert` instead of `replace` for `Insert at Cursor` button for inserting code to current cursor position. [pull/1118](https://github.com/sourcegraph/cody/pull/1118)
- Autocomplete: Fix support for working with CRLF line endings. [pull/1124](https://github.com/sourcegraph/cody/pull/1124)
- Fix issue that caused the custom commands menu to unable to execute commands. [pull/1123](https://github.com/sourcegraph/cody/pull/1123)

### Changed

- Remove `starter` and `premade` fields from the configuration files for custom commands (cody.json). [pull/939](https://github.com/sourcegraph/cody/pull/939)
- Enabled streaming responses for all autocomplete requests. [pull/995](https://github.com/sourcegraph/cody/pull/995)
- Sign out immediately instead of showing the quick-pick menu. [pull/1032](https://github.com/sourcegraph/cody/pull/1032)
- UX improvements to the custom command workflow (and new [custom command docs](https://sourcegraph.com/docs/cody/custom-commands)). [pull/992](https://github.com/sourcegraph/cody/pull/992)
- You can now use `alt` + `\` to trigger autocomplete requests manually. [pull/1060](https://github.com/sourcegraph/cody/pull/1060)
- Slightly reduce latency when manually triggering autocomplete requests. [pull/1060](https://github.com/sourcegraph/cody/pull/1060)
- Configure autocomplete provider based on cody LLM settings in site config. [pull/1035](https://github.com/sourcegraph/cody/pull/1035)
- Filters out single character autocomplete results. [pull/1109](https://github.com/sourcegraph/cody/pull/1109)
- Register inline completion provider for text files and notebooks only to ensure autocomplete works in environments that are fully supported. [pull/1114](https://github.com/sourcegraph/cody/pull/1114)
- The `Generate Unit Tests` command has been improved with an enhanced context fetching process that produces test results with better quality. [pull/907](https://github.com/sourcegraph/cody/pull/907)

## [0.10.2]

### Added

### Fixed

### Changed

- Use the same token limits for StarCoder as we do for Anthropic for the current experiments. [pull/1058](https://github.com/sourcegraph/cody/pull/1058)

## [0.10.1]

### Added

### Fixed

- Fix feature flag initialization for autocomplete providers. [pull/965](https://github.com/sourcegraph/cody/pull/965)

### Changed

## [0.10.0]

### Added

- New button in Chat UI to export chat history to a JSON file. [pull/829](https://github.com/sourcegraph/cody/pull/829)
- Rank autocomplete suggestion with tree-sitter when `cody.autocomplete.experimental.syntacticPostProcessing` is enabled. [pull/837](https://github.com/sourcegraph/cody/pull/837)
- Rate limit during autocomplete will now surface to the user through the status bar item. [pull/851](https://github.com/sourcegraph/cody/pull/851)

### Fixed

- Do not display error messages after clicking on the "stop-generating" button. [pull/776](https://github.com/sourcegraph/cody/pull/776)
- Add null check to Inline Controller on file change that caused the `Cannot read properties of undefined (reading 'scheme')` error when starting a new chat session. [pull/781](https://github.com/sourcegraph/cody/pull/781)
- Fixup: Resolved issue where `/fix` command incorrectly returned error "/fix is not a valid command". The `/fix` command now functions as expected when invoked in the sidebar chat. [pull/790](https://github.com/sourcegraph/cody/pull/790)
- Set font family and size in side chat code blocks to match editor font. [pull/813](https://github.com/sourcegraph/cody/pull/813)
- Add error handling to unblock Command Menu from being started up when invalid json file for custom commands is detected. [pull/827](https://github.com/sourcegraph/cody/pull/827)
- Enhanced the main quick pick menu items filtering logic. [pull/852](https://github.com/sourcegraph/cody/pull/852)
- Sidebar chat commands now match main quick pick menu commands. [pull/902](https://github.com/sourcegraph/cody/pull/902)

### Changed

- Trigger single-line completion instead of multi-line completion if the cursor is at the start of a non-empty block. [pull/913](https://github.com/sourcegraph/cody/pull/913)
- Autocomplete on VS Code desktop instances now reuses TCP connections to reduce latency. [pull/868](https://github.com/sourcegraph/cody/pull/868)
- Errors are now always logged to the output console, even if the debug mode is not enabled. [pull/851](https://github.com/sourcegraph/cody/pull/851)
- Changed default and custom commands format: slash command is now required. [pull/841](https://github.com/sourcegraph/cody/pull/841)
- The `Generate Unit Tests` command has been improved with an enhanced context fetching process that produces test results with better quality. [pull/907](https://github.com/sourcegraph/cody/pull/907)

## [0.8.0]

### Added

- Cody Commands: New `/smell` command, an improved version of the old `Find Code Smell` recipe. [pull/602](https://github.com/sourcegraph/cody/pull/602)
- Cody Commands: Display of clickable file path for current selection in chat view after executing a command. [pull/602](https://github.com/sourcegraph/cody/pull/602)
- Add a settings button to Cody pane header. [pull/701](https://github.com/sourcegraph/cody/pull/701)
- Compute suggestions based on the currently selected option in the suggest widget when `cody.autocomplete.experimental.completeSuggestWidgetSelection` is enabled. [pull/636](https://github.com/sourcegraph/cody/pull/636)
- Fixup: New `Discard` code lens to remove suggestions and decorations. [pull/711](https://github.com/sourcegraph/cody/pull/711)
- Adds an experiment to stream autocomplete responses in order to improve latency. [pull/723](https://github.com/sourcegraph/cody/pull/723)
- New chat message input, with auto-resizing and a command button. [pull/718](https://github.com/sourcegraph/cody/pull/718)
- Increased autocomplete debounce time feature flag support. [pull/733](https://github.com/sourcegraph/cody/pull/733)
- Show an update notice after extension updates. [pull/746](https://github.com/sourcegraph/cody/pull/746)
- Experimental user setting `cody.experimental.localSymbols` to enable inclusion of symbol definitions in the LLM context window. [pull/692](https://github.com/sourcegraph/cody/pull/692)
- Experimental command `/symf`, which uses a local keyword index to perform searches for symbols. Requires setting `cody.experimental.symf.path` and `cody.experimental.symf.anthropicKey`. [pull/728](https://github.com/sourcegraph/cody/pull/728).

### Fixed

- Inline Chat: Fix issue where state was not being set correctly, causing Cody Commands to use the selection range from the last created Inline Chat instead of the current selection. [pull/602](https://github.com/sourcegraph/cody/pull/602)
- Cody Commands: Commands that use the current file as context now correctly generate context message for the current file instead of using codebase context generated from current selection. [pull/683](https://github.com/sourcegraph/cody/pull/683)
- Improves the autocomplete responses on a new line after a comment. [pull/727](https://github.com/sourcegraph/cody/pull/727)
- Fixes an issue where the inline chat UI would render briefly when starting VS Code even when the feature is disabled. [pull/764](https://github.com/sourcegraph/cody/pull/764)

### Changed

- `Explain Code` command now includes visible content of the current file when no code is selected. [pull/602](https://github.com/sourcegraph/cody/pull/602)
- Cody Commands: Show errors in chat view instead of notification windows. [pull/602](https://github.com/sourcegraph/cody/pull/602)
- Cody Commands: Match commands on description in Cody menu. [pull/702](https://github.com/sourcegraph/cody/pull/702)
- Cody Commands: Don't require Esc to dismiss Cody menu. [pull/700](https://github.com/sourcegraph/cody/pull/700)
- Updated welcome chat words. [pull/748](https://github.com/sourcegraph/cody/pull/748)
- Autocomplete: Reduce network bandwidth with requests are resolved by previous responses. [pull/762](https://github.com/sourcegraph/cody/pull/762)
- Fixup: Remove `/document` and other command handling from the Refactor Menu. [pull/766](https://github.com/sourcegraph/cody/pull/766)
- The `/test` (Generate Unit Test) command was updated to use file dependencies and test examples when fetching context, in order to produce better results. To use this command, select code in your editor and run the `/test` command. It is recommended to set up test files before running the command to get optimal results. [pull/683](https://github.com/sourcegraph/cody/pull/683) [pull/602](https://github.com/sourcegraph/cody/pull/602)

## [0.6.7]

### Added

- Include token count for code generated and button click events. [pull/675](https://github.com/sourcegraph/cody/pull/675)

### Fixed

### Changed

- Include the number of accepted characters per autocomplete suggestion. [pull/674](https://github.com/sourcegraph/cody/pull/674)

## [0.6.6]

### Added

- Cody Commands: Add tab-to-complete & enter-to-complete behavior. [pull/606](https://github.com/sourcegraph/cody/pull/606)
- Option to toggle `cody.experimental.editorTitleCommandIcon` setting through status bar. [pull/611](https://github.com/sourcegraph/cody/pull/611)
- New walkthrough for Cody Commands. [pull/648](https://github.com/sourcegraph/cody/pull/648)

### Fixed

- Update file link color to match buttons. [pull/600](https://github.com/sourcegraph/cody/pull/600)
- Handle `socket hung up` errors that are not caused by the `stop generating` button. [pull/598](https://github.com/sourcegraph/cody/pull/598)
- Fix "Reload Window" appearing in all VS Code views. [pull/603](https://github.com/sourcegraph/cody/pull/603)
- Fixes issues where in some instances, suggested autocomplete events were under counted. [pull/649](https://github.com/sourcegraph/cody/pull/649)
- Various smaller tweaks to autocomplete analytics. [pull/644](https://github.com/sourcegraph/cody/pull/644)
- Includes the correct pre-release version in analytics events. [pull/641](https://github.com/sourcegraph/cody/pull/641)

### Changed

- Removed beta labels from Autocomplete and Inline Chat features. [pull/605](https://github.com/sourcegraph/cody/pull/605)
- Update shortcut for Cody Commands to `alt` + `c` due to conflict with existing keybinding for `fixup`. [pull/648](https://github.com/sourcegraph/cody/pull/648)

## [0.6.5]

### Added

- Custom Commands: An experimental feature for creating Cody chat commands with custom prompts and context. [pull/386](https://github.com/sourcegraph/cody/pull/386)
- Custom Commands: Quick pick menu for running default and custom commands. [pull/386](https://github.com/sourcegraph/cody/pull/386)
- New commands:
  - `/explain`: Explain Code
  - `/doc`: Document Code
  - `/fix`: Inline Fixup
  - `/test`: Generate Unit Tests
- Code Actions: You can now ask Cody to explain or fix errors and warnings that are highlighted in your editor. [pull/510](https://github.com/sourcegraph/cody/pull/510)
- Inline Fixup: You can now run parallel inline fixes, you do not need to wait for the previous fix to complete. [pull/510](https://github.com/sourcegraph/cody/pull/510)
- Inline Fixup: You no longer need to select code to generate an inline fix. [pull/510](https://github.com/sourcegraph/cody/pull/510)

### Fixed

- Bug: Fixes an issue where the codebase context was not correctly inferred to load embeddings context for autocomplete. [pull/525](https://github.com/sourcegraph/cody/pull/525)
- Inline Fixup: `/chat` will now redirect your question to the chat view correctly through the Non-Stop Fixup input box. [pull/386](https://github.com/sourcegraph/cody/pull/386)
- Fix REGEX issue for existing `/reset`, `/search`, and `/fix` commands. [pull/594](https://github.com/sourcegraph/cody/pull/594)

### Changed

- `Recipes` are removed in favor of `Commands`, which is the improved version of `Recipes`. [pull/386](https://github.com/sourcegraph/cody/pull/386)
- Remove `Header` and `Navbar` from `Chat` view due to removal of the `Recipes` tab. [pull/386](https://github.com/sourcegraph/cody/pull/386)
- Replace `Custom Recipes` with `Custom Commands`. [pull/386](https://github.com/sourcegraph/cody/pull/386)
- Inline Fixup: Integrated the input field into the command palette. [pull/510](https://github.com/sourcegraph/cody/pull/510)
- Inline Fixup: Using `/fix` from Inline Chat now triggers an improved fixup experience. [pull/510](https://github.com/sourcegraph/cody/pull/510)
- Autocomplete: Include current file name in anthropic prompt. [580](https://github.com/sourcegraph/cody/pull/580)
- Autocomplete: Requests can now be resolved while the network request is still in progress. [pull/559](https://github.com/sourcegraph/cody/pull/559)

## [0.6.4]

### Added

- Inline Fixups: Cody is now aware of errors, warnings and hints within your editor selection. [pull/376](https://github.com/sourcegraph/cody/pull/376)
- Experimental user setting `cody.experimental.localTokenPath` to store authentication token in local file system when keychain access is unavailable. This provides alternative to [settings sync keychain storage](https://code.visualstudio.com/docs/editor/settings-sync#_troubleshooting-keychain-issues), but is not the recommended method for storing tokens securely. Use at your own risk. [pull/471](https://github.com/sourcegraph/cody/pull/471)

### Fixed

- Bug: Chat History command shows chat view instead of history view. [pull/414](https://github.com/sourcegraph/cody/pull/414)
- Fix some bad trailing `}` autocomplete results. [pull/378](https://github.com/sourcegraph/cody/pull/378)

### Changed

- Inline Fixups: Added intent detection to improve prompt and context quality. [pull/376](https://github.com/sourcegraph/cody/pull/376)
- Layout cleanups: smaller header and single line message input. [pull/449](https://github.com/sourcegraph/cody/pull/449)
- Improve response feedback button behavior. [pull/451](https://github.com/sourcegraph/cody/pull/451)
- Remove in-chat onboarding buttons for new chats. [pull/450](https://github.com/sourcegraph/cody/pull/450)
- Improve the stability of autocomplete results. [pull/442](https://github.com/sourcegraph/cody/pull/442)

## [0.6.3]

### Added

- Added the functionality to drag and reorder the recipes. [pull/314](https://github.com/sourcegraph/cody/pull/314)

### Fixed

### Changed

- Removed the experimental hallucination detection that highlighted nonexistent file paths.
- Hide the feedback button in case of error assistant response. [pull/448](https://github.com/sourcegraph/cody/pull/448)

## [0.6.2]

### Added

- [Internal] `Custom Recipes`: An experimental feature now available behind the `cody.experimental.customRecipes` feature flag for internal testing purpose. [pull/348](https://github.com/sourcegraph/cody/pull/348)
- Inline Chat: Improved response quality by ensuring each inline chat maintains its own unique context, and doesn't share with the sidebar and other inline chats. This should also benefit response quality for inline /fix and /touch commands.
- Inline Chat: Added the option to 'Stop generating' from within the inline chat window.
- Inline Chat: Added the option to transfer a chat from the inline window to the Cody sidebar.

### Fixed

### Changed

- The setting `cody.autocomplete.experimental.triggerMoreEagerly` (which causes autocomplete to trigger earlier, before you type a space or other non-word character) now defaults to `true`.
- If you run the `Trigger Inline Suggestion` VS Code action, 3 suggestions instead of just 1 will be shown.

## [0.6.1]

### Added

- A new experimental user setting `cody.autocomplete.experimental.triggerMoreEagerly` causes autocomplete to trigger earlier, before you type a space or other non-word character.
- [Internal Only] `Custom Recipe`: Support context type selection when creating a new recipe via UI. [pull/279](https://github.com/sourcegraph/cody/pull/279)
- New `/open` command for opening workspace files from chat box. [pull/327](https://github.com/sourcegraph/cody/pull/327)

### Fixed

- Insert at Cusor now inserts the complete code snippets at cursor position. [pull/282](https://github.com/sourcegraph/cody/pull/282)
- Minimizing the change of Cody replying users with response related to the language-uage prompt. [pull/279](https://github.com/sourcegraph/cody/pull/279)
- Inline Chat: Add missing icons for Inline Chat and Inline Fixups decorations. [pull/320](https://github.com/sourcegraph/cody/pull/320)
- Fix the behaviour of input history down button. [pull/328](https://github.com/sourcegraph/cody/pull/328)

### Changed

- Exclude context for chat input with only one word. [pull/279](https://github.com/sourcegraph/cody/pull/279)
- [Internal Only] `Custom Recipe`: Store `cody.json` file for user recipes within the `.vscode` folder located in the $HOME directory. [pull/279](https://github.com/sourcegraph/cody/pull/279)
- Various autocomplete improvements. [pull/344](https://github.com/sourcegraph/cody/pull/344)

## [0.4.4]

### Added

- Added support for the CMD+K hotkey to clear the code chat history. [pull/245](https://github.com/sourcegraph/cody/pull/245)
- [Internal Only] `Custom Recipe` is available for S2 internal users for testing purpose. [pull/81](https://github.com/sourcegraph/cody/pull/81)

### Fixed

- Fixed a bug that caused messages to disappear when signed-in users encounter an authentication error. [pull/201](https://github.com/sourcegraph/cody/pull/201)
- Inline Chat: Since last version, running Inline Fixups would add an additional `</selection>` tag to the end of the code edited by Cody, which has now been removed. [pull/182](https://github.com/sourcegraph/cody/pull/182)
- Chat Command: Fixed an issue where /r(est) had a trailing space. [pull/245](https://github.com/sourcegraph/cody/pull/245)
- Inline Fixups: Fixed a regression where Cody's inline fixup suggestions were not properly replacing the user's selection. [pull/70](https://github.com/sourcegraph/cody/pull/70)

### Changed

## [0.4.3]

### Added

- Added support for server-side token limits to Chat. [pull/54488](https://github.com/sourcegraph/sourcegraph/pull/54488)
- Add "Find code smells" recipe to editor context menu and command pallette [pull/54432](https://github.com/sourcegraph/sourcegraph/pull/54432)
- Add a typewriter effect to Cody's responses to mimic typing in characters rather than varying chunks [pull/54522](https://github.com/sourcegraph/sourcegraph/pull/54522)
- Add suggested recipes to the new chat welcome message. [pull/54277](https://github.com/sourcegraph/sourcegraph/pull/54277)
- Inline Chat: Added the option to collapse all inline chats from within the inline chat window. [pull/54675](https://github.com/sourcegraph/sourcegraph/pull/54675)
- Inline Chat: We now stream messages rather than waiting for the response to be fully complete. This means you can read Cody's response as it is being generated. [pull/54665](https://github.com/sourcegraph/sourcegraph/pull/54665)
- Show network error message when connection is lost and a reload button to get back when network is restored. [pull/107](https://github.com/sourcegraph/cody/pull/107)

### Fixed

- Inline Chat: Update keybind when condition to `editorFocus`. [pull/54437](https://github.com/sourcegraph/sourcegraph/pull/54437)
- Inline Touch: Create a new `.test.` file when `test` or `tests` is included in the instruction. [pull/54437](https://github.com/sourcegraph/sourcegraph/pull/54437)
- Prevents errors from being displayed for a cancelled requests. [pull/54429](https://github.com/sourcegraph/sourcegraph/pull/54429)

### Changed

- Inline Touch: Remove Inline Touch from submenu and command palette. It can be started with `/touch` or `/t` from the Inline Chat due to current limitation. [pull/54437](https://github.com/sourcegraph/sourcegraph/pull/54437)
- Removed the Optimize Code recipe. [pull/54471](https://github.com/sourcegraph/sourcegraph/pull/54471)

## [0.4.2]

### Added

- Add support for onboarding Cody App users on Intel Mac and Linux. [pull/54405](https://github.com/sourcegraph/sourcegraph/pull/54405)

### Fixed

- Fixed HTML escaping in inline chat markdown. [pull/1349](https://github.com/sourcegraph/sourcegraph/pull/1349)

### Changed

## [0.4.1]

### Fixed

- Fixed `cody.customHeaders` never being passed through. [pull/54354](https://github.com/sourcegraph/sourcegraph/pull/54354)
- Fixed users are signed out on 0.4.0 update [pull/54367](https://github.com/sourcegraph/sourcegraph/pull/54367)

### Changed

- Provide more information on Cody App, and improved the login page design for Enterprise customers. [pull/54362](https://github.com/sourcegraph/sourcegraph/pull/54362)

## [0.4.0]

### Added

- The range of the editor selection, if present, is now displayed alongside the file name in the chat footer. [pull/53742](https://github.com/sourcegraph/sourcegraph/pull/53742)
- Support switching between multiple instances with `Switch Account`. [pull/53434](https://github.com/sourcegraph/sourcegraph/pull/53434)
- Automate sign-in flow with Cody App. [pull/53908](https://github.com/sourcegraph/sourcegraph/pull/53908)
- Add a warning message to recipes when the selection gets truncated. [pull/54025](https://github.com/sourcegraph/sourcegraph/pull/54025)
- Start up loading screen. [pull/54106](https://github.com/sourcegraph/sourcegraph/pull/54106)

### Fixed

- Autocomplete: Include the number of lines of an accepted autocomplete recommendation and fix an issue where sometimes accepted completions would not be logged correctly. [pull/53878](https://github.com/sourcegraph/sourcegraph/pull/53878)
- Stop-Generating button does not stop Cody from responding if pressed before answer is generating. [pull/53827](https://github.com/sourcegraph/sourcegraph/pull/53827)
- Endpoint setting out of sync issue. [pull/53434](https://github.com/sourcegraph/sourcegraph/pull/53434)
- Endpoint URL without protocol causing sign-ins to fail. [pull/53908](https://github.com/sourcegraph/sourcegraph/pull/53908)
- Autocomplete: Fix network issues when using remote VS Code setups. [pull/53956](https://github.com/sourcegraph/sourcegraph/pull/53956)
- Autocomplete: Fix an issue where the loading indicator would not reset when a network error ocurred. [pull/53956](https://github.com/sourcegraph/sourcegraph/pull/53956)
- Autocomplete: Improve local context performance. [pull/54124](https://github.com/sourcegraph/sourcegraph/pull/54124)
- Chat: Fix an issue where the window would automatically scroll to the bottom as Cody responds regardless of where the users scroll position was. [pull/54188](https://github.com/sourcegraph/sourcegraph/pull/54188)
- Codebase index status does not get updated on workspace change. [pull/54106](https://github.com/sourcegraph/sourcegraph/pull/54106)
- Button for connect to App after user is signed out. [pull/54106](https://github.com/sourcegraph/sourcegraph/pull/54106)
- Fixes an issue with link formatting. [pull/54200](https://github.com/sourcegraph/sourcegraph/pull/54200)
- Fixes am issue where Cody would sometimes not respond. [pull/54268](https://github.com/sourcegraph/sourcegraph/pull/54268)
- Fixes authentication related issues. [pull/54237](https://github.com/sourcegraph/sourcegraph/pull/54237)

### Changed

- Autocomplete: Improve completion quality. [pull/53720](https://github.com/sourcegraph/sourcegraph/pull/53720)
- Autocomplete: Completions are now referred to as autocomplete. [pull/53851](https://github.com/sourcegraph/sourcegraph/pull/53851)
- Autocomplete: Autocomplete is now turned on by default. [pull/54166](https://github.com/sourcegraph/sourcegraph/pull/54166)
- Improved the response quality when Cody is asked about a selected piece of code through the chat window. [pull/53742](https://github.com/sourcegraph/sourcegraph/pull/53742)
- Refactored authentication process. [pull/53434](https://github.com/sourcegraph/sourcegraph/pull/53434)
- New sign-in and sign-out flow. [pull/53434](https://github.com/sourcegraph/sourcegraph/pull/53434)
- Analytical logs are now displayed in the Output view. [pull/53870](https://github.com/sourcegraph/sourcegraph/pull/53870)
- Inline Chat: Renamed Inline Assist to Inline Chat. [pull/53725](https://github.com/sourcegraph/sourcegraph/pull/53725) [pull/54315](https://github.com/sourcegraph/sourcegraph/pull/54315)
- Chat: Link to the "Getting Started" guide directly from the first chat message instead of the external documentation website. [pull/54175](https://github.com/sourcegraph/sourcegraph/pull/54175)
- Codebase status icons. [pull/54262](https://github.com/sourcegraph/sourcegraph/pull/54262)
- Changed the keyboard shortcut for the file touch recipe to `ctrl+alt+/` to avoid conflicts. [pull/54275](https://github.com/sourcegraph/sourcegraph/pull/54275)
- Inline Chat: Do not change current focus when Inline Fixup is done. [pull/53980](https://github.com/sourcegraph/sourcegraph/pull/53980)
- Inline Chat: Replace Close CodeLens with Accept. [pull/53980](https://github.com/sourcegraph/sourcegraph/pull/53980)
- Inline Chat: Moved to Beta state. It is now enabled by default. [pull/54315](https://github.com/sourcegraph/sourcegraph/pull/54315)

## [0.2.5]

### Added

- `Stop Generating` button to cancel a request and stop Cody's response. [pull/53332](https://github.com/sourcegraph/sourcegraph/pull/53332)

### Fixed

- Fixes the rendering of duplicate context files in response. [pull/53662](https://github.com/sourcegraph/sourcegraph/pull/53662)
- Fixes an issue where local keyword context was trying to open binary files. [pull/53662](https://github.com/sourcegraph/sourcegraph/pull/53662)
- Fixes the hallucination detection behavior for directory, API and git refs pattern. [pull/53553](https://github.com/sourcegraph/sourcegraph/pull/53553)

### Changed

- Completions: Updating configuration no longer requires reloading the extension. [pull/53401](https://github.com/sourcegraph/sourcegraph/pull/53401)
- New chat layout. [pull/53332](https://github.com/sourcegraph/sourcegraph/pull/53332)
- Completions: Completions can now be used on unsaved files. [pull/53495](https://github.com/sourcegraph/sourcegraph/pull/53495)
- Completions: Add multi-line heuristics for C, C++, C#, and Java. [pull/53631](https://github.com/sourcegraph/sourcegraph/pull/53631)
- Completions: Add context summaries and language information to analytics. [pull/53746](https://github.com/sourcegraph/sourcegraph/pull/53746)
- More compact chat suggestion buttons. [pull/53755](https://github.com/sourcegraph/sourcegraph/pull/53755)

## [0.2.4]

### Added

- Hover tooltips to intent-detection underlines. [pull/52029](https://github.com/sourcegraph/sourcegraph/pull/52029)
- Notification to prompt users to setup Cody if it wasn't configured initially. [pull/53321](https://github.com/sourcegraph/sourcegraph/pull/53321)
- Added a new Cody status bar item to relay global loading states and allowing you to quickly enable/disable features. [pull/53307](https://github.com/sourcegraph/sourcegraph/pull/53307)

### Fixed

- Fix `Continue with Sourcegraph.com` callback URL. [pull/53418](https://github.com/sourcegraph/sourcegraph/pull/53418)

### Changed

- Simplified the appearance of commands in various parts of the UI [pull/53395](https://github.com/sourcegraph/sourcegraph/pull/53395)

## [0.2.3]

### Added

- Add delete button for removing individual history. [pull/52904](https://github.com/sourcegraph/sourcegraph/pull/52904)
- Load the recent ongoing chat on reload of window. [pull/52904](https://github.com/sourcegraph/sourcegraph/pull/52904)
- Handle URL callbacks from `vscode-insiders`. [pull/53313](https://github.com/sourcegraph/sourcegraph/pull/53313)
- Inline Assist: New Code Lens to undo `inline fix` performed by Cody. [pull/53348](https://github.com/sourcegraph/sourcegraph/pull/53348)

### Fixed

- Fix the loading of files and scroll chat to the end while restoring the history. [pull/52904](https://github.com/sourcegraph/sourcegraph/pull/52904)
- Open file paths from Cody's responses in a workspace with the correct protocol. [pull/53103](https://github.com/sourcegraph/sourcegraph/pull/53103)
- Cody completions: Fixes an issue where completions would often start in the next line. [pull/53246](https://github.com/sourcegraph/sourcegraph/pull/53246)

### Changed

- Save the current ongoing conversation to the chat history [pull/52904](https://github.com/sourcegraph/sourcegraph/pull/52904)
- Inline Assist: Updating configuration no longer requires reloading the extension. [pull/53348](https://github.com/sourcegraph/sourcegraph/pull/53348)
- Context quality has been improved when the repository has not been indexed. The LLM is used to generate keyword and filename queries, and the LLM also reranks results from multiple sources. Response latency has also improved on long user queries. [pull/52815](https://github.com/sourcegraph/sourcegraph/pull/52815)

## [0.2.2]

### Added

- New recipe: `Generate PR description`. Generate the PR description using the PR template guidelines for the changes made in the current branch. [pull/51721](https://github.com/sourcegraph/sourcegraph/pull/51721)
- Open context search results links as workspace file. [pull/52856](https://github.com/sourcegraph/sourcegraph/pull/52856)
- Cody Inline Assist: Decorations for `/fix` errors. [pull/52796](https://github.com/sourcegraph/sourcegraph/pull/52796)
- Open file paths from Cody's responses in workspace. [pull/53069](https://github.com/sourcegraph/sourcegraph/pull/53069)
- Help & Getting Started: Walkthrough to help users get setup with Cody and discover new features. [pull/52560](https://github.com/sourcegraph/sourcegraph/pull/52560)

### Fixed

- Cody Inline Assist: Decorations for `/fix` on light theme. [pull/52796](https://github.com/sourcegraph/sourcegraph/pull/52796)
- Cody Inline Assist: Use more than 1 context file for `/touch`. [pull/52796](https://github.com/sourcegraph/sourcegraph/pull/52796)
- Cody Inline Assist: Fixes cody processing indefinitely issue. [pull/52796](https://github.com/sourcegraph/sourcegraph/pull/52796)
- Cody completions: Various fixes for completion analytics. [pull/52935](https://github.com/sourcegraph/sourcegraph/pull/52935)
- Cody Inline Assist: Indentation on `/fix` [pull/53068](https://github.com/sourcegraph/sourcegraph/pull/53068)

### Changed

- Internal: Do not log events during tests. [pull/52865](https://github.com/sourcegraph/sourcegraph/pull/52865)
- Cody completions: Improved the number of completions presented and reduced the latency. [pull/52935](https://github.com/sourcegraph/sourcegraph/pull/52935)
- Cody completions: Various improvements to the context. [pull/53043](https://github.com/sourcegraph/sourcegraph/pull/53043)

## [0.2.1]

### Fixed

- Escape Windows path separator in fast file finder path pattern. [pull/52754](https://github.com/sourcegraph/sourcegraph/pull/52754)
- Only display errors from the embeddings clients for users connected to an indexed codebase. [pull/52780](https://github.com/sourcegraph/sourcegraph/pull/52780)

### Changed

## [0.2.0]

### Added

- Cody Inline Assist: New recipe for creating new files with `/touch` command. [pull/52511](https://github.com/sourcegraph/sourcegraph/pull/52511)
- Cody completions: Experimental support for multi-line inline completions for JavaScript, TypeScript, Go, and Python using indentation based truncation. [issues/52588](https://github.com/sourcegraph/sourcegraph/issues/52588)
- Display embeddings search, and connection error to the webview panel. [pull/52491](https://github.com/sourcegraph/sourcegraph/pull/52491)
- New recipe: `Optimize Code`. Optimize the time and space consumption of code. [pull/51974](https://github.com/sourcegraph/sourcegraph/pull/51974)
- Button to insert code block text at cursor position in text editor. [pull/52528](https://github.com/sourcegraph/sourcegraph/pull/52528)

### Fixed

- Cody completions: Fixed interop between spaces and tabs. [pull/52497](https://github.com/sourcegraph/sourcegraph/pull/52497)
- Fixes an issue where new conversations did not bring the chat into the foreground. [pull/52363](https://github.com/sourcegraph/sourcegraph/pull/52363)
- Cody completions: Prevent completions for lines that have a word in the suffix. [issues/52582](https://github.com/sourcegraph/sourcegraph/issues/52582)
- Cody completions: Fixes an issue where multi-line inline completions closed the current block even if it already had content. [pull/52615](https://github.com/sourcegraph/sourcegraph/52615)
- Cody completions: Fixed an issue where the Cody response starts with a newline and was previously ignored. [issues/52586](https://github.com/sourcegraph/sourcegraph/issues/52586)

### Changed

- Cody is now using `major.EVEN_NUMBER.patch` for release versions and `major.ODD_NUMBER.patch` for pre-release versions. [pull/52412](https://github.com/sourcegraph/sourcegraph/pull/52412)
- Cody completions: Fixed an issue where the Cody response starts with a newline and was previously ignored [issues/52586](https://github.com/sourcegraph/sourcegraph/issues/52586)
- Cody completions: Improves the behavior of the completions cache when characters are deleted from the editor. [pull/52695](https://github.com/sourcegraph/sourcegraph/pull/52695)

### Changed

- Cody completions: Improve completion logger and measure the duration a completion is displayed for. [pull/52695](https://github.com/sourcegraph/sourcegraph/pull/52695)

## [0.1.5]

### Added

### Fixed

- Inline Assist broken decorations for Inline-Fixup tasks [pull/52322](https://github.com/sourcegraph/sourcegraph/pull/52322)

### Changed

- Various Cody completions related improvements [pull/52365](https://github.com/sourcegraph/sourcegraph/pull/52365)

## [0.1.4]

### Added

- Added support for local keyword search on Windows. [pull/52251](https://github.com/sourcegraph/sourcegraph/pull/52251)

### Fixed

- Setting `cody.useContext` to `none` will now limit Cody to using only the currently open file. [pull/52126](https://github.com/sourcegraph/sourcegraph/pull/52126)
- Fixes race condition in telemetry. [pull/52279](https://github.com/sourcegraph/sourcegraph/pull/52279)
- Don't search for file paths if no file paths to validate. [pull/52267](https://github.com/sourcegraph/sourcegraph/pull/52267)
- Fix handling of embeddings search backward compatibility. [pull/52286](https://github.com/sourcegraph/sourcegraph/pull/52286)

### Changed

- Cleanup the design of the VSCode history view. [pull/51246](https://github.com/sourcegraph/sourcegraph/pull/51246)
- Changed menu icons and order. [pull/52263](https://github.com/sourcegraph/sourcegraph/pull/52263)
- Deprecate `cody.debug` for three new settings: `cody.debug.enable`, `cody.debug.verbose`, and `cody.debug.filter`. [pull/52236](https://github.com/sourcegraph/sourcegraph/pull/52236)

## [0.1.3]

### Added

- Add support for connecting to Sourcegraph App when a supported version is installed. [pull/52075](https://github.com/sourcegraph/sourcegraph/pull/52075)

### Fixed

- Displays error banners on all view instead of chat view only. [pull/51883](https://github.com/sourcegraph/sourcegraph/pull/51883)
- Surfaces errors for corrupted token from secret storage. [pull/51883](https://github.com/sourcegraph/sourcegraph/pull/51883)
- Inline Assist add code lenses to all open files [pull/52014](https://github.com/sourcegraph/sourcegraph/pull/52014)

### Changed

- Removes unused configuration option: `cody.enabled`. [pull/51883](https://github.com/sourcegraph/sourcegraph/pull/51883)
- Arrow key behavior: you can now navigate forwards through messages with the down arrow; additionally the up and down arrows will navigate backwards and forwards only if you're at the start or end of the drafted text, respectively. [pull/51586](https://github.com/sourcegraph/sourcegraph/pull/51586)
- Display a more user-friendly error message when the user is connected to sourcegraph.com and doesn't have a verified email. [pull/51870](https://github.com/sourcegraph/sourcegraph/pull/51870)
- Keyword context: Excludes files larger than 1M and adds a 30sec timeout period [pull/52038](https://github.com/sourcegraph/sourcegraph/pull/52038)

## [0.1.2]

### Added

- `Inline Assist`: a new way to interact with Cody inside your files. To enable this feature, please set the `cody.experimental.inline` option to true. [pull/51679](https://github.com/sourcegraph/sourcegraph/pull/51679)

### Fixed

- UI bug that capped buttons at 300px max-width with visible border [pull/51726](https://github.com/sourcegraph/sourcegraph/pull/51726)
- Fixes anonymous user id resetting after logout [pull/51532](https://github.com/sourcegraph/sourcegraph/pull/51532)
- Add error message on top of Cody's response instead of overriding it [pull/51762](https://github.com/sourcegraph/sourcegraph/pull/51762)
- Fixes an issue where chat input messages where not rendered in the UI immediately [pull/51783](https://github.com/sourcegraph/sourcegraph/pull/51783)
- Fixes an issue where file where the hallucination detection was not working properly [pull/51785](https://github.com/sourcegraph/sourcegraph/pull/51785)
- Aligns Edit button style with feedback buttons [pull/51767](https://github.com/sourcegraph/sourcegraph/pull/51767)

### Changed

- Pressing the icon to reset the clear history now makes sure that the chat tab is shown [pull/51786](https://github.com/sourcegraph/sourcegraph/pull/51786)
- Rename the extension from "Sourcegraph Cody" to "Cody AI by Sourcegraph" [pull/51702](https://github.com/sourcegraph/sourcegraph/pull/51702)
- Remove HTML escaping artifacts [pull/51797](https://github.com/sourcegraph/sourcegraph/pull/51797)

## [0.1.1]

### Fixed

- Remove system alerts from non-actionable items [pull/51714](https://github.com/sourcegraph/sourcegraph/pull/51714)

## [0.1.0]

### Added

- New recipe: `Codebase Context Search`. Run an approximate search across the codebase. It searches within the embeddings when available to provide relevant code context. [pull/51077](https://github.com/sourcegraph/sourcegraph/pull/51077)
- Add support to slash commands `/` in chat. [pull/51077](https://github.com/sourcegraph/sourcegraph/pull/51077)
  - `/r` or `/reset` to reset chat
  - `/s` or `/search` to perform codebase context search
- Adds usage metrics to the experimental chat predictions feature [pull/51474](https://github.com/sourcegraph/sourcegraph/pull/51474)
- Add highlighted code to context message automatically [pull/51585](https://github.com/sourcegraph/sourcegraph/pull/51585)
- New recipe: `Generate Release Notes` --generate release notes based on the available tags or the selected commits for the time period. It summarises the git commits into standard release notes format of new features, bugs fixed, docs improvements. [pull/51481](https://github.com/sourcegraph/sourcegraph/pull/51481)
- New recipe: `Generate Release Notes`. Generate release notes based on the available tags or the selected commits for the time period. It summarizes the git commits into standard release notes format of new features, bugs fixed, docs improvements. [pull/51481](https://github.com/sourcegraph/sourcegraph/pull/51481)

### Fixed

- Error notification display pattern for rate limit [pull/51521](https://github.com/sourcegraph/sourcegraph/pull/51521)
- Fixes issues with branch switching and file deletions when using the experimental completions feature [pull/51565](https://github.com/sourcegraph/sourcegraph/pull/51565)
- Improves performance of hallucination detection for file paths and supports paths relative to the project root [pull/51558](https://github.com/sourcegraph/sourcegraph/pull/51558), [pull/51625](https://github.com/sourcegraph/sourcegraph/pull/51625)
- Fixes an issue where inline code blocks were unexpectedly escaped [pull/51576](https://github.com/sourcegraph/sourcegraph/pull/51576)

### Changed

- Promote Cody from experimental to beta [pull/](https://github.com/sourcegraph/sourcegraph/pull/)
- Various improvements to the experimental completions feature

## [0.0.10]

### Added

- Adds usage metrics to the experimental completions feature [pull/51350](https://github.com/sourcegraph/sourcegraph/pull/51350)
- Updating `cody.codebase` does not require reloading VS Code [pull/51274](https://github.com/sourcegraph/sourcegraph/pull/51274)

### Fixed

- Fixes an issue where code blocks were unexpectedly escaped [pull/51247](https://github.com/sourcegraph/sourcegraph/pull/51247)

### Changed

- Improved Cody header and layout details [pull/51348](https://github.com/sourcegraph/sourcegraph/pull/51348)
- Replace `Cody: Set Access Token` command with `Cody: Sign in` [pull/51274](https://github.com/sourcegraph/sourcegraph/pull/51274)
- Various improvements to the experimental completions feature

## [0.0.9]

### Added

- Adds new experimental chat predictions feature to suggest follow-up conversations. Enable it with the new `cody.experimental.chatPredictions` feature flag. [pull/51201](https://github.com/sourcegraph/sourcegraph/pull/51201)
- Auto update `cody.codebase` setting from current open file [pull/51045](https://github.com/sourcegraph/sourcegraph/pull/51045)
- Properly render rate-limiting on requests [pull/51200](https://github.com/sourcegraph/sourcegraph/pull/51200)
- Error display in UI [pull/51005](https://github.com/sourcegraph/sourcegraph/pull/51005)
- Edit buttons for editing last submitted message [pull/51009](https://github.com/sourcegraph/sourcegraph/pull/51009)
- [Security] Content security policy to webview [pull/51152](https://github.com/sourcegraph/sourcegraph/pull/51152)

### Fixed

- Escaped HTML issue [pull/51144](https://github.com/sourcegraph/sourcegraph/pull/51151)
- Unauthorized sessions [pull/51005](https://github.com/sourcegraph/sourcegraph/pull/51005)

### Changed

- Various improvements to the experimental completions feature [pull/51161](https://github.com/sourcegraph/sourcegraph/pull/51161) [51046](https://github.com/sourcegraph/sourcegraph/pull/51046)
- Visual improvements to the history page, ability to resume past conversations [pull/51159](https://github.com/sourcegraph/sourcegraph/pull/51159)

## [Template]

### Added

### Fixed

### Changed<|MERGE_RESOLUTION|>--- conflicted
+++ resolved
@@ -16,8 +16,6 @@
 
 ### Uncategorized
 
-<<<<<<< HEAD
-=======
 ## 1.56.0
 
 ### Added
@@ -48,7 +46,6 @@
 - Enable repo boost for inactive editor  [pull/6443](https://github.com/sourcegraph/cody/pull/6443)
 - include symbol matches in search results  [pull/6441](https://github.com/sourcegraph/cody/pull/6441)
 
->>>>>>> 35d181ac
 ## 1.54.0
 
 ### Added
