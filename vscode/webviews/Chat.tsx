--- conflicted
+++ resolved
@@ -254,7 +254,6 @@
                     Cody chat is disabled by your Sourcegraph site administrator
                 </div>
             )}
-<<<<<<< HEAD
             <div className="tw-flex-grow tw-overflow-auto">
                 <Transcript
                     activeChatContext={activeChatContext}
@@ -269,7 +268,6 @@
                     chatEnabled={chatEnabled}
                     postMessage={postMessage}
                     guardrails={guardrails}
-                    smartApplyEnabled={smartApplyEnabled}
                     manuallySelectedIntent={lastManuallySelectedIntent}
                     setManuallySelectedIntent={setLastManuallySelectedIntent}
                     isGoogleSearchEnabled={isGoogleSearchEnabled}
@@ -290,34 +288,6 @@
                     <ScrollDown scrollableParent={scrollableParent} onClick={handleScrollDownClick} />
                 )}
             </div>
-=======
-            <Transcript
-                activeChatContext={activeChatContext}
-                setActiveChatContext={setActiveChatContext}
-                transcript={transcript}
-                models={models}
-                messageInProgress={messageInProgress}
-                copyButtonOnSubmit={copyButtonOnSubmit}
-                insertButtonOnSubmit={insertButtonOnSubmit}
-                smartApply={smartApply}
-                userInfo={userInfo}
-                chatEnabled={chatEnabled}
-                postMessage={postMessage}
-                guardrails={guardrails}
-                manuallySelectedIntent={lastManuallySelectedIntent}
-                setManuallySelectedIntent={setLastManuallySelectedIntent}
-            />
-            {transcript.length === 0 && showWelcomeMessage && (
-                <>
-                    <WelcomeMessage IDE={userInfo.IDE} setView={setView} />
-                    {isWorkspacesUpgradeCtaEnabled && userInfo.IDE !== CodyIDE.Web && (
-                        <div className="tw-absolute tw-bottom-0 tw-left-1/2 tw-transform tw--translate-x-1/2 tw-w-[95%] tw-z-1 tw-mb-4 tw-max-h-1/2">
-                            <WelcomeNotice />
-                        </div>
-                    )}
-                </>
-            )}
->>>>>>> 10929ef3
 
             {/* Add the token counter footer */}
             <TokenCounterFooter
