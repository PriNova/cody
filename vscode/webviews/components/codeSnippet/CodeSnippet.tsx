import {
    type ElementType,
    type FC,
    type PropsWithChildren,
    type ReactElement,
    forwardRef,
    useCallback,
    useEffect,
    useMemo,
    useRef,
    useState,
} from 'react'

import { clsx } from 'clsx'

import type { ChunkMatch, HighlightLineRange, MatchGroup, SearchMatch } from './types'

import { FileMatchChildren } from './components/FileMatchChildren'
import { RepoFileLink } from './components/RepoLink'
import {
    type ForwardReferenceExoticComponent,
    formatRepositoryStarCount,
    getRevision,
    pluralize,
} from './utils'

import { CodyIDE } from '@sourcegraph/cody-shared'
import type {
    NLSSearchFileMatch,
    NLSSearchResult,
} from '@sourcegraph/cody-shared/src/sourcegraph-api/graphql/client'
import type { Observable } from 'observable-fns'
import { useInView } from 'react-intersection-observer'
import { URI } from 'vscode-uri'
import { getVSCodeAPI } from '../../utils/VSCodeApi'
import { useConfig } from '../../utils/useConfig'
import styles from './CodeSnippet.module.css'

const DEFAULT_VISIBILITY_OFFSET = '500px'

export interface ISelectableForContext {
    /** Whether the result is selected for context for the next chat. */
    selectedForContext: boolean
    /**
     * Called when the result is selected for context for the next chat.
     *
     * If not present the component should not present a way to select the result for context.
     */
    onSelectForContext?: (selected: boolean, result: NLSSearchResult) => void
}

export interface FetchFileParameters {
    repoName: string
    commitID: string
    filePath: string
    disableTimeout: boolean
    ranges: HighlightLineRange[]
}

interface FileMatchSearchResultProps extends ISelectableForContext {
    /** The file match search result. */
    result: NLSSearchFileMatch

    /** Whether or not to show all matches for this file, or only a subset. */
    showAllMatches: boolean

    /** Whether this file should be rendered as expanded by default. */
    defaultExpanded: boolean

    /** The server endpoint URL base for building proper absulute link paths for blob snippets */
    serverEndpoint: string

    fetchHighlightedFileLineRanges?: (
        parameters: FetchFileParameters,
        force?: boolean
    ) => Observable<string[][]>

    /**
     * Formatted repository name to be displayed in repository link. If not
     * provided, the default format will be displayed.
     */
    repoDisplayName?: string

    allExpanded?: boolean

    /** CSS class name to be applied to the ResultContainer Component. */
    className?: string

    /** Called when the file's search result is selected. */
    onSelect: () => void
}

export const FileMatchSearchResult: FC<PropsWithChildren<FileMatchSearchResultProps>> = props => {
    const {
        className,
        result,
        repoDisplayName,
        defaultExpanded,
        allExpanded,
        showAllMatches,
        serverEndpoint,
        fetchHighlightedFileLineRanges,
        onSelect,
        selectedForContext,
        onSelectForContext,
    } = props

    const unhighlightedGroups: MatchGroup[] = useMemo(() => matchesToMatchGroups(result), [result])

    // Refs element
    const rootRef = useRef<HTMLDivElement>(null)

    // States
    const [expanded, setExpanded] = useState(allExpanded || defaultExpanded)
    const [expandedGroups, setExpandedGroups] = useState(unhighlightedGroups)

    // Calculated state
    const revisionDisplayName = getRevision([], result.file.commit.oid)
    const repoAtRevisionURL = getRepositoryUrl(serverEndpoint, result.repository.name, [
        result.file.commit.oid,
    ])
    const fileURL = serverEndpoint + result.file.url
    const collapsedGroups = truncateGroups(expandedGroups, 1, 1)
    const expandedHighlightCount = countHighlightRanges(expandedGroups)
    const collapsedHighlightCount = countHighlightRanges(collapsedGroups)
    const hiddenMatchesCount = expandedHighlightCount - collapsedHighlightCount
    const expandable = !showAllMatches && expandedHighlightCount > collapsedHighlightCount

    useEffect(() => setExpanded(allExpanded || defaultExpanded), [allExpanded, defaultExpanded])
    const {
        clientCapabilities: { agentIDE },
    } = useConfig()
    const openRemoteFile = useCallback(
        (line?: number) => {
<<<<<<< HEAD
=======
            // Call the "onSelect" callback when opening a remote file to log
            // an event for interacting with the search result.
            onSelect()
>>>>>>> d6c8b6ee
            const urlWithLineNumber = line ? `${fileURL}?L${line}` : fileURL
            if (agentIDE !== CodyIDE.VSCode) {
                getVSCodeAPI().postMessage({
                    command: 'links',
                    value: urlWithLineNumber,
                })

                return
            }

            const uri = URI.parse(urlWithLineNumber)
            getVSCodeAPI().postMessage({
                command: 'openRemoteFile',
                uri,
            })
        },
<<<<<<< HEAD
        [fileURL, agentIDE]
=======
        [fileURL, agentIDE, onSelect]
>>>>>>> d6c8b6ee
    )

    const handleVisibility = useCallback(
        (inView: boolean, entry: IntersectionObserverEntry) => {
            if (!inView) {
                return
            }
            if (!fetchHighlightedFileLineRanges) {
                return
            }

            fetchHighlightedFileLineRanges(
                {
                    repoName: result.repository.name,
                    commitID: result.file.commit.oid || '',
                    filePath: result.file.path,
                    disableTimeout: false,
                    // Explicitly narrow the object otherwise we'll send a bunch of extra data in the request.
                    ranges: unhighlightedGroups.map(({ startLine, endLine }) => ({
                        startLine,
                        endLine,
                    })),
                },
                false
            ).subscribe(res => {
                setExpandedGroups(
                    unhighlightedGroups.map((group, i) => ({
                        ...group,
                        highlightedHTMLRows: res[i],
                    }))
                )
            })
        },
        [fetchHighlightedFileLineRanges, unhighlightedGroups, result]
    )

    const toggleExpand = useCallback((): void => {
        if (expandable) {
            setExpanded(expanded => !expanded)
        }

        // Scroll back to top of result when collapsing
        if (expanded) {
            setTimeout(() => {
                const reducedMotion = !window.matchMedia('(prefers-reduced-motion: no-preference)')
                    .matches
                rootRef.current?.scrollIntoView({
                    block: 'nearest',
                    behavior: reducedMotion ? 'auto' : 'smooth',
                })
            }, 0)
        }
    }, [expandable, expanded])

    const [hidden, setHidden] = useState(false)

    const title = (
        <RepoFileLink
            repoName={result.repository.name}
            repoURL={repoAtRevisionURL}
            filePath={result.file.path}
<<<<<<< HEAD
            onFilePathClick={openRemoteFile}
=======
            onFilePathClick={() => openRemoteFile(expandedGroups.at(0)?.startLine)}
>>>>>>> d6c8b6ee
            pathMatchRanges={result.pathMatches ?? []}
            fileURL={fileURL}
            repoDisplayName={
                repoDisplayName
                    ? `${repoDisplayName}${revisionDisplayName ? `@${revisionDisplayName}` : ''}`
                    : undefined
            }
            className={styles.titleInner}
            collapsed={hidden}
            collapsible={!!unhighlightedGroups?.length}
            onToggleCollapse={() => setHidden(current => !current)}
        />
    )

    const [ref] = useInView({
        rootMargin: `0px 0px ${DEFAULT_VISIBILITY_OFFSET} 0px`,
        onChange: handleVisibility,
        threshold: 0,
        triggerOnce: true,
    })

    const actions = onSelectForContext ? (
        <div>
            <input
                type="checkbox"
                id="search-results.select-all"
                checked={selectedForContext}
                onChange={event => {
                    onSelectForContext?.(event.target.checked, result)
                }}
            />
        </div>
    ) : null

    return (
        <ResultContainer
            ref={rootRef}
            title={title}
            className={className}
            collapsed={hidden}
            actions={actions}
        >
            <div ref={ref} data-expanded={expanded}>
                <FileMatchChildren
                    serverEndpoint={serverEndpoint}
                    result={result}
                    grouped={expanded ? expandedGroups : collapsedGroups}
                    onLineClick={openRemoteFile}
                />
                {expandable && (
                    <button
                        type="button"
                        className={clsx(
                            styles.toggleMatchesButton,
                            styles.focusableBlock,
                            styles.clickable,
                            { [styles.toggleMatchesButtonExpanded]: expanded }
                        )}
                        onClick={toggleExpand}
                    >
                        <span className={styles.toggleMatchesButtonText}>
                            {expanded
                                ? 'Show less'
                                : `Show ${hiddenMatchesCount} more ${pluralize(
                                      'match',
                                      hiddenMatchesCount,
                                      'matches'
                                  )}`}
                        </span>
                    </button>
                )}
            </div>
        </ResultContainer>
    )
}
interface ResultContainerProps {
    title: React.ReactNode
    titleClassName?: string
    resultClassName?: string
    repoStars?: number
    resultType?: SearchMatch['type']
    className?: string
    rankingDebug?: string
    actions?: ReactElement | null
    onResultClicked?: () => void
    collapsed: boolean
}

const accessibleResultType: Record<SearchMatch['type'], string> = {
    content: 'file content',
}

const ResultContainer: ForwardReferenceExoticComponent<
    ElementType,
    PropsWithChildren<ResultContainerProps>
> = forwardRef(function ResultContainer(props, reference) {
    const {
        children,
        title,
        titleClassName,
        resultClassName,
        repoStars,
        resultType,
        className,
        rankingDebug,
        actions,
        as: Component = 'div',
        onResultClicked,
        collapsed,
    } = props

    const formattedRepositoryStarCount = formatRepositoryStarCount(repoStars)

    return (
        <Component
            ref={reference}
            className={clsx(className, styles.resultContainer, 'tw-group')}
            onClick={onResultClicked}
        >
            <article>
                <header
                    className={clsx(
                        styles.header,
                        'tw-flex tw-pt-4 tw-items-center tw-gap-2 tw-py-2 tw-px-4 md:tw-py-3 md:tw-px-6 '
                    )}
                    data-result-header={true}
                >
                    {/* Add a result type to be read out to screen readers only, so that screen reader users can
                    easily scan the search results list (for example, by navigating by landmarks). */}
                    <span className="sr-only">
                        {resultType ? accessibleResultType[resultType] : 'search'} result,
                    </span>
                    <div className={clsx(styles.headerTitle, titleClassName)}>{title}</div>

                    {formattedRepositoryStarCount && (
                        <span className="d-flex align-items-center">
                            <span aria-hidden={true}>{formattedRepositoryStarCount}</span>
                        </span>
                    )}
                    {actions}
                </header>
                {rankingDebug && <div>{rankingDebug}</div>}
                {children && !collapsed && (
                    <div className={clsx(styles.result, resultClassName)}>{children}</div>
                )}
            </article>
        </Component>
    )
})

function getRepositoryUrl(base: string, repository: string, branches?: string[]): string {
    const branch = branches?.[0]
    const revision = branch ? `@${branch}` : ''
    const label = repository + revision
    return base + encodeURI(label)
}

function countHighlightRanges(groups: MatchGroup[]): number {
    return groups.reduce((count, group) => count + group.matches.length, 0)
}

function matchesToMatchGroups(result: NLSSearchFileMatch): MatchGroup[] {
    return [
        ...(result.chunkMatches?.map(chunkToMatchGroup) ?? []),
        ...(result.symbols?.map(symbolToMatchGroup) ?? []),
    ]
}

function symbolToMatchGroup(chunk: NonNullable<NLSSearchFileMatch['symbols']>[0]): MatchGroup {
    const range = chunk.location.range
    const matches = [
        {
            startLine: range.start.line,
            startCharacter: range.start.character,
            endLine: range.end.line,
            endCharacter: range.end.character,
        },
    ]
    const plaintextLines = [chunk.name]
    return {
        plaintextLines,
        highlightedHTMLRows: undefined, // populated lazily
        matches,
        startLine: chunk.location.range.start.line,
        endLine: chunk.location.range.end.line + Math.max(plaintextLines.length, 1),
    }
}

function chunkToMatchGroup(chunk: ChunkMatch): MatchGroup {
    const matches = chunk.ranges.map(range => ({
        startLine: range.start.line,
        startCharacter: range.start.character,
        endLine: range.end.line,
        endCharacter: range.end.character,
    }))
    const plaintextLines = chunk.content.replace(/\r?\n$/, '').split(/\r?\n/)
    return {
        plaintextLines,
        highlightedHTMLRows: undefined, // populated lazily
        matches,
        startLine: chunk.contentStart.line,
        endLine: chunk.contentStart.line + Math.max(plaintextLines.length, 1),
    }
}

function truncateGroups(groups: MatchGroup[], maxMatches: number, contextLines: number): MatchGroup[] {
    const visibleGroups = []
    let remainingMatches = maxMatches
    for (const group of groups) {
        if (remainingMatches === 0) {
            break
        }

        if (group.matches.length > remainingMatches) {
            visibleGroups.push(truncateGroup(group, remainingMatches, contextLines))
            break
        }

        visibleGroups.push(group)
        remainingMatches -= group.matches.length
    }

    return visibleGroups
}

function truncateGroup(group: MatchGroup, maxMatches: number, contextLines: number): MatchGroup {
    const keepMatches = group.matches.slice(0, maxMatches)
    const newStartLine = Math.max(
        Math.min(...keepMatches.map(match => match.startLine)) - contextLines,
        group.startLine
    )
    const newEndLine = Math.min(
        Math.max(...keepMatches.map(match => match.endLine)) + contextLines,
        group.endLine
    )
    const matchesInKeepContext = group.matches
        .slice(maxMatches)
        .filter(match => match.startLine >= newStartLine && match.endLine <= newEndLine)
    return {
        ...group,
        plaintextLines: group.plaintextLines.slice(
            newStartLine - group.startLine,
            newEndLine - group.startLine + 1
        ),
        highlightedHTMLRows: group.highlightedHTMLRows?.slice(
            newStartLine - group.startLine,
            newEndLine - group.startLine + 1
        ),
        matches: [...keepMatches, ...matchesInKeepContext],
        startLine: newStartLine,
        endLine: newEndLine,
    }
}<|MERGE_RESOLUTION|>--- conflicted
+++ resolved
@@ -132,12 +132,9 @@
     } = useConfig()
     const openRemoteFile = useCallback(
         (line?: number) => {
-<<<<<<< HEAD
-=======
             // Call the "onSelect" callback when opening a remote file to log
             // an event for interacting with the search result.
             onSelect()
->>>>>>> d6c8b6ee
             const urlWithLineNumber = line ? `${fileURL}?L${line}` : fileURL
             if (agentIDE !== CodyIDE.VSCode) {
                 getVSCodeAPI().postMessage({
@@ -154,11 +151,7 @@
                 uri,
             })
         },
-<<<<<<< HEAD
-        [fileURL, agentIDE]
-=======
         [fileURL, agentIDE, onSelect]
->>>>>>> d6c8b6ee
     )
 
     const handleVisibility = useCallback(
@@ -220,11 +213,7 @@
             repoName={result.repository.name}
             repoURL={repoAtRevisionURL}
             filePath={result.file.path}
-<<<<<<< HEAD
-            onFilePathClick={openRemoteFile}
-=======
             onFilePathClick={() => openRemoteFile(expandedGroups.at(0)?.startLine)}
->>>>>>> d6c8b6ee
             pathMatchRanges={result.pathMatches ?? []}
             fileURL={fileURL}
             repoDisplayName={
@@ -348,7 +337,7 @@
                 <header
                     className={clsx(
                         styles.header,
-                        'tw-flex tw-pt-4 tw-items-center tw-gap-2 tw-py-2 tw-px-4 md:tw-py-3 md:tw-px-6 '
+                        'tw-flex tw-py-2 tw-px-4 tw-items-center tw-gap-2 md:tw-py-3 md:tw-px-6 '
                     )}
                     data-result-header={true}
                 >
