import { type Model, ModelTag, isCodyProModel, isWaitlistModel } from '@sourcegraph/cody-shared'
import { clsx } from 'clsx'
import { BookOpenIcon, BrainIcon, BuildingIcon, ExternalLinkIcon } from 'lucide-react'
import { type FunctionComponent, type ReactNode, useCallback, useMemo } from 'react'
import type { UserAccountInfo } from '../../Chat'
import { getVSCodeAPI } from '../../utils/VSCodeApi'
import { isGeminiFlash2Model } from '../../utils/modelUtils'
import { useTelemetryRecorder } from '../../utils/telemetry'
import { chatModelIconComponent } from '../ChatModelIcon'
import { Badge } from '../shadcn/ui/badge'
import { Command, CommandGroup, CommandItem, CommandLink, CommandList } from '../shadcn/ui/command'
import { ToolbarPopoverItem } from '../shadcn/ui/toolbar'
import { cn } from '../shadcn/utils'
import styles from './ModelSelectField.module.css'

type Value = string

interface SelectListOption {
    value: Value | undefined
    title: string | ReactNode
    tooltip: string
    filterKeywords?: string[]
    group?: string
    disabled?: boolean
}

export const ModelSelectField: React.FunctionComponent<{
    models: Model[]
    onModelSelect: (model: Model) => void
    serverSentModelsEnabled: boolean

    userInfo: Pick<UserAccountInfo, 'isCodyProUser' | 'isDotComUser'>

    onCloseByEscape?: () => void
    className?: string

    /** For storybooks only. */
    __storybook__open?: boolean
}> = ({
    models,
    onModelSelect: parentOnModelSelect,
    serverSentModelsEnabled,
    userInfo,
    onCloseByEscape,
    className,
    __storybook__open,
}) => {
    const telemetryRecorder = useTelemetryRecorder()

    // The first model is the always the default.
    const selectedModel = models[0]

    const isCodyProUser = userInfo.isDotComUser && userInfo.isCodyProUser
    const isEnterpriseUser = !userInfo.isDotComUser
    const showCodyProBadge = !isEnterpriseUser && !isCodyProUser

    const onModelSelect = useCallback(
        (model: Model): void => {
            if (selectedModel.id !== model.id) {
                telemetryRecorder.recordEvent('cody.modelSelector', 'select', {
                    metadata: {
                        modelIsCodyProOnly: isCodyProModel(model) ? 1 : 0,
                        isCodyProUser: isCodyProUser ? 1 : 0,
                    },
                    privateMetadata: {
                        modelId: model.id,
                        modelProvider: model.provider,
                        modelTitle: model.title,
                    },
                    billingMetadata: {
                        product: 'cody',
                        category: 'billable',
                    },
                })
            }
            if (showCodyProBadge && isCodyProModel(model)) {
                getVSCodeAPI().postMessage({
                    command: 'links',
                    value: 'https://sourcegraph.com/cody/subscription',
                })
                return
            }
            if (isWaitlistModel(model)) {
                getVSCodeAPI().postMessage({
                    command: 'links',
                    value: 'waitlist',
                })
            }
            parentOnModelSelect(model)
        },
        [
            selectedModel,
            telemetryRecorder.recordEvent,
            showCodyProBadge,
            parentOnModelSelect,
            isCodyProUser,
        ]
    )

    // Readonly if they are an enterprise user that does not support server-sent models
    const readOnly = !(userInfo.isDotComUser || serverSentModelsEnabled)

    const onOpenChange = useCallback(
        (open: boolean): void => {
            if (open) {
                // Trigger only when dropdown is about to be opened.
                telemetryRecorder.recordEvent('cody.modelSelector', 'open', {
                    metadata: {
                        isCodyProUser: isCodyProUser ? 1 : 0,
                        totalModels: models.length,
                    },
                    billingMetadata: {
                        product: 'cody',
                        category: 'billable',
                    },
                })
            }
        },
        [telemetryRecorder.recordEvent, isCodyProUser, models.length]
    )

    const options = useMemo<SelectListOption[]>(
        () =>
            models.map(m => {
                const availability = modelAvailability(userInfo, serverSentModelsEnabled, m)
                return {
                    value: m.id,
                    title: (
                        <ModelTitleWithIcon
                            model={m}
                            showIcon={true}
                            showProvider={true}
                            modelAvailability={availability}
                        />
                    ),
                    // needs-cody-pro models should be clickable (not disabled) so the user can
                    // be taken to the upgrade page.
                    disabled: !['available', 'needs-cody-pro'].includes(availability),
                    group: getModelDropDownUIGroup(m),
                    tooltip: getTooltip(m, availability),
                } satisfies SelectListOption
            }),
        [models, userInfo, serverSentModelsEnabled]
    )
    const optionsByGroup: { group: string; options: SelectListOption[] }[] = useMemo(() => {
        return optionByGroup(options)
    }, [options])

    const onChange = useCallback(
        (value: string | undefined) => {
            onModelSelect(models.find(m => m.id === value)!)
        },
        [onModelSelect, models]
    )

    const onKeyDown = useCallback(
        (event: React.KeyboardEvent<HTMLDivElement>) => {
            if (event.key === 'Escape') {
                onCloseByEscape?.()
            }
        },
        [onCloseByEscape]
    )

    if (!models.length || models.length < 1) {
        return null
    }

    const value = selectedModel.id
    return (
        <ToolbarPopoverItem
            role="combobox"
            data-testid="chat-model-selector"
            iconEnd={readOnly ? undefined : 'chevron'}
            className={cn('tw-justify-between', className)}
            disabled={readOnly}
            __storybook__open={__storybook__open}
            tooltip={readOnly ? undefined : 'Select a model'}
            aria-label="Select a model or an agent"
            popoverContent={close => (
                <Command
                    loop={true}
                    defaultValue={value}
                    tabIndex={0}
                    className={`focus:tw-outline-none ${styles.chatModelPopover}`}
                    data-testid="chat-model-popover"
                >
                    <CommandList
                        className="model-selector-popover tw-max-h-[80vh] tw-overflow-y-auto"
                        data-testid="chat-model-popover-option"
                    >
                        {optionsByGroup.map(({ group, options }) => (
                            <CommandGroup heading={group} key={group}>
                                {options.map(option => (
                                    <CommandItem
                                        data-testid="chat-model-popover-option"
                                        key={option.value}
                                        value={option.value}
                                        onSelect={currentValue => {
                                            onChange(currentValue)
                                            close()
                                        }}
                                        disabled={option.disabled}
                                        tooltip={option.tooltip}
                                    >
                                        {option.title}
                                    </CommandItem>
                                ))}
                            </CommandGroup>
                        ))}
                        <CommandGroup>
                            <CommandLink
                                href="https://sourcegraph.com/docs/cody/clients/install-vscode#supported-llm-models"
                                target="_blank"
                                rel="noreferrer"
                                className={styles.modelTitleWithIcon}
                            >
                                <span className={styles.modelIcon}>
                                    {/* wider than normal to fit in with provider icons */}
                                    <BookOpenIcon size={16} strokeWidth={2} />{' '}
                                </span>
                                <span className={styles.modelName}>Documentation</span>
                                <span className={styles.rightIcon}>
                                    <ExternalLinkIcon
                                        size={16}
                                        strokeWidth={1.25}
                                        className="tw-opacity-80"
                                    />
                                </span>
                            </CommandLink>
                        </CommandGroup>
                        {userInfo.isDotComUser && (
                            <CommandGroup>
                                <CommandLink
                                    key="enterprise-model-options"
                                    href={ENTERPRISE_MODEL_DOCS_PAGE}
                                    target="_blank"
                                    rel="noreferrer"
                                    onSelect={() => {
                                        telemetryRecorder.recordEvent(
                                            'cody.modelSelector',
                                            'clickEnterpriseModelOption',
                                            {
                                                billingMetadata: {
                                                    product: 'cody',
                                                    category: 'billable',
                                                },
                                            }
                                        )
                                    }}
                                    className={styles.modelTitleWithIcon}
                                >
                                    <span className={styles.modelIcon}>
                                        {/* wider than normal to fit in with provider icons */}
                                        <BuildingIcon size={16} strokeWidth={2} />{' '}
                                    </span>
                                    <span className={styles.modelName}>Enterprise Model Options</span>
                                    <span className={styles.rightIcon}>
                                        <ExternalLinkIcon
                                            size={16}
                                            strokeWidth={1.25}
                                            className="tw-opacity-80"
                                        />
                                    </span>
                                </CommandLink>
                            </CommandGroup>
                        )}
                    </CommandList>
                </Command>
            )}
            popoverRootProps={{ onOpenChange }}
            popoverContentProps={{
                className: 'tw-min-w-[325px] tw-w-[unset] tw-max-w-[90%] !tw-p-0',
                onKeyDown: onKeyDown,
                onCloseAutoFocus: event => {
                    // Prevent the popover trigger from stealing focus after the user selects an
                    // item. We want the focus to return to the editor.
                    event.preventDefault()
                },
            }}
        >
            {value !== undefined ? options.find(option => option.value === value)?.title : 'Select...'}
        </ToolbarPopoverItem>
    )
}

const ENTERPRISE_MODEL_DOCS_PAGE =
    'https://sourcegraph.com/docs/cody/clients/enable-cody-enterprise?utm_source=cody.modelSelector'

type ModelAvailability = 'available' | 'needs-cody-pro' | 'not-selectable-on-enterprise'

function modelAvailability(
    userInfo: Pick<UserAccountInfo, 'isCodyProUser' | 'isDotComUser'>,
    serverSentModelsEnabled: boolean,
    model: Model
): ModelAvailability {
    if (!userInfo.isDotComUser && !serverSentModelsEnabled) {
        return 'not-selectable-on-enterprise'
    }
    if (isCodyProModel(model) && userInfo.isDotComUser && !userInfo.isCodyProUser) {
        return 'needs-cody-pro'
    }
    return 'available'
}

function getTooltip(model: Model, availability: string): string {
    if (model.id.includes('deep-cody')) {
        return 'Agentic chat reflects on your request and uses tools to dynamically retrieve relevant context, improving accuracy and response quality.'
    }

    if (model.tags.includes(ModelTag.Waitlist)) {
        return 'Request access to this new model'
    }
    if (model.tags.includes(ModelTag.OnWaitlist)) {
        return 'Request received, we will reach out with next steps'
    }

    const capitalizedProvider =
        model.provider === 'openai'
            ? 'OpenAI'
            : model.provider.charAt(0).toUpperCase() + model.provider.slice(1)
    switch (availability) {
        case 'not-selectable-on-enterprise':
            return 'Chat model set by your Sourcegraph Enterprise admin'
        case 'needs-cody-pro':
            return `Upgrade to Cody Pro to use ${model.title} by ${capitalizedProvider}`
        default:
            return `${model.title} by ${capitalizedProvider}`
    }
}

const getBadgeText = (model: Model, modelAvailability?: ModelAvailability): string | null => {
    if (modelAvailability === 'needs-cody-pro') return 'Cody Pro'

    const tagToText: Record<string, string> = {
        [ModelTag.Internal]: 'Internal',
        [ModelTag.Experimental]: 'Experimental',
        [ModelTag.Waitlist]: 'Join Waitlist',
        [ModelTag.OnWaitlist]: 'On Waitlist',
        [ModelTag.EarlyAccess]: 'Early Access',
        [ModelTag.Recommended]: 'Recommended',
        [ModelTag.Deprecated]: 'Deprecated',
        [ModelTag.Dev]: 'Preview',
    }

    return model.tags.reduce((text, tag) => text || tagToText[tag] || '', null as string | null)
}

const ModelTitleWithIcon: React.FC<{
    model: Model
    showIcon?: boolean
    showProvider?: boolean
    modelAvailability?: ModelAvailability
    isCurrentlySelected?: boolean
}> = ({ model, showIcon, modelAvailability }) => {
    const modelBadge = getBadgeText(model, modelAvailability)
    const isDisabled = modelAvailability !== 'available'
    const getModelTitle = (modelName: string): string =>
        modelName
            .split('-')
            .map(part =>
                part
                    .split(' ')
                    .map(word => word.charAt(0).toUpperCase() + word.slice(1))
                    .join(' ')
            )
            .join(' ')

    return (
        <span className={clsx(styles.modelTitleWithIcon, { [styles.disabled]: isDisabled })}>
<<<<<<< HEAD
            {showIcon ? <ChatModelIcon model={model.provider} className={styles.modelIcon} /> : null}
            <span className={clsx('tw-flex-grow', styles.modelName)}>
                {isGeminiFlash2Model(model) ? getModelTitle(model.title) : model.title}
            </span>
=======
            {showIcon ? (
                model.id.includes('deep-cody') ? (
                    <BrainIcon size={16} className={styles.modelIcon} />
                ) : (
                    <ChatModelIcon model={model.provider} className={styles.modelIcon} />
                )
            ) : null}
            <span className={clsx('tw-flex-grow', styles.modelName)}>{model.title}</span>
>>>>>>> d6c8b6ee
            {modelBadge && (
                <Badge
                    variant="secondary"
                    className={clsx(styles.badge, {
                        'tw-opacity-75': modelAvailability === 'needs-cody-pro',
                    })}
                >
                    {isGeminiFlash2Model(model) ? 'Vision' : modelBadge}
                </Badge>
            )}
        </span>
    )
}

const ChatModelIcon: FunctionComponent<{ model: string; className?: string }> = ({
    model,
    className,
}) => {
    const ModelIcon = chatModelIconComponent(model)
    return ModelIcon ? <ModelIcon size={16} className={className} /> : null
}

/** Common {@link ModelsService.uiGroup} values. */
const ModelUIGroup: Record<string, string> = {
    Agents: 'Agent, extensive context fetching',
    Power: 'More powerful models',
    Balanced: 'Balanced for power and speed',
    Speed: 'Faster models',
    Ollama: 'Ollama (Local models)',
    Other: 'Other',
    Vision: 'Vision',
}

const getModelDropDownUIGroup = (model: Model): string => {
    if (['deep-cody', 'tool-cody'].some(id => model.id.includes(id))) return ModelUIGroup.Agents
    if (model.tags.includes(ModelTag.Power)) return ModelUIGroup.Power
    if (model.tags.includes(ModelTag.Balanced)) return ModelUIGroup.Balanced
    if (model.tags.includes(ModelTag.Speed)) return ModelUIGroup.Speed
    if (model.tags.includes(ModelTag.Ollama)) return ModelUIGroup.Ollama
    if (model.tags.includes(ModelTag.Vision)) return ModelUIGroup.Vision
    return ModelUIGroup.Other
}

const optionByGroup = (
    options: SelectListOption[]
): { group: string; options: SelectListOption[] }[] => {
    const groupOrder = [
        ModelUIGroup.Power,
        ModelUIGroup.Balanced,
        ModelUIGroup.Speed,
        ModelUIGroup.Vision,
        ModelUIGroup.Ollama,
        ModelUIGroup.Other,
    ]
    const groups = new Map<string, SelectListOption[]>()

    for (const option of options) {
        const group = option.group ?? ModelUIGroup.Other
        const groupOptions = groups.get(group) ?? []
        groupOptions.push(option)
        groups.set(group, groupOptions)
    }

    return [...groups.entries()]
        .sort(([a], [b]) => groupOrder.indexOf(a) - groupOrder.indexOf(b))
        .map(([group, options]) => ({ group, options }))
}<|MERGE_RESOLUTION|>--- conflicted
+++ resolved
@@ -368,12 +368,6 @@
 
     return (
         <span className={clsx(styles.modelTitleWithIcon, { [styles.disabled]: isDisabled })}>
-<<<<<<< HEAD
-            {showIcon ? <ChatModelIcon model={model.provider} className={styles.modelIcon} /> : null}
-            <span className={clsx('tw-flex-grow', styles.modelName)}>
-                {isGeminiFlash2Model(model) ? getModelTitle(model.title) : model.title}
-            </span>
-=======
             {showIcon ? (
                 model.id.includes('deep-cody') ? (
                     <BrainIcon size={16} className={styles.modelIcon} />
@@ -381,8 +375,9 @@
                     <ChatModelIcon model={model.provider} className={styles.modelIcon} />
                 )
             ) : null}
-            <span className={clsx('tw-flex-grow', styles.modelName)}>{model.title}</span>
->>>>>>> d6c8b6ee
+            <span className={clsx('tw-flex-grow', styles.modelName)}>
+                {isGeminiFlash2Model(model) ? getModelTitle(model.title) : model.title}
+            </span>
             {modelBadge && (
                 <Badge
                     variant="secondary"
