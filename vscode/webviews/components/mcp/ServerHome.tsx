<<<<<<< HEAD
import { Search } from 'lucide-react'
import { useCallback, useEffect, useMemo, useState } from 'react'
import { Input } from '../shadcn/ui/input'
import { cn } from '../shadcn/utils'
=======
import type { McpServer } from '@sourcegraph/cody-shared/src/llm-providers/mcp/types'
import {
    DatabaseBackup,
    Minus,
    PencilRulerIcon,
    RefreshCw,
    Server,
    ServerIcon,
    Settings,
} from 'lucide-react'
import { useCallback, useEffect, useMemo, useState } from 'react'
import { getVSCodeAPI } from '../../utils/VSCodeApi'
import { Badge } from '../shadcn/ui/badge'
import { Button } from '../shadcn/ui/button'
import { Command, CommandInput, CommandItem, CommandList } from '../shadcn/ui/command'
import { Skeleton } from '../shadcn/ui/skeleton'
>>>>>>> 3157b63a
import type { ServerType } from './types'
import { AddServerView } from './views/AddServerView'

interface ServerHomeProps {
    mcpServers?: ServerType[]
}

export function ServerHome({ mcpServers }: ServerHomeProps) {
    const [servers, setServers] = useState<ServerType[]>([])
    const [searchQuery, setSearchQuery] = useState('')
    const [selectedServer, setSelectedServer] = useState<ServerType | null>(null)
    const [showSkeletonAnimation, setShowSkeletonAnimation] = useState(true)
    const [pendingServer, setPendingServer] = useState<string | null>(null)

<<<<<<< HEAD
    useEffect(() => {
        setServers(mcpServers)
    }, [mcpServers])

    const addServer = useCallback(
        (server: ServerType) => {
            if (!servers.find(s => s.id === server.id)) {
                setServers(prevServers => [...prevServers, server])
            } else {
                console.warn(`Server with ID ${server.id} already exists.`)
=======
    // Effect to disable skeleton animation after 5 seconds
    useEffect(() => {
        const timer = setTimeout(() => {
            setShowSkeletonAnimation(false)
        }, 5000)

        return () => clearTimeout(timer)
    }, [])

    // Update servers when mcpServers prop changes
    useEffect(() => {
        if (mcpServers) {
            setServers(mcpServers)
        }
    }, [mcpServers])

    useEffect(() => {
        const messageHandler = (event: MessageEvent) => {
            const message = event.data
            if (message.type !== 'clientAction') return

            if (message.mcpServerChanged?.name) {
                const { name, server } = message.mcpServerChanged
                // Check if server is the same as the one in the state

                if (pendingServer === name) {
                    setPendingServer(null)
                    return
                }

                setServers(prevServers => {
                    if (name && server === null) {
                        // Remove server if it doesn't exist
                        return prevServers.filter(s => s.name !== name)
                    }

                    // Check if this server already exists in our state
                    const existingServerIndex = prevServers.findIndex(s => s.name === name)
                    if (existingServerIndex >= 0) {
                        // Update existing server but preserve tool state if not explicitly provided
                        const existingServer = prevServers[existingServerIndex]
                        const updatedServer = {
                            ...existingServer,
                            ...server,
                            // Preserve tools if they weren't explicitly provided in the update
                            tools: server.tools || existingServer.tools,
                        }

                        const newServers = [...prevServers]
                        newServers[existingServerIndex] = updatedServer
                        return newServers
                    }

                    const newServer = {
                        id: `server-${Date.now()}`, // Generate a unique ID
                        name: name,
                        type: server?.type || 'Server',
                        status: server?.status || 'connecting',
                        ...(server || {}),
                    }
                    return [...prevServers, newServer]
                })
            }

            // Handle server error
            if (message.mcpServerError?.name) {
                setServers(prevServers =>
                    prevServers.filter(s => s.name !== message.mcpServerError.name)
                )
            }
        }

        window.addEventListener('message', messageHandler)
        return () => window.removeEventListener('message', messageHandler)
    }, [pendingServer])

    const removeServer = useCallback((serverName: string) => {
        setSelectedServer(null)
        getVSCodeAPI().postMessage({
            command: 'mcp',
            type: 'removeServer',
            name: serverName,
        })
    }, [])

    const addServer = useCallback(
        (server: ServerType) => {
            // Transform the UI server type to the format expected by MCPManager
            const mcpServerConfig: Record<string, any> = {
                transportType: server.url ? 'sse' : 'stdio',
            }
            if (server.url) {
                mcpServerConfig.url = server.url
            } else if (server.command) {
                mcpServerConfig.command = server.command
                // Only add non-empty args
                if (server.args?.length) {
                    mcpServerConfig.args = server.args.filter(arg => arg.trim())
                }
            }
            // Add environment variables
            if (server.env?.length) {
                const envVars: Record<string, string> = {}
                for (const env of server.env) {
                    if (env.name.trim()) {
                        envVars[env.name] = env.value
                    }
                }
                if (Object.keys(envVars).length) {
                    mcpServerConfig.env = envVars
                }
            }

            // Check if we're editing an existing server
            if (server.id === selectedServer?.id) {
                // Update existing server
                getVSCodeAPI().postMessage({
                    command: 'mcp',
                    type: 'updateServer',
                    name: server.name,
                    config: mcpServerConfig,
                })
            } else {
                // Add new server
                getVSCodeAPI().postMessage({
                    command: 'mcp',
                    type: 'addServer',
                    name: server.name,
                    config: mcpServerConfig,
                })
>>>>>>> 3157b63a
            }
        },
        [selectedServer]
    )

<<<<<<< HEAD
    const updateServer = useCallback((updatedServer: ServerType) => {
        setServers(prevServers =>
            prevServers.map(server => (server.id === updatedServer.id ? updatedServer : server))
        )
    }, [])

=======
    const toggleTool = useCallback((serverName: string, toolName: string, isDisabled: boolean) => {
        getVSCodeAPI().postMessage({
            command: 'mcp',
            type: 'updateServer',
            name: serverName,
            toolName,
            toolDisabled: isDisabled,
        })
        setPendingServer(serverName)
        // Update local state optimistically
        setServers(prevServers =>
            prevServers.map(server =>
                server.name === serverName
                    ? {
                          ...server,
                          tools: server.tools?.map(tool =>
                              tool.name === toolName ? { ...tool, disabled: isDisabled } : tool
                          ),
                      }
                    : server
            )
        )
    }, [])

    // Filter servers based on search query
>>>>>>> 3157b63a
    const filteredServers = useMemo(() => {
        return servers.filter(
            server =>
                server?.name?.toLowerCase()?.includes(searchQuery?.toLowerCase()) ||
                server?.tools?.some(tool =>
                    tool?.name?.toLowerCase()?.includes(searchQuery?.toLowerCase())
                )
        )
    }, [searchQuery, servers])

<<<<<<< HEAD
    const handleSelectServer = useCallback((server: ServerType | null) => {
        setSelectedServer(server)
    }, [])

=======
>>>>>>> 3157b63a
    return (
        <div className="tw-flex tw-flex-col tw-justify-center tw-overflow-hidden tw-h-full tw-w-full">
            <Command
                loop={true}
                tabIndex={0}
                shouldFilter={false}
                defaultValue="empty"
                className="tw-flex tw-flex-col tw-py-4 tw-bg-transparent tw-px-2 tw-mb-4 tw-overscroll-auto"
                disablePointerSelection={true}
            >
                <header className="tw-flex tw-items-center tw-justify-between tw-mt-4 tw-px-4">
                    <div className="tw-flex tw-items-center tw-font-semibold tw-text-lg">
                        <ServerIcon size={16} className="tw-mr-3" /> MCP Servers
                    </div>
                    <div className=" tw-inline-flex tw-gap-2">
                        <Button
                            variant="outline"
                            className="tw-px-2"
                            onClick={() =>
                                getVSCodeAPI().postMessage({
                                    command: 'command',
                                    id: 'workbench.action.openSettingsJson',
                                    args: {
                                        revealSetting: {
                                            key: 'cody.mcpServers',
                                        },
                                    },
                                })
                            }
                            title="Configure settings in JSON"
                        >
                            <Settings size={16} /> View JSON
                        </Button>
                        <Button
                            variant="outline"
                            className="tw-px-2"
                            onClick={() => {
                                setServers([])
                                setSelectedServer(null)
                                getVSCodeAPI().postMessage({
                                    command: 'mcp',
                                    type: 'updateServer',
                                    name: '',
                                })
                            }}
                            title="Refresh server list"
                        >
                            <RefreshCw size={16} /> Reload
                        </Button>
                    </div>
                </header>
                {!mcpServers?.length ? (
                    <div className="tw-w-full tw-col-span-full tw-text-center tw-py-12 tw-border tw-rounded-lg tw-border-none">
                        <Server className="tw-h-12 tw-w-12 tw-mx-auto tw-mb-4 tw-text-muted-foreground" />
                        <h3 className="tw-text-md tw-font-medium">Waiting for server connections...</h3>
                        <p className="tw-text-muted-foreground tw-mt-1">
                            Add a new server to get started
                        </p>
                    </div>
                ) : (
                    <div>
                        <div className="tw-flex tw-items-center tw-justify-between tw-px-2 tw-py-1">
                            <CommandList className="tw-flex-1">
                                <CommandInput
                                    value={searchQuery}
                                    onValueChange={setSearchQuery}
                                    placeholder="Search..."
                                    autoFocus={true}
                                    className="tw-m-[0.5rem] !tw-p-[0.5rem] tw-rounded tw-bg-input-background tw-text-input-foreground focus:tw-shadow-[0_0_0_0.125rem_var(--vscode-focusBorder)]"
                                />
                            </CommandList>
                        </div>
                        <CommandList
                            id="mcp-server-list"
                            className="tw-flex tw-h-full tw-w-full tw-m-2 tw-gap-6 !tw-bg-transparent focus:tw-bg-inherit tw-overflow-y-auto tw-max-h-[60vh]"
                        >
                            {filteredServers.map(server => (
                                <CommandItem
                                    key={server.id}
                                    className="tw-text-left tw-truncate tw-w-full tw-rounded-md tw-text-sm tw-text-sidebar-foreground tw-align-baseline hover:tw-bg-transparent [&[aria-selected='true']]:tw-bg-transparent tw-my-2"
                                    onSelect={() => setSelectedServer(server)}
                                >
                                    <div className="tw-truncate tw-w-full tw-flex tw-flex-col tw-gap-2">
                                        <div className="tw-flex tw-items-center tw-justify-between tw-gap-2">
                                            <div className="tw-flex tw-self-end tw-gap-2">
                                                <PencilRulerIcon
                                                    className="tw-w-8 tw-h-8"
                                                    strokeWidth={1.25}
                                                    size={16}
                                                />
                                                <strong>{server.name}</strong>
                                            </div>
                                            {server.name === selectedServer?.name && (
                                                <Button
                                                    variant="ghost"
                                                    size="sm"
                                                    className="tw-p-2 tw-z-10"
                                                    onClick={e => {
                                                        e.stopPropagation()
                                                        removeServer(server.name)
                                                    }}
                                                    title="Delete server"
                                                >
                                                    <Minus size={16} />
                                                </Button>
                                            )}
                                        </div>
                                        <div className="tw-flex tw-align-top tw-justify-between tw-my-1 tw-flex-wrap">
                                            {server.error && (
                                                <div className="tw-mt-2 tw-mb-1 tw-w-full">
                                                    <p
                                                        className="tw-text-xs tw-text-pink-300 tw-mt-1 tw-truncate"
                                                        title={server.error}
                                                    >
                                                        {server.error}
                                                    </p>
                                                </div>
                                            )}
                                            <div className="tw-mt-2">
                                                <div className="tw-flex tw-flex-wrap tw-gap-4">
                                                    {server.tools?.map(tool => (
                                                        <Badge
                                                            key={`${server.name}-${tool.name}-tool`}
                                                            variant={
                                                                tool.disabled ? 'disabled' : 'outline'
                                                            }
                                                            className={`tw-truncate tw-max-w-[250px] tw-text-foreground tw-cursor-pointer tw-font-thin ${
                                                                tool.disabled
                                                                    ? 'tw-opacity-50 tw-line-through'
                                                                    : ''
                                                            }`}
                                                            onClick={e => {
                                                                e.stopPropagation()
                                                                toggleTool(
                                                                    server.name,
                                                                    tool.name,
                                                                    tool.disabled !== true
                                                                )
                                                            }}
                                                            title={`${
                                                                tool.disabled ? '[Disabled] ' : ''
                                                            } ${tool.description}`}
                                                        >
                                                            {tool.name}
                                                        </Badge>
                                                    ))}
                                                    {server?.tools === undefined && !server?.error && (
                                                        <div className="tw-flex tw-flex-wrap tw-gap-2 tw-overflow-hidden tw-flex-1">
                                                            {[1, 2, 3, 4].map(index => (
                                                                <Badge
                                                                    key={`skeleton-${index}`}
                                                                    variant="outline"
                                                                    className={`tw-truncate tw-max-w-[90px] tw-min-w-[70px] ${
                                                                        showSkeletonAnimation
                                                                            ? 'tw-animate-pulse'
                                                                            : ''
                                                                    }`}
                                                                >
                                                                    <Skeleton
                                                                        className={`tw-h-4 tw-w-full tw-bg-zinc-800 ${
                                                                            showSkeletonAnimation
                                                                                ? 'tw-animate-pulse'
                                                                                : ''
                                                                        }`}
                                                                    />
                                                                </Badge>
                                                            ))}
                                                        </div>
                                                    )}
                                                </div>
                                            </div>
                                        </div>
                                    </div>
                                </CommandItem>
                            ))}
                        </CommandList>
                    </div>
<<<<<<< HEAD
                    <ServersView
                        servers={filteredServers}
                        selectedServer={selectedServer}
                        onSelectServer={handleSelectServer}
                        addServers={addServer}
                        onUpdateServer={updateServer}
                    />
                </div>
=======
                )}
            </Command>
            <div className="tw-flex tw-flex-col tw-justify-center tw-mt-4 tw-w-full">
                <AddServerView
                    onAddServer={addServer}
                    className="tw-my-4 tw-w-full tw-px-2"
                    serverToEdit={selectedServer}
                    setServerToEdit={setSelectedServer}
                />
>>>>>>> 3157b63a
            </div>
        </div>
    )
}

export function getMcpServerType(server: McpServer): ServerType {
    if (!server) {
        // Return a default ServerType if server is null
        return {
            id: `default-${Date.now()}`,
            name: 'Unknown Server',
            type: 'mcp',
            status: 'offline',
            icon: DatabaseBackup,
        }
    }
    const base = {
        id: server.name,
        name: server.name,
        tools: server.tools,
        status: server.status === 'connected' ? 'online' : 'offline',
        icon: DatabaseBackup,
        type: 'mcp',
        error: server.error,
    } satisfies ServerType
    try {
        const config = server.config ? JSON.parse(server.config) : null
        if (!config) return base
        base.type = config.url ? 'sse' : 'stdio'
        const mcpServerConfig: Record<string, any> = {}
        mcpServerConfig.url = config.url || undefined
        mcpServerConfig.command = config.command || undefined
        mcpServerConfig.args = config.args || undefined

        // Only map env entries if config.env exists
        mcpServerConfig.env = config.env
            ? Object.entries(config.env).map(([key, value]) => ({
                  name: key,
                  value: value,
              }))
            : undefined

        return { ...base, ...mcpServerConfig }
    } catch (error) {
        console.error('Error parsing MCP server config:', error, server.config)
        return base
    }
}<|MERGE_RESOLUTION|>--- conflicted
+++ resolved
@@ -1,9 +1,3 @@
-<<<<<<< HEAD
-import { Search } from 'lucide-react'
-import { useCallback, useEffect, useMemo, useState } from 'react'
-import { Input } from '../shadcn/ui/input'
-import { cn } from '../shadcn/utils'
-=======
 import type { McpServer } from '@sourcegraph/cody-shared/src/llm-providers/mcp/types'
 import {
     DatabaseBackup,
@@ -20,7 +14,6 @@
 import { Button } from '../shadcn/ui/button'
 import { Command, CommandInput, CommandItem, CommandList } from '../shadcn/ui/command'
 import { Skeleton } from '../shadcn/ui/skeleton'
->>>>>>> 3157b63a
 import type { ServerType } from './types'
 import { AddServerView } from './views/AddServerView'
 
@@ -35,18 +28,6 @@
     const [showSkeletonAnimation, setShowSkeletonAnimation] = useState(true)
     const [pendingServer, setPendingServer] = useState<string | null>(null)
 
-<<<<<<< HEAD
-    useEffect(() => {
-        setServers(mcpServers)
-    }, [mcpServers])
-
-    const addServer = useCallback(
-        (server: ServerType) => {
-            if (!servers.find(s => s.id === server.id)) {
-                setServers(prevServers => [...prevServers, server])
-            } else {
-                console.warn(`Server with ID ${server.id} already exists.`)
-=======
     // Effect to disable skeleton animation after 5 seconds
     useEffect(() => {
         const timer = setTimeout(() => {
@@ -177,20 +158,11 @@
                     name: server.name,
                     config: mcpServerConfig,
                 })
->>>>>>> 3157b63a
             }
         },
         [selectedServer]
     )
 
-<<<<<<< HEAD
-    const updateServer = useCallback((updatedServer: ServerType) => {
-        setServers(prevServers =>
-            prevServers.map(server => (server.id === updatedServer.id ? updatedServer : server))
-        )
-    }, [])
-
-=======
     const toggleTool = useCallback((serverName: string, toolName: string, isDisabled: boolean) => {
         getVSCodeAPI().postMessage({
             command: 'mcp',
@@ -216,7 +188,6 @@
     }, [])
 
     // Filter servers based on search query
->>>>>>> 3157b63a
     const filteredServers = useMemo(() => {
         return servers.filter(
             server =>
@@ -227,13 +198,6 @@
         )
     }, [searchQuery, servers])
 
-<<<<<<< HEAD
-    const handleSelectServer = useCallback((server: ServerType | null) => {
-        setSelectedServer(server)
-    }, [])
-
-=======
->>>>>>> 3157b63a
     return (
         <div className="tw-flex tw-flex-col tw-justify-center tw-overflow-hidden tw-h-full tw-w-full">
             <Command
@@ -411,16 +375,6 @@
                             ))}
                         </CommandList>
                     </div>
-<<<<<<< HEAD
-                    <ServersView
-                        servers={filteredServers}
-                        selectedServer={selectedServer}
-                        onSelectServer={handleSelectServer}
-                        addServers={addServer}
-                        onUpdateServer={updateServer}
-                    />
-                </div>
-=======
                 )}
             </Command>
             <div className="tw-flex tw-flex-col tw-justify-center tw-mt-4 tw-w-full">
@@ -430,7 +384,6 @@
                     serverToEdit={selectedServer}
                     setServerToEdit={setSelectedServer}
                 />
->>>>>>> 3157b63a
             </div>
         </div>
     )
