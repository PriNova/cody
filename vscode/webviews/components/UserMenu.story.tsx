import { AUTH_STATUS_FIXTURE_AUTHED } from '@sourcegraph/cody-shared'
import type { Meta, StoryObj } from '@storybook/react'
import { VSCodeStandaloneComponent } from '../storybook/VSCodeStoryDecorator'
import type { View } from '../tabs'
import { UserMenu } from './UserMenu'

const meta: Meta<typeof UserMenu> = {
    title: 'cody/UserMenu',
    component: UserMenu,
    decorators: [story => <div className="tw-m-5">{story()}</div>, VSCodeStandaloneComponent],
    args: {
        setView: (view: View) => console.log('View changed to:', view),
        endpointHistory: ['https://sourcegraph.com', 'https://sourcegraph.example.com'],
        __storybook__open: true, // Keep menu open for story display
    },
}

export default meta

type Story = StoryObj<typeof UserMenu>

export const ProUser: Story = {
    args: {
        isProUser: true,
        authStatus: {
            ...AUTH_STATUS_FIXTURE_AUTHED,
            displayName: 'Tim Lucas',
            username: 'tim',
            avatarURL: 'https://avatars.githubusercontent.com/u/153?v=4',
            authenticated: true,
            hasVerifiedEmail: true,
            requiresVerifiedEmail: false,
            endpoint: 'https://sourcegraph.com',
        },
    },
}

export const FreeUser: Story = {
    args: {
        isProUser: false,
        authStatus: {
            ...AUTH_STATUS_FIXTURE_AUTHED,
            displayName: 'Free Tim',
            username: 'free-tim',
            primaryEmail: 'free@example.com',
            endpoint: 'https://sourcegraph.com',
            avatarURL: 'https://avatars.githubusercontent.com/u/153?v=4',
            authenticated: true,
            hasVerifiedEmail: true,
            requiresVerifiedEmail: false,
        },
    },
}

export const EnterpriseUser: Story = {
    args: {
        isProUser: false,
        authStatus: {
            ...AUTH_STATUS_FIXTURE_AUTHED,
            username: 'enterprise-tim',
            displayName: 'Enterprise Tim',
            primaryEmail: 'enterprise-tim@sourcegraph.enterprise.com',
            avatarURL: 'https://avatars.githubusercontent.com/u/153?v=4',
            endpoint: 'https://sourcegraph.enterprise.com',
        },
    },
}

export const NoDisplayName: Story = {
    args: {
        isProUser: false,
        authStatus: {
            ...AUTH_STATUS_FIXTURE_AUTHED,
            username: 'username-only',
            primaryEmail: 'user@example.com',
            endpoint: 'https://sourcegraph.com',
        },
    },
}

export const LongEmail: Story = {
    args: {
        isProUser: false,
        authStatus: {
            ...AUTH_STATUS_FIXTURE_AUTHED,
            username: 'username',
            primaryEmail: 'username-has-a-very-long-email@example.com',
            endpoint: 'https://test.sourcegraph.com',
        },
    },
<<<<<<< HEAD
=======
}

export const LargeUserAvatarImage: Story = {
    args: {
        isProUser: false,
        authStatus: {
            ...AUTH_STATUS_FIXTURE_AUTHED,
            username: 'ara',
            primaryEmail: '',
            endpoint: 'https://sourcegraph.com',
            avatarURL:
                'https://lh3.googleusercontent.com/a/ACg8ocLFLnpSkpj-ZEhngxhMMD-BZGmFBsIObP8rin6oTuPs',
        },
    },
>>>>>>> 35d181ac
}<|MERGE_RESOLUTION|>--- conflicted
+++ resolved
@@ -88,8 +88,6 @@
             endpoint: 'https://test.sourcegraph.com',
         },
     },
-<<<<<<< HEAD
-=======
 }
 
 export const LargeUserAvatarImage: Story = {
@@ -104,5 +102,4 @@
                 'https://lh3.googleusercontent.com/a/ACg8ocLFLnpSkpj-ZEhngxhMMD-BZGmFBsIObP8rin6oTuPs',
         },
     },
->>>>>>> 35d181ac
 }