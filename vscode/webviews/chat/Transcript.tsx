import {
    type ChatMessage,
    type Guardrails,
    type Model,
    type NLSSearchDynamicFilter,
    type SerializedPromptEditorValue,
    TokenCounterUtils,
    deserializeContextItem,
    isAbortErrorOrSocketHangUp,
    serializedPromptEditorStateFromText,
} from '@sourcegraph/cody-shared'
import type { PromptEditorRefAPI } from '@sourcegraph/prompt-editor'
import { clsx } from 'clsx'
import { debounce, isEqual } from 'lodash'
import {
    type FC,
    memo,
    useCallback,
    useContext,
    useEffect,
    useImperativeHandle,
    useMemo,
    useRef,
    useState,
} from 'react'
import type { UserAccountInfo } from '../Chat'
import type { ApiPostMessage } from '../Chat'
import { getVSCodeAPI } from '../utils/VSCodeApi'
import { SpanManager } from '../utils/spanManager'
import { getTraceparentFromSpanContext } from '../utils/telemetry'
import { useOmniBox } from '../utils/useOmniBox'
import type { CodeBlockActionsProps } from './ChatMessageContent/ChatMessageContent'
import {
    AssistantMessageCell,
    makeHumanMessageInfo,
} from './cells/messageCell/assistant/AssistantMessageCell'
import { HumanMessageCell } from './cells/messageCell/human/HumanMessageCell'

import { type Context, type Span, context, trace } from '@opentelemetry/api'
import { DeepCodyAgentID, ToolCodyModelName } from '@sourcegraph/cody-shared/src/models/client'
import * as uuid from 'uuid'
import { isCodeSearchContextItem } from '../../src/context/openctx/codeSearch'
import { useClientActionListener } from '../client/clientState'
import { useLocalStorage } from '../components/hooks'
import { AgenticContextCell } from './cells/agenticCell/AgenticContextCell'
import ApprovalCell from './cells/agenticCell/ApprovalCell'
import { ContextCell } from './cells/contextCell/ContextCell'
import { DidYouMeanNotice } from './cells/messageCell/assistant/DidYouMean'
import { ToolStatusCell } from './cells/toolCell/ToolStatusCell'
import { LoadingDots } from './components/LoadingDots'
import { LastEditorContext } from './context'

interface TranscriptProps {
    activeChatContext?: Context
    setActiveChatContext: (context: Context | undefined) => void
    chatEnabled: boolean
    transcript: ChatMessage[]
    models: Model[]
    userInfo: UserAccountInfo
    messageInProgress: ChatMessage | null
    guardrails: Guardrails
    postMessage?: ApiPostMessage

    copyButtonOnSubmit: CodeBlockActionsProps['copyButtonOnSubmit']
    insertButtonOnSubmit?: CodeBlockActionsProps['insertButtonOnSubmit']
    smartApply?: CodeBlockActionsProps['smartApply']
<<<<<<< HEAD

    manuallySelectedIntent: ChatMessage['intent']
    setManuallySelectedIntent: (intent: ChatMessage['intent']) => void
    isGoogleSearchEnabled: boolean
    setIsGoogleSearchEnabled: (enabled: boolean) => void
    onTokenCountsChange?: (counts: { currentTokens: number; transcriptTokens: number }) => void
=======
>>>>>>> 094b224b
}

export const Transcript: FC<TranscriptProps> = props => {
    const {
        activeChatContext,
        setActiveChatContext,
        chatEnabled,
        transcript,
        models,
        userInfo,
        messageInProgress,
        guardrails,
        postMessage,
        copyButtonOnSubmit,
        insertButtonOnSubmit,
        smartApply,
<<<<<<< HEAD
        manuallySelectedIntent,
        setManuallySelectedIntent,
        isGoogleSearchEnabled,
        setIsGoogleSearchEnabled,
        onTokenCountsChange,
=======
>>>>>>> 094b224b
    } = props

    const interactions = useMemo(
        () => transcriptToInteractionPairs(transcript, messageInProgress),
        [transcript, messageInProgress]
    )

    const lastHumanEditorRef = useRef<PromptEditorRefAPI | null>(null)

<<<<<<< HEAD
    const onAddToFollowupChat = useCallback(
        ({
            repoName,
            filePath,
            fileURL,
        }: {
            repoName: string
            filePath: string
            fileURL: string
        }) => {
            lastHumanEditorRef.current?.addMentions([
                {
                    providerUri: REMOTE_FILE_PROVIDER_URI,
                    provider: 'openctx',
                    type: 'openctx',
                    uri: URI.parse(fileURL),
                    title: filePath.split('/').at(-1) ?? filePath,
                    description: filePath,
                    source: ContextItemSource.User,
                    mention: {
                        uri: fileURL,
                        description: filePath,
                        data: {
                            repoName,
                            filePath: filePath,
                        },
                    },
                },
            ])
        },
        []
    )

    const [currentInputTokens, setCurrentInputTokens] = useState<number>(0)
    const [transcriptTokens, setTranscriptTokens] = useState<number>(0)
    const tokenCounter = useMemo(async () => TokenCounterUtils, [])

    // Add this near the beginning of the Transcript component, after the state declarations
    const currentInputTokensRef = useRef<number>(currentInputTokens)

    // Add this effect to keep the ref updated
    useEffect(() => {
        currentInputTokensRef.current = currentInputTokens
    }, [currentInputTokens])

    // Create stable debounced calculation function
    const debouncedCalculate = useCallback(
        debounce(async (messages: ChatMessage[]) => {
            const counter = await tokenCounter

            // Calculate history tokens from previous messages
            const messageTokens = await Promise.all(
                messages.map(msg => counter.encode(msg.text?.toString() || '').length)
            )

            // Calculate context file tokens
            const contextTokens = await Promise.all(
                messages.flatMap(msg =>
                    (msg.contextFiles || [])
                        .filter(item => !item.isTooLarge && !item.isIgnored)
                        .map(item => counter.encode(item.content || '').length)
                )
            )
            const total = [...messageTokens, ...contextTokens].reduce((a, b) => a + b, 0)
            setTranscriptTokens(total)

            // Notify parent component of token counts using the ref for current value
            onTokenCountsChange?.({
                currentTokens: currentInputTokensRef.current,
                transcriptTokens: total,
            })
        }, 300),
        []
    )

    // Add a function to update current input tokens
    const updateCurrentInputTokens = useCallback(
        (tokens: number) => {
            setCurrentInputTokens(tokens)
            // Use the latest transcript tokens from state, not from closure
            onTokenCountsChange?.({
                currentTokens: tokens,
                transcriptTokens,
            })
        },
        [onTokenCountsChange, transcriptTokens]
    )

    // Replace the existing transcript token calculation in TranscriptInteraction
    useEffect(() => {
        // Trigger calculation when transcript changes
        debouncedCalculate(transcript)

        // Proper cleanup to cancel any pending debounced calls
        return () => {
            debouncedCalculate.cancel()
        }
    }, [transcript, debouncedCalculate])

    useEffect(() => {
        // Find the last human message with context files
        const lastHumanWithContext = [...transcript]
            .reverse()
            .find(msg => msg.speaker === 'human' && msg.contextFiles?.length)

        if (lastHumanWithContext?.contextFiles?.length) {
            // Force an immediate token calculation for this message's context
            const calculateInitialContextTokens = async () => {
                const counter = await tokenCounter
                const contextTokenCount = await Promise.all(
                    lastHumanWithContext.contextFiles
                        ?.filter(item => !item.isTooLarge && !item.isIgnored)
                        .map(item => counter.encode(item.content || '').length) || []
                )

                const totalContextTokens = contextTokenCount.reduce((a, b) => a + b, 0)
                // Update current input tokens if this is the last message
                const messageIndex = transcript.findIndex(msg => msg === lastHumanWithContext)
                if (messageIndex === transcript.length - 1) {
                    updateCurrentInputTokens(totalContextTokens)
                }
            }
            calculateInitialContextTokens()
        }
    }, [transcript, tokenCounter, updateCurrentInputTokens])

=======
>>>>>>> 094b224b
    return (
        <div
            className={clsx(' tw-px-8 tw-py-4 tw-flex tw-flex-col tw-gap-4', {
                'tw-flex-grow': transcript.length > 0,
                'tw-pb-16': true,
            })}
        >
            <LastEditorContext.Provider value={lastHumanEditorRef}>
                {interactions.map((interaction, i) => (
                    <TranscriptInteraction
                        key={interaction.humanMessage.index}
                        activeChatContext={activeChatContext}
                        setActiveChatContext={setActiveChatContext}
                        models={models}
                        chatEnabled={chatEnabled}
                        userInfo={userInfo}
                        interaction={interaction}
                        guardrails={guardrails}
                        postMessage={postMessage}
                        copyButtonOnSubmit={copyButtonOnSubmit}
                        insertButtonOnSubmit={insertButtonOnSubmit}
                        isFirstInteraction={i === 0}
                        isLastInteraction={i === interactions.length - 1}
                        isLastSentInteraction={
                            i === interactions.length - 2 && interaction.assistantMessage !== null
                        }
                        priorAssistantMessageIsLoading={Boolean(
                            messageInProgress && interactions.at(i - 1)?.assistantMessage?.isLoading
                        )}
                        smartApply={smartApply}
                        editorRef={
                            // Only set the editor ref for:
                            // 1. The first unsent agentic message (index -1), or
                            // 2. The last interaction in the transcript
                            // And only when there's no message currently in progress
                            ((interaction.humanMessage.intent === 'agentic' &&
                                interaction.humanMessage.index === -1) ||
                                i === interactions.length - 1) &&
                            !messageInProgress
                                ? lastHumanEditorRef
                                : undefined
                        }
<<<<<<< HEAD
                        onAddToFollowupChat={onAddToFollowupChat}
                        manuallySelectedIntent={manuallySelectedIntent}
                        setManuallySelectedIntent={setManuallySelectedIntent}
                        onCurrentTokensChange={
                            i === interactions.length - 1 ? updateCurrentInputTokens : undefined
                        }
                        isGoogleSearchEnabled={isGoogleSearchEnabled}
                        setIsGoogleSearchEnabled={setIsGoogleSearchEnabled}
=======
>>>>>>> 094b224b
                    />
                ))}
            </LastEditorContext.Provider>
        </div>
    )
}
/** A human-assistant message-and-response pair. */
export interface Interaction {
    /** The human message, either sent or not. */
    humanMessage: ChatMessage & { index: number; isUnsentFollowup: boolean }

    /** `null` if the {@link Interaction["humanMessage"]} has not yet been sent. */
    assistantMessage: (ChatMessage & { index: number; isLoading: boolean }) | null
}

export function transcriptToInteractionPairs(
    transcript: ChatMessage[],
    assistantMessageInProgress: ChatMessage | null
): Interaction[] {
    const pairs: Interaction[] = []
    const transcriptLength = transcript.length

    for (let i = 0; i < transcriptLength; i += 2) {
        const humanMessage = transcript[i]
        if (humanMessage.speaker !== 'human') continue

        const isLastPair = i === transcriptLength - 1
        const assistantMessage = isLastPair ? assistantMessageInProgress : transcript[i + 1]

        const isLoading =
            assistantMessage &&
            assistantMessage.error === undefined &&
            assistantMessageInProgress &&
            isLastPair

        pairs.push({
            humanMessage: {
                ...humanMessage,
                index: i,
                isUnsentFollowup: false,
                intent: humanMessage.intent ?? null,
            },
            assistantMessage: assistantMessage
                ? { ...assistantMessage, index: i + 1, isLoading: !!isLoading }
                : null,
        })
    }

    const lastMessage = pairs[pairs.length - 1]
    const lastHumanMessage = lastMessage?.humanMessage
    const lastAssistantMessage = lastMessage?.assistantMessage
    const isAborted = isAbortErrorOrSocketHangUp(lastAssistantMessage?.error)
    const shouldAddFollowup =
        lastAssistantMessage &&
        (!lastAssistantMessage.error ||
            (isAborted && lastAssistantMessage.text) ||
            (!assistantMessageInProgress && lastAssistantMessage.text))

    if (!transcript.length || shouldAddFollowup) {
        pairs.push({
            humanMessage: {
                // Always using a fixed index for the last/followup editor ensures it will be reused
                // across renders and not recreated when transcript length changes.
                // This is a hack to avoid the editor getting reset during Agent mode.
                index: lastHumanMessage?.intent === 'agentic' ? -1 : pairs.length * 2,
                speaker: 'human',
                isUnsentFollowup: true,
                intent: lastHumanMessage?.intent === 'agentic' ? 'agentic' : 'chat',
            },
            assistantMessage: null,
        })
    }

    return pairs
}

interface TranscriptInteractionProps
    extends Omit<TranscriptProps, 'transcript' | 'messageInProgress' | 'chatID'> {
    activeChatContext: Context | undefined
    setActiveChatContext: (context: Context | undefined) => void
    interaction: Interaction
    isFirstInteraction: boolean
    isLastInteraction: boolean
    isLastSentInteraction: boolean
    priorAssistantMessageIsLoading: boolean
    editorRef?: React.RefObject<PromptEditorRefAPI | null>
<<<<<<< HEAD
    onAddToFollowupChat?: (props: {
        repoName: string
        filePath: string
        fileURL: string
    }) => void
    manuallySelectedIntent: ChatMessage['intent']
    setManuallySelectedIntent: (intent: ChatMessage['intent']) => void
    isGoogleSearchEnabled: boolean
    setIsGoogleSearchEnabled: (enabled: boolean) => void
    onCurrentTokensChange?: (tokens: number) => void
=======
>>>>>>> 094b224b
}

export type RegeneratingCodeBlockState = {
    id: string
    code: string
    error: string | undefined
}

const TranscriptInteraction: FC<TranscriptInteractionProps> = memo(props => {
    const {
        interaction: { humanMessage, assistantMessage },
        models,
        isFirstInteraction,
        isLastInteraction,
        isLastSentInteraction,
        priorAssistantMessageIsLoading,
        userInfo,
        chatEnabled,
        postMessage,
        guardrails,
        insertButtonOnSubmit,
        copyButtonOnSubmit,
        smartApply,
        editorRef: parentEditorRef,
<<<<<<< HEAD
        manuallySelectedIntent,
        setManuallySelectedIntent,
        isGoogleSearchEnabled,
        setIsGoogleSearchEnabled,
        onCurrentTokensChange,
=======
>>>>>>> 094b224b
    } = props

    const { activeChatContext, setActiveChatContext } = props
    const humanEditorRef = useRef<PromptEditorRefAPI | null>(null)
    const lastEditorRef = useContext(LastEditorContext)
    useImperativeHandle(parentEditorRef, () => humanEditorRef.current)

    const [selectedIntent, setSelectedIntent] = useState<ChatMessage['intent']>(humanMessage?.intent)

    // Reset intent to 'chat' when there are no interactions (new chat)
    useEffect(() => {
        if (isFirstInteraction && isLastInteraction && humanMessage.isUnsentFollowup) {
            humanMessage.intent = 'chat'
            setSelectedIntent('chat')
        }
    }, [humanMessage, isFirstInteraction, isLastInteraction])

    const usingToolCody = assistantMessage?.model?.includes(ToolCodyModelName)

    const onUserAction = useCallback(
        (action: 'edit' | 'submit', manuallySelectedIntent: ChatMessage['intent']) => {
            // Start the span as soon as the user initiates the action
            const startMark = performance.mark('startSubmit')
            const spanManager = new SpanManager('cody-webview')
            const span = spanManager.startSpan('chat-interaction', {
                attributes: {
                    sampled: true,
                    'render.state': 'started',
                    'startSubmit.mark': startMark.startTime,
                },
            })

            if (!span) {
                throw new Error('Failed to start span for chat interaction')
            }

            const spanContext = trace.setSpan(context.active(), span)
            setActiveChatContext(spanContext)
            const currentSpanContext = span.spanContext()

            const traceparent = getTraceparentFromSpanContext(currentSpanContext)

            // Serialize the editor value after starting the span
            const editorValue = humanEditorRef.current?.getSerializedValue()
            if (!editorValue) {
                console.error('Failed to serialize editor value')
                return
            }

            const commonProps = {
                editorValue,
                traceparent,
                manuallySelectedIntent,
            }

            if (action === 'edit') {
                // Remove search context chips from the next input so that the user cannot
                // reference search results that don't exist anymore.
                // This is a no-op if the input does not contain any search context chips.
                // NOTE: Doing this for the penultimate input only seems to suffice because
                // editing a message earlier in the transcript will clear the conversation
                // and reset the last input anyway.
                if (isLastSentInteraction) {
                    lastEditorRef.current?.filterMentions(item => !isCodeSearchContextItem(item))
                }
                editHumanMessage({
                    messageIndexInTranscript: humanMessage.index,
                    ...commonProps,
                })
            } else {
                submitHumanMessage({
                    ...commonProps,
                })
            }
        },
        [humanMessage, setActiveChatContext, isLastSentInteraction, lastEditorRef]
    )

    // Omnibox is enabled if the user is not a dotcom user and the omnibox is enabled
    const omniboxEnabled = useOmniBox() && !userInfo?.isDotComUser

    const vscodeAPI = getVSCodeAPI()
    const onStop = useCallback(() => {
        vscodeAPI.postMessage({
            command: 'abort',
        })
    }, [vscodeAPI])

    const isSearchIntent = omniboxEnabled && humanMessage.intent === 'search'

    const isContextLoading = Boolean(
        !isSearchIntent &&
            humanMessage.contextFiles === undefined &&
            isLastSentInteraction &&
            assistantMessage?.text === undefined &&
            assistantMessage?.subMessages === undefined
    )
    const spanManager = new SpanManager('cody-webview')
    const renderSpan = useRef<Span>()
    const timeToFirstTokenSpan = useRef<Span>()
    const hasRecordedFirstToken = useRef(false)

    const [isLoading, setIsLoading] = useState(assistantMessage?.isLoading)

    const [isThoughtProcessOpened, setThoughtProcessOpened] = useLocalStorage(
        'cody.thinking-space.open',
        true
    )

    useEffect(() => {
        setIsLoading(assistantMessage?.isLoading)
    }, [assistantMessage])

    const humanMessageText = humanMessage.text
    const smartApplyWithInstruction = useMemo(() => {
        if (!smartApply) return undefined
        return {
            ...smartApply,
            onSubmit(params: Parameters<typeof smartApply.onSubmit>[0]) {
                return smartApply.onSubmit({
                    ...params,
                    instruction: params.instruction ?? humanMessageText,
                })
            },
        }
    }, [smartApply, humanMessageText])

    useEffect(() => {
        if (!assistantMessage) return

        const startRenderSpan = () => {
            // Reset the spans to their initial state
            renderSpan.current = undefined
            timeToFirstTokenSpan.current = undefined
            hasRecordedFirstToken.current = false

            const startRenderMark = performance.mark('startRender')
            // Start a new span for rendering the assistant message
            renderSpan.current = spanManager.startSpan('assistant-message-render', {
                attributes: {
                    sampled: true,
                    'message.index': assistantMessage.index,
                    'render.start_time': startRenderMark.startTime,
                    'parent.span.id': activeChatContext
                        ? trace.getSpan(activeChatContext)?.spanContext().spanId
                        : undefined,
                },
                context: activeChatContext,
            })
            // Start a span to measure time to first token
            timeToFirstTokenSpan.current = spanManager.startSpan('time-to-first-token', {
                attributes: { 'message.index': assistantMessage.index },
                context: activeChatContext,
            })
        }

        const endRenderSpan = () => {
            // Mark the end of rendering
            performance.mark('endRender')
            // Measure the duration of the render
            const measure = performance.measure('renderDuration', 'startRender', 'endRender')
            if (renderSpan.current && measure.duration > 0) {
                // Set attributes and end the render span
                renderSpan.current.setAttributes({
                    'render.success': !assistantMessage?.error,
                    'message.length': assistantMessage?.text?.length ?? 0,
                    'render.total_time': measure.duration,
                })
                renderSpan.current.end()
            }

            renderSpan.current = undefined
            hasRecordedFirstToken.current = false

            if (activeChatContext) {
                const rootSpan = trace.getSpan(activeChatContext)
                if (rootSpan) {
                    // Calculate and set the total chat time
                    const chatTotalTime =
                        performance.now() - performance.getEntriesByName('startSubmit')[0].startTime
                    rootSpan.setAttributes({
                        'chat.completed': true,
                        'render.state': 'completed',
                        'chat.total_time': chatTotalTime,
                    })
                    rootSpan.end()
                }
            }
            // Clear the active chat context
            setActiveChatContext(undefined)
        }

        const endFirstTokenSpan = () => {
            if (renderSpan.current && timeToFirstTokenSpan.current) {
                // Mark the first token
                performance.mark('firstToken')
                // Measure the time to first token
                performance.measure('timeToFirstToken', 'startRender', 'firstToken')
                const firstTokenMeasure = performance.getEntriesByName('timeToFirstToken')[0]
                if (firstTokenMeasure.duration > 0) {
                    // Set attributes and end the time-to-first-token span
                    timeToFirstTokenSpan.current.setAttributes({
                        'time.to.first.token': firstTokenMeasure.duration,
                    })
                    timeToFirstTokenSpan.current.end()
                    timeToFirstTokenSpan.current = undefined
                    hasRecordedFirstToken.current = true
                }
            }
        }
        // Case 3: End the time-to-first-token span when the first token appears
        if (assistantMessage.text && !hasRecordedFirstToken.current && timeToFirstTokenSpan.current) {
            endFirstTokenSpan()
        }
        // Case 1: Start rendering if the assistant message is loading and no render span exists
        if (assistantMessage.isLoading && !renderSpan.current && activeChatContext) {
            context.with(activeChatContext, startRenderSpan)
        }
        // Case 2: End rendering if loading is complete and a render span exists
        else if (!isLoading && renderSpan.current) {
            endRenderSpan()
        }
    }, [assistantMessage, activeChatContext, setActiveChatContext, spanManager, isLoading])

    const humanMessageInfo = useMemo(() => {
        // See SRCH-942: it's critical to memoize this value to avoid repeated
        // requests to our guardrails server.
        if (assistantMessage && !isContextLoading) {
            return makeHumanMessageInfo({ humanMessage, assistantMessage }, humanEditorRef)
        }
        return null
    }, [humanMessage, assistantMessage, isContextLoading])

    const onHumanMessageSubmit = useCallback(
        (intentOnSubmit: ChatMessage['intent']) => {
            // Current intent is the last selected intent if any or the current intent of the human message
            const currentIntent = selectedIntent || humanMessage?.intent
            // If no intent on submit provided, use the current intent instead
            const newIntent = intentOnSubmit === undefined ? currentIntent : intentOnSubmit
            setSelectedIntent(newIntent)
            if (humanMessage.isUnsentFollowup) {
                onUserAction('submit', newIntent)
            } else {
                // Use onUserAction directly with the new intent
                onUserAction('edit', newIntent)
            }
            // Set the unsent followup flag to false after submitting
            // to makes sure the last editor for Agent mode gets reset.
            humanMessage.isUnsentFollowup = false
        },
        [humanMessage, onUserAction, selectedIntent]
    )

    const onSelectedFiltersUpdate = useCallback(
        (selectedFilters: NLSSearchDynamicFilter[]) => {
            reevaluateSearchWithSelectedFilters({
                messageIndexInTranscript: humanMessage.index,
                selectedFilters,
            })
        },
        [humanMessage.index]
    )

    const editAndSubmitSearch = useCallback(
        (text: string) => {
            setSelectedIntent('search')
            editHumanMessage({
                messageIndexInTranscript: humanMessage.index,
                editorValue: {
                    text,
                    contextItems: [],
                    editorState: serializedPromptEditorStateFromText(text),
                },
                manuallySelectedIntent: 'search',
            })
        },
        [humanMessage]
    )

    // We track, ephemerally, the code blocks that are being regenerated so
    // we can show an accurate loading indicator or error message on those
    // blocks.
    const [regeneratingCodeBlocks, setRegeneratingCodeBlocks] = useState<RegeneratingCodeBlockState[]>(
        []
    )
    useClientActionListener(
        { isActive: true, selector: event => Boolean(event.regenerateStatus) },
        useCallback(event => {
            setRegeneratingCodeBlocks(blocks => {
                switch (event.regenerateStatus?.status) {
                    case 'done': {
                        // A block is done, so remove it from the list of generating blocks.
                        const regenerateStatus = event.regenerateStatus
                        return blocks.filter(block => block.id !== regenerateStatus.id).slice()
                    }
                    case 'error': {
                        // A block errored, so remove it from the list of generating blocks.
                        const regenerateStatus = event.regenerateStatus
                        return blocks
                            .map(block =>
                                block.id === regenerateStatus.id
                                    ? { ...block, error: regenerateStatus.error }
                                    : block
                            )
                            .slice()
                    }
                    default:
                        return blocks
                }
            })
        }, [])
    )

    const onRegenerate = useCallback(
        (code: string, language?: string) => {
            if (assistantMessage) {
                const id = uuid.v4()
                regenerateCodeBlock({ id, code, language, index: assistantMessage.index })
                setRegeneratingCodeBlocks(blocks => [
                    { id, index: assistantMessage.index, code, error: undefined },
                    ...blocks,
                ])
            } else {
                console.warn('tried to regenerate a code block, but there is no assistant message')
            }
        },
        [assistantMessage]
    )

    const isAgenticMode = useMemo(
        () => humanMessage?.manuallySelectedIntent === 'agentic' || humanMessage?.intent === 'agentic',
        [humanMessage?.intent, humanMessage?.manuallySelectedIntent]
    )

    const agentToolCalls = useMemo(() => {
        return assistantMessage?.contextFiles?.filter(f => f.type === 'tool-state')
    }, [assistantMessage?.contextFiles])

    const handleTokenCountChange = useCallback(
        (count: number) => {
            onCurrentTokensChange?.(count)
        },
        [onCurrentTokensChange]
    )

    return (
        <>
            {/* Show loading state on the last interaction */}
            {isLastInteraction && priorAssistantMessageIsLoading && <LoadingDots />}
            <HumanMessageCell
                key={humanMessage.index}
                userInfo={userInfo}
                models={models}
                chatEnabled={chatEnabled}
                message={humanMessage}
                isFirstMessage={humanMessage.index === 0}
                isSent={!humanMessage.isUnsentFollowup}
                isPendingPriorResponse={priorAssistantMessageIsLoading}
                onSubmit={onHumanMessageSubmit}
                onStop={onStop}
                isFirstInteraction={isFirstInteraction}
                isLastInteraction={isLastInteraction}
                isEditorInitiallyFocused={isLastInteraction}
                editorRef={humanEditorRef}
                className={!isFirstInteraction && isLastInteraction ? 'tw-mt-auto' : ''}
<<<<<<< HEAD
                intent={manuallySelectedIntent}
                manuallySelectIntent={setManuallySelectedIntent}
                isGoogleSearchEnabled={isGoogleSearchEnabled}
                setIsGoogleSearchEnabled={setIsGoogleSearchEnabled}
                onTokenCountChange={handleTokenCountChange}
            />
            {!isAgenticMode && (
                <>
                    {omniboxEnabled && assistantMessage?.didYouMeanQuery && !userInfo.isCodyProUser && (
=======
                intent={selectedIntent}
                manuallySelectIntent={setSelectedIntent}
            />
            {!isAgenticMode && (
                <>
                    {!usingToolCody && omniboxEnabled && assistantMessage?.didYouMeanQuery && (
>>>>>>> 094b224b
                        <DidYouMeanNotice
                            query={assistantMessage?.didYouMeanQuery}
                            disabled={!!assistantMessage?.isLoading}
                            switchToSearch={() => {
                                editAndSubmitSearch(assistantMessage?.didYouMeanQuery ?? '')
                            }}
                        />
                    )}
                    {!usingToolCody && !isSearchIntent && humanMessage.agent && (
                        <AgenticContextCell
                            key={`${humanMessage.index}-${humanMessage.intent}-process`}
                            isContextLoading={isContextLoading}
                            processes={humanMessage?.processes ?? undefined}
                        />
                    )}
                    {humanMessage.agent && assistantMessage?.isLoading && (
                        <ApprovalCell vscodeAPI={vscodeAPI} />
                    )}
                    {!usingToolCody &&
                        !(humanMessage.agent && isContextLoading) &&
                        (humanMessage.contextFiles || assistantMessage || isContextLoading) &&
                        !isSearchIntent && (
                            <ContextCell
                                key={`${humanMessage.index}-${humanMessage.intent}-context`}
                                contextItems={humanMessage.contextFiles}
                                contextAlternatives={humanMessage.contextAlternatives}
                                model={assistantMessage?.model}
                                isForFirstMessage={humanMessage.index === 0}
                                isContextLoading={isContextLoading}
                                defaultOpen={isContextLoading && humanMessage.agent === DeepCodyAgentID}
                                agent={humanMessage?.agent ?? undefined}
                            />
                        )}
                </>
            )}
            {assistantMessage &&
                (!isContextLoading ||
                    (assistantMessage.subMessages && assistantMessage.subMessages.length > 0)) && (
                    <AssistantMessageCell
                        key={assistantMessage.index}
                        userInfo={userInfo}
                        models={models}
                        chatEnabled={chatEnabled}
                        message={assistantMessage}
                        copyButtonOnSubmit={copyButtonOnSubmit}
                        insertButtonOnSubmit={insertButtonOnSubmit}
                        onRegenerate={onRegenerate}
                        regeneratingCodeBlocks={regeneratingCodeBlocks}
                        postMessage={postMessage}
                        guardrails={guardrails}
                        humanMessage={humanMessageInfo}
                        isLoading={isLastSentInteraction && assistantMessage.isLoading}
                        smartApply={isAgenticMode ? undefined : smartApplyWithInstruction}
                        onSelectedFiltersUpdate={onSelectedFiltersUpdate}
                        isLastSentInteraction={isLastSentInteraction}
                        isFirstInteraction={isFirstInteraction}
                        setThoughtProcessOpened={setThoughtProcessOpened}
                        isThoughtProcessOpened={isThoughtProcessOpened}
                    />
                )}
            {/* Shows tool contents instead of editor if any */}
            {agentToolCalls?.map(tool => (
                <ToolStatusCell
                    key={tool.toolId}
                    title={tool.toolName}
                    output={tool}
                    className="w-full"
                />
            ))}
        </>
    )
}, isEqual)

// TODO(sqs): Do this the React-y way.
export function focusLastHumanMessageEditor(): void {
    const elements = document.querySelectorAll<HTMLElement>('[data-lexical-editor]')
    const lastEditor = elements.item(elements.length - 1)
    if (!lastEditor) {
        return
    }

    lastEditor.focus()

    // Only scroll the nearest scrollable ancestor container, not all scrollable ancestors, to avoid
    // a bug in VS Code where the iframe is pushed up by ~5px.
    const container = lastEditor?.closest('[data-scrollable]')
    const editorScrollItemInContainer = lastEditor.parentElement
    if (container && container instanceof HTMLElement && editorScrollItemInContainer) {
        container.scrollTop = editorScrollItemInContainer.offsetTop - container.offsetTop
    }
}

export function regenerateCodeBlock({
    id,
    code,
    language,
    index,
}: {
    id: string
    code: string
    language?: string
    index: number
}) {
    getVSCodeAPI().postMessage({
        command: 'regenerateCodeBlock',
        id,
        code,
        language,
        index,
    })
}

export function editHumanMessage({
    messageIndexInTranscript,
    editorValue,
    manuallySelectedIntent,
}: {
    messageIndexInTranscript: number
    editorValue: SerializedPromptEditorValue
    manuallySelectedIntent?: ChatMessage['intent']
}): void {
    getVSCodeAPI().postMessage({
        command: 'edit',
        index: messageIndexInTranscript,
        text: editorValue.text,
        editorState: editorValue.editorState,
        contextItems: editorValue.contextItems.map(deserializeContextItem),
        manuallySelectedIntent,
    })
    focusLastHumanMessageEditor()
}

function submitHumanMessage({
    editorValue,
    manuallySelectedIntent,
    traceparent,
}: {
    editorValue: SerializedPromptEditorValue
    manuallySelectedIntent?: ChatMessage['intent']
    traceparent: string
}): void {
    getVSCodeAPI().postMessage({
        command: 'submit',
        text: editorValue.text,
        editorState: editorValue.editorState,
        contextItems: editorValue.contextItems.map(deserializeContextItem),
        manuallySelectedIntent,
        traceparent,
    })
    focusLastHumanMessageEditor()
}

function reevaluateSearchWithSelectedFilters({
    messageIndexInTranscript,
    selectedFilters,
}: {
    messageIndexInTranscript: number
    selectedFilters: NLSSearchDynamicFilter[]
}): void {
    getVSCodeAPI().postMessage({
        command: 'reevaluateSearchWithSelectedFilters',
        index: messageIndexInTranscript,
        selectedFilters,
    })
}<|MERGE_RESOLUTION|>--- conflicted
+++ resolved
@@ -1,8 +1,10 @@
 import {
     type ChatMessage,
+    ContextItemSource,
     type Guardrails,
     type Model,
     type NLSSearchDynamicFilter,
+    REMOTE_FILE_PROVIDER_URI,
     type SerializedPromptEditorValue,
     TokenCounterUtils,
     deserializeContextItem,
@@ -39,6 +41,7 @@
 import { type Context, type Span, context, trace } from '@opentelemetry/api'
 import { DeepCodyAgentID, ToolCodyModelName } from '@sourcegraph/cody-shared/src/models/client'
 import * as uuid from 'uuid'
+import { URI } from 'vscode-uri'
 import { isCodeSearchContextItem } from '../../src/context/openctx/codeSearch'
 import { useClientActionListener } from '../client/clientState'
 import { useLocalStorage } from '../components/hooks'
@@ -64,15 +67,12 @@
     copyButtonOnSubmit: CodeBlockActionsProps['copyButtonOnSubmit']
     insertButtonOnSubmit?: CodeBlockActionsProps['insertButtonOnSubmit']
     smartApply?: CodeBlockActionsProps['smartApply']
-<<<<<<< HEAD
 
     manuallySelectedIntent: ChatMessage['intent']
     setManuallySelectedIntent: (intent: ChatMessage['intent']) => void
     isGoogleSearchEnabled: boolean
     setIsGoogleSearchEnabled: (enabled: boolean) => void
     onTokenCountsChange?: (counts: { currentTokens: number; transcriptTokens: number }) => void
-=======
->>>>>>> 094b224b
 }
 
 export const Transcript: FC<TranscriptProps> = props => {
@@ -89,14 +89,11 @@
         copyButtonOnSubmit,
         insertButtonOnSubmit,
         smartApply,
-<<<<<<< HEAD
         manuallySelectedIntent,
         setManuallySelectedIntent,
         isGoogleSearchEnabled,
         setIsGoogleSearchEnabled,
         onTokenCountsChange,
-=======
->>>>>>> 094b224b
     } = props
 
     const interactions = useMemo(
@@ -106,7 +103,6 @@
 
     const lastHumanEditorRef = useRef<PromptEditorRefAPI | null>(null)
 
-<<<<<<< HEAD
     const onAddToFollowupChat = useCallback(
         ({
             repoName,
@@ -233,8 +229,6 @@
         }
     }, [transcript, tokenCounter, updateCurrentInputTokens])
 
-=======
->>>>>>> 094b224b
     return (
         <div
             className={clsx(' tw-px-8 tw-py-4 tw-flex tw-flex-col tw-gap-4', {
@@ -277,7 +271,6 @@
                                 ? lastHumanEditorRef
                                 : undefined
                         }
-<<<<<<< HEAD
                         onAddToFollowupChat={onAddToFollowupChat}
                         manuallySelectedIntent={manuallySelectedIntent}
                         setManuallySelectedIntent={setManuallySelectedIntent}
@@ -286,8 +279,6 @@
                         }
                         isGoogleSearchEnabled={isGoogleSearchEnabled}
                         setIsGoogleSearchEnabled={setIsGoogleSearchEnabled}
-=======
->>>>>>> 094b224b
                     />
                 ))}
             </LastEditorContext.Provider>
@@ -374,7 +365,6 @@
     isLastSentInteraction: boolean
     priorAssistantMessageIsLoading: boolean
     editorRef?: React.RefObject<PromptEditorRefAPI | null>
-<<<<<<< HEAD
     onAddToFollowupChat?: (props: {
         repoName: string
         filePath: string
@@ -385,8 +375,6 @@
     isGoogleSearchEnabled: boolean
     setIsGoogleSearchEnabled: (enabled: boolean) => void
     onCurrentTokensChange?: (tokens: number) => void
-=======
->>>>>>> 094b224b
 }
 
 export type RegeneratingCodeBlockState = {
@@ -411,14 +399,11 @@
         copyButtonOnSubmit,
         smartApply,
         editorRef: parentEditorRef,
-<<<<<<< HEAD
         manuallySelectedIntent,
         setManuallySelectedIntent,
         isGoogleSearchEnabled,
         setIsGoogleSearchEnabled,
         onCurrentTokensChange,
-=======
->>>>>>> 094b224b
     } = props
 
     const { activeChatContext, setActiveChatContext } = props
@@ -784,7 +769,6 @@
                 isEditorInitiallyFocused={isLastInteraction}
                 editorRef={humanEditorRef}
                 className={!isFirstInteraction && isLastInteraction ? 'tw-mt-auto' : ''}
-<<<<<<< HEAD
                 intent={manuallySelectedIntent}
                 manuallySelectIntent={setManuallySelectedIntent}
                 isGoogleSearchEnabled={isGoogleSearchEnabled}
@@ -794,14 +778,6 @@
             {!isAgenticMode && (
                 <>
                     {omniboxEnabled && assistantMessage?.didYouMeanQuery && !userInfo.isCodyProUser && (
-=======
-                intent={selectedIntent}
-                manuallySelectIntent={setSelectedIntent}
-            />
-            {!isAgenticMode && (
-                <>
-                    {!usingToolCody && omniboxEnabled && assistantMessage?.didYouMeanQuery && (
->>>>>>> 094b224b
                         <DidYouMeanNotice
                             query={assistantMessage?.didYouMeanQuery}
                             disabled={!!assistantMessage?.isLoading}
