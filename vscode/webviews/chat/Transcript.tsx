--- conflicted
+++ resolved
@@ -103,7 +103,6 @@
 
     const lastHumanEditorRef = useRef<PromptEditorRefAPI | null>(null)
 
-<<<<<<< HEAD
     const onAddToFollowupChat = useCallback(
         ({
             repoName,
@@ -156,7 +155,7 @@
 
             // Calculate history tokens from previous messages
             const messageTokens = await Promise.all(
-                messages.map(msg => counter.encode(msg.text?.toString() || '').length)
+                messages.map(async msg => (await counter.encode(msg.text?.toString() || '')).length)
             )
 
             // Calculate context file tokens
@@ -164,7 +163,7 @@
                 messages.flatMap(msg =>
                     (msg.contextFiles || [])
                         .filter(item => !item.isTooLarge && !item.isIgnored)
-                        .map(item => counter.encode(item.content || '').length)
+                        .map(async item => (await counter.encode(item.content || '')).length)
                 )
             )
             const total = [...messageTokens, ...contextTokens].reduce((a, b) => a + b, 0)
@@ -216,7 +215,7 @@
                 const contextTokenCount = await Promise.all(
                     lastHumanWithContext.contextFiles
                         ?.filter(item => !item.isTooLarge && !item.isIgnored)
-                        .map(item => counter.encode(item.content || '').length) || []
+                        .map(async item => (await counter.encode(item.content || '')).length) || []
                 )
 
                 const totalContextTokens = contextTokenCount.reduce((a, b) => a + b, 0)
@@ -229,7 +228,7 @@
             calculateInitialContextTokens()
         }
     }, [transcript, tokenCounter, updateCurrentInputTokens])
-=======
+
     useEffect(() => {
         const handleCopyEvent = (event: ClipboardEvent) => {
             const selectedText = window.getSelection()?.toString() || ''
@@ -245,7 +244,6 @@
             document.removeEventListener('copy', handleCopyEvent)
         }
     }, [])
->>>>>>> 3157b63a
 
     return (
         <div
@@ -793,11 +791,7 @@
             />
             {!isAgenticMode && (
                 <>
-<<<<<<< HEAD
                     {omniboxEnabled && assistantMessage?.didYouMeanQuery && !userInfo.isCodyProUser && (
-=======
-                    {omniboxEnabled && assistantMessage?.didYouMeanQuery && (
->>>>>>> 3157b63a
                         <DidYouMeanNotice
                             query={assistantMessage?.didYouMeanQuery}
                             disabled={!!assistantMessage?.isLoading}
