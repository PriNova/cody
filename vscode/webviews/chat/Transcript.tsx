import {
    type ChatMessage,
    ContextItemSource,
    type Guardrails,
    type Model,
    type NLSSearchDynamicFilter,
    REMOTE_FILE_PROVIDER_URI,
    type SerializedPromptEditorValue,
    deserializeContextItem,
    getTokenCounterUtils,
    isAbortErrorOrSocketHangUp,
    serializedPromptEditorStateFromText,
} from '@sourcegraph/cody-shared'
import type { PromptEditorRefAPI } from '@sourcegraph/prompt-editor'
import { clsx } from 'clsx'
import { debounce, isEqual } from 'lodash'
import {
    type FC,
    memo,
    useCallback,
    useContext,
    useEffect,
    useImperativeHandle,
    useMemo,
    useRef,
    useState,
} from 'react'
import { URI } from 'vscode-uri'
import type { UserAccountInfo } from '../Chat'
import type { ApiPostMessage } from '../Chat'
import { getVSCodeAPI } from '../utils/VSCodeApi'
import { SpanManager } from '../utils/spanManager'
import { getTraceparentFromSpanContext } from '../utils/telemetry'
import { useOmniBox } from '../utils/useOmniBox'
import type { CodeBlockActionsProps } from './ChatMessageContent/ChatMessageContent'
import {
    AssistantMessageCell,
    makeHumanMessageInfo,
} from './cells/messageCell/assistant/AssistantMessageCell'
import { HumanMessageCell } from './cells/messageCell/human/HumanMessageCell'

import { type Context, type Span, context, trace } from '@opentelemetry/api'
import { DeepCodyAgentID, ToolCodyModelName } from '@sourcegraph/cody-shared/src/models/client'
import { isCodeSearchContextItem } from '../../src/context/openctx/codeSearch'
import { useLocalStorage } from '../components/hooks'
import { AgenticContextCell } from './cells/agenticCell/AgenticContextCell'
import ApprovalCell from './cells/agenticCell/ApprovalCell'
import { ContextCell } from './cells/contextCell/ContextCell'
import { DidYouMeanNotice } from './cells/messageCell/assistant/DidYouMean'
import { ToolStatusCell } from './cells/toolCell/ToolStatusCell'
import { LastEditorContext } from './context'

interface TranscriptProps {
    activeChatContext?: Context
    setActiveChatContext: (context: Context | undefined) => void
    chatEnabled: boolean
    transcript: ChatMessage[]
    models: Model[]
    userInfo: UserAccountInfo
    messageInProgress: ChatMessage | null
    guardrails: Guardrails
    postMessage?: ApiPostMessage

    copyButtonOnSubmit: CodeBlockActionsProps['copyButtonOnSubmit']
    insertButtonOnSubmit?: CodeBlockActionsProps['insertButtonOnSubmit']
    smartApply?: CodeBlockActionsProps['smartApply']

    manuallySelectedIntent: ChatMessage['intent']
    setManuallySelectedIntent: (intent: ChatMessage['intent']) => void
    isGoogleSearchEnabled: boolean
    setIsGoogleSearchEnabled: (enabled: boolean) => void
    onTokenCountsChange?: (counts: { currentTokens: number; transcriptTokens: number }) => void
}

export const Transcript: FC<TranscriptProps> = props => {
    const {
        activeChatContext,
        setActiveChatContext,
        chatEnabled,
        transcript,
        models,
        userInfo,
        messageInProgress,
        guardrails,
        postMessage,
        copyButtonOnSubmit,
        insertButtonOnSubmit,
        smartApply,
        manuallySelectedIntent,
        setManuallySelectedIntent,
        isGoogleSearchEnabled,
        setIsGoogleSearchEnabled,
        onTokenCountsChange,
    } = props

    const interactions = useMemo(
        () => transcriptToInteractionPairs(transcript, messageInProgress, manuallySelectedIntent),
        [transcript, messageInProgress, manuallySelectedIntent]
    )

    const lastHumanEditorRef = useRef<PromptEditorRefAPI | null>(null)

    const onAddToFollowupChat = useCallback(
        ({
            repoName,
            filePath,
            fileURL,
        }: {
            repoName: string
            filePath: string
            fileURL: string
        }) => {
            lastHumanEditorRef.current?.addMentions([
                {
                    providerUri: REMOTE_FILE_PROVIDER_URI,
                    provider: 'openctx',
                    type: 'openctx',
                    uri: URI.parse(fileURL),
                    title: filePath.split('/').at(-1) ?? filePath,
                    description: filePath,
                    source: ContextItemSource.User,
                    mention: {
                        uri: fileURL,
                        description: filePath,
                        data: {
                            repoName,
                            filePath: filePath,
                        },
                    },
                },
            ])
        },
        []
    )

    const [currentInputTokens, setCurrentInputTokens] = useState<number>(0)
    const [transcriptTokens, setTranscriptTokens] = useState<number>(0)
    const tokenCounter = useMemo(async () => await getTokenCounterUtils(), [])

    // Add this near the beginning of the Transcript component, after the state declarations
    const currentInputTokensRef = useRef<number>(currentInputTokens)

    // Add this effect to keep the ref updated
    useEffect(() => {
        currentInputTokensRef.current = currentInputTokens
    }, [currentInputTokens])

    // Create stable debounced calculation function
    const debouncedCalculate = useCallback(
        debounce(async (messages: ChatMessage[]) => {
            const counter = await tokenCounter

            // Calculate history tokens from previous messages
            const messageTokens = await Promise.all(
                messages.map(msg => counter.encode(msg.text?.toString() || '').length)
            )

            // Calculate context file tokens
            const contextTokens = await Promise.all(
                messages.flatMap(msg =>
                    (msg.contextFiles || [])
                        .filter(item => !item.isTooLarge && !item.isIgnored)
                        .map(item => counter.encode(item.content || '').length)
                )
            )
            const total = [...messageTokens, ...contextTokens].reduce((a, b) => a + b, 0)
            setTranscriptTokens(total)

            // Notify parent component of token counts using the ref for current value
            onTokenCountsChange?.({
                currentTokens: currentInputTokensRef.current,
                transcriptTokens: total,
            })
        }, 300),
        []
    )

    // Add a function to update current input tokens
    const updateCurrentInputTokens = useCallback(
        (tokens: number) => {
            setCurrentInputTokens(tokens)
            // Use the latest transcript tokens from state, not from closure
            onTokenCountsChange?.({
                currentTokens: tokens,
                transcriptTokens,
            })
        },
        [onTokenCountsChange, transcriptTokens]
    )

    // Replace the existing transcript token calculation in TranscriptInteraction
    useEffect(() => {
        // Trigger calculation when transcript changes
        debouncedCalculate(transcript)

        // Proper cleanup to cancel any pending debounced calls
        return () => {
            debouncedCalculate.cancel()
        }
    }, [transcript, debouncedCalculate])

    useEffect(() => {
        // Find the last human message with context files
        const lastHumanWithContext = [...transcript]
            .reverse()
            .find(msg => msg.speaker === 'human' && msg.contextFiles?.length)

        if (lastHumanWithContext?.contextFiles?.length) {
            // Force an immediate token calculation for this message's context
            const calculateInitialContextTokens = async () => {
                const counter = await tokenCounter
                const contextTokenCount = await Promise.all(
                    lastHumanWithContext.contextFiles
                        ?.filter(item => !item.isTooLarge && !item.isIgnored)
                        .map(item => counter.encode(item.content || '').length) || []
                )

                const totalContextTokens = contextTokenCount.reduce((a, b) => a + b, 0)
                // Update current input tokens if this is the last message
                const messageIndex = transcript.findIndex(msg => msg === lastHumanWithContext)
                if (messageIndex === transcript.length - 1) {
                    updateCurrentInputTokens(totalContextTokens)
                }
            }
            calculateInitialContextTokens()
        }
    }, [transcript, tokenCounter, updateCurrentInputTokens])

    return (
        <div
            className={clsx(' tw-px-8 tw-py-4 tw-flex tw-flex-col tw-gap-4', {
                'tw-flex-grow': transcript.length > 0,
                'tw-pb-16': true,
            })}
        >
            <LastEditorContext.Provider value={lastHumanEditorRef}>
                {interactions.map((interaction, i) => (
                    <TranscriptInteraction
                        key={interaction.humanMessage.index}
                        activeChatContext={activeChatContext}
                        setActiveChatContext={setActiveChatContext}
                        models={models}
                        chatEnabled={chatEnabled}
                        userInfo={userInfo}
                        interaction={interaction}
                        guardrails={guardrails}
                        postMessage={postMessage}
                        copyButtonOnSubmit={copyButtonOnSubmit}
                        insertButtonOnSubmit={insertButtonOnSubmit}
                        isFirstInteraction={i === 0}
                        isLastInteraction={i === interactions.length - 1}
                        isLastSentInteraction={
                            i === interactions.length - 2 && interaction.assistantMessage !== null
                        }
                        priorAssistantMessageIsLoading={Boolean(
                            messageInProgress && interactions.at(i - 1)?.assistantMessage?.isLoading
                        )}
                        smartApply={smartApply}
                        editorRef={i === interactions.length - 1 ? lastHumanEditorRef : undefined}
                        onAddToFollowupChat={onAddToFollowupChat}
                        manuallySelectedIntent={manuallySelectedIntent}
                        setManuallySelectedIntent={setManuallySelectedIntent}
                        onCurrentTokensChange={
                            i === interactions.length - 1 ? updateCurrentInputTokens : undefined
                        }
                        isGoogleSearchEnabled={isGoogleSearchEnabled}
                        setIsGoogleSearchEnabled={setIsGoogleSearchEnabled}
                    />
                ))}
            </LastEditorContext.Provider>
        </div>
    )
}
/** A human-assistant message-and-response pair. */
export interface Interaction {
    /** The human message, either sent or not. */
    humanMessage: ChatMessage & { index: number; isUnsentFollowup: boolean }

    /** `null` if the {@link Interaction["humanMessage"]} has not yet been sent. */
    assistantMessage: (ChatMessage & { index: number; isLoading: boolean }) | null
}

export function transcriptToInteractionPairs(
    transcript: ChatMessage[],
    assistantMessageInProgress: ChatMessage | null,
    manuallySelectedIntent: ChatMessage['intent']
): Interaction[] {
    const pairs: Interaction[] = []
    const transcriptLength = transcript.length

    for (let i = 0; i < transcriptLength; i += 2) {
        const humanMessage = transcript[i]
        if (humanMessage.speaker !== 'human') continue

        const isLastPair = i === transcriptLength - 1
        const assistantMessage = isLastPair ? assistantMessageInProgress : transcript[i + 1]

        const isLoading =
            assistantMessage &&
            assistantMessage.error === undefined &&
            assistantMessageInProgress &&
            isLastPair

        pairs.push({
            humanMessage: {
                ...humanMessage,
                index: i,
                isUnsentFollowup: false,
                intent: humanMessage.intent ?? null,
            },
            assistantMessage: assistantMessage
                ? { ...assistantMessage, index: i + 1, isLoading: !!isLoading }
                : null,
        })
    }

    const lastMessage = pairs[pairs.length - 1]
    const lastHumanMessage = lastMessage?.humanMessage
    const lastAssistantMessage = lastMessage?.assistantMessage
    const isAborted = isAbortErrorOrSocketHangUp(lastAssistantMessage?.error)
    const shouldAddFollowup =
        lastAssistantMessage &&
        (!lastAssistantMessage.error ||
            (isAborted && lastAssistantMessage.text) ||
            (!assistantMessageInProgress && lastAssistantMessage.text))

    if (!transcript.length || shouldAddFollowup) {
        pairs.push({
            humanMessage: {
                index: pairs.length * 2,
                speaker: 'human',
                isUnsentFollowup: true,
                // If the last submitted message was a search, default to chat for the followup. Else,
                // keep the manually selected intent.
                intent: lastHumanMessage?.intent === 'search' ? 'chat' : manuallySelectedIntent,
            },
            assistantMessage: null,
        })
    }

    return pairs
}

interface TranscriptInteractionProps
    extends Omit<TranscriptProps, 'transcript' | 'messageInProgress' | 'chatID'> {
    activeChatContext: Context | undefined
    setActiveChatContext: (context: Context | undefined) => void
    interaction: Interaction
    isFirstInteraction: boolean
    isLastInteraction: boolean
    isLastSentInteraction: boolean
    priorAssistantMessageIsLoading: boolean
    editorRef?: React.RefObject<PromptEditorRefAPI | null>
    onAddToFollowupChat?: (props: {
        repoName: string
        filePath: string
        fileURL: string
    }) => void
    manuallySelectedIntent: ChatMessage['intent']
    setManuallySelectedIntent: (intent: ChatMessage['intent']) => void
    isGoogleSearchEnabled: boolean
    setIsGoogleSearchEnabled: (enabled: boolean) => void
    onCurrentTokensChange?: (tokens: number) => void
}

const TranscriptInteraction: FC<TranscriptInteractionProps> = memo(props => {
    const {
        interaction: { humanMessage, assistantMessage },
        models,
        isFirstInteraction,
        isLastInteraction,
        isLastSentInteraction,
        priorAssistantMessageIsLoading,
        userInfo,
        chatEnabled,
        postMessage,
        guardrails,
        insertButtonOnSubmit,
        copyButtonOnSubmit,
        smartApply,
        editorRef: parentEditorRef,
        manuallySelectedIntent,
        setManuallySelectedIntent,
        isGoogleSearchEnabled,
        setIsGoogleSearchEnabled,
        onCurrentTokensChange,
    } = props

    const { activeChatContext, setActiveChatContext } = props
    const humanEditorRef = useRef<PromptEditorRefAPI | null>(null)
    const lastEditorRef = useContext(LastEditorContext)
    useImperativeHandle(parentEditorRef, () => humanEditorRef.current)

    const usingToolCody = assistantMessage?.model?.includes(ToolCodyModelName)

    const onUserAction = useCallback(
        (action: 'edit' | 'submit', intentFromSubmit?: ChatMessage['intent']) => {
            // Start the span as soon as the user initiates the action
            const startMark = performance.mark('startSubmit')
            const spanManager = new SpanManager('cody-webview')
            const span = spanManager.startSpan('chat-interaction', {
                attributes: {
                    sampled: true,
                    'render.state': 'started',
                    'startSubmit.mark': startMark.startTime,
                },
            })

            if (!span) {
                throw new Error('Failed to start span for chat interaction')
            }

            const spanContext = trace.setSpan(context.active(), span)
            setActiveChatContext(spanContext)
            const currentSpanContext = span.spanContext()

            const traceparent = getTraceparentFromSpanContext(currentSpanContext)

            // Serialize the editor value after starting the span
            const editorValue = humanEditorRef.current?.getSerializedValue()
            if (!editorValue) {
                console.error('Failed to serialize editor value')
                return
            }

            const commonProps = {
                editorValue,
                manuallySelectedIntent: intentFromSubmit || manuallySelectedIntent,
                traceparent,
            }

            if (action === 'edit') {
                // Remove search context chips from the next input so that the user cannot
                // reference search results that don't exist anymore.
                // This is a no-op if the input does not contain any search context chips.
                // NOTE: Doing this for the penultimate input only seems to suffice because
                // editing a message earlier in the transcript will clear the conversation
                // and reset the last input anyway.
                if (isLastSentInteraction) {
                    lastEditorRef.current?.filterMentions(item => !isCodeSearchContextItem(item))
                }

                editHumanMessage({
                    messageIndexInTranscript: humanMessage.index,
                    ...commonProps,
                })
            } else {
                submitHumanMessage({
                    ...commonProps,
                })
            }
        },
        [
            humanMessage,
            setActiveChatContext,
            isLastSentInteraction,
            lastEditorRef,
            manuallySelectedIntent,
        ]
    )
    const onEditSubmit = useCallback(
        (intentFromSubmit?: ChatMessage['intent']): void => {
            onUserAction('edit', intentFromSubmit)
        },
        [onUserAction]
    )

    const onFollowupSubmit = useCallback(
        (intentFromSubmit?: ChatMessage['intent']): void => {
            onUserAction('submit', intentFromSubmit)
        },
        [onUserAction]
    )

    const omniboxEnabled = useOmniBox() && !usingToolCody

    const vscodeAPI = getVSCodeAPI()
    const onStop = useCallback(() => {
        vscodeAPI.postMessage({
            command: 'abort',
        })
    }, [vscodeAPI])

    const isSearchIntent = omniboxEnabled && humanMessage.intent === 'search'

    const isContextLoading = Boolean(
        !isSearchIntent &&
            humanMessage.contextFiles === undefined &&
            isLastSentInteraction &&
            assistantMessage?.text === undefined &&
            assistantMessage?.subMessages === undefined
    )
    const spanManager = new SpanManager('cody-webview')
    const renderSpan = useRef<Span>()
    const timeToFirstTokenSpan = useRef<Span>()
    const hasRecordedFirstToken = useRef(false)

    const [isLoading, setIsLoading] = useState(assistantMessage?.isLoading)

    const [isThoughtProcessOpened, setThoughtProcessOpened] = useLocalStorage(
        'cody.thinking-space.open',
        true
    )

    useEffect(() => {
        setIsLoading(assistantMessage?.isLoading)
    }, [assistantMessage])

    const humanMessageText = humanMessage.text
    const smartApplyWithInstruction = useMemo(() => {
        if (!smartApply) return undefined
        return {
            ...smartApply,
            onSubmit(params: Parameters<typeof smartApply.onSubmit>[0]) {
                return smartApply.onSubmit({
                    ...params,
                    instruction: params.instruction ?? humanMessageText,
                })
            },
        }
    }, [smartApply, humanMessageText])

    useEffect(() => {
        if (!assistantMessage) return

        const startRenderSpan = () => {
            // Reset the spans to their initial state
            renderSpan.current = undefined
            timeToFirstTokenSpan.current = undefined
            hasRecordedFirstToken.current = false

            const startRenderMark = performance.mark('startRender')
            // Start a new span for rendering the assistant message
            renderSpan.current = spanManager.startSpan('assistant-message-render', {
                attributes: {
                    sampled: true,
                    'message.index': assistantMessage.index,
                    'render.start_time': startRenderMark.startTime,
                    'parent.span.id': activeChatContext
                        ? trace.getSpan(activeChatContext)?.spanContext().spanId
                        : undefined,
                },
                context: activeChatContext,
            })
            // Start a span to measure time to first token
            timeToFirstTokenSpan.current = spanManager.startSpan('time-to-first-token', {
                attributes: { 'message.index': assistantMessage.index },
                context: activeChatContext,
            })
        }

        const endRenderSpan = () => {
            // Mark the end of rendering
            performance.mark('endRender')
            // Measure the duration of the render
            const measure = performance.measure('renderDuration', 'startRender', 'endRender')
            if (renderSpan.current && measure.duration > 0) {
                // Set attributes and end the render span
                renderSpan.current.setAttributes({
                    'render.success': !assistantMessage?.error,
                    'message.length': assistantMessage?.text?.length ?? 0,
                    'render.total_time': measure.duration,
                })
                renderSpan.current.end()
            }

            renderSpan.current = undefined
            hasRecordedFirstToken.current = false

            if (activeChatContext) {
                const rootSpan = trace.getSpan(activeChatContext)
                if (rootSpan) {
                    // Calculate and set the total chat time
                    const chatTotalTime =
                        performance.now() - performance.getEntriesByName('startSubmit')[0].startTime
                    rootSpan.setAttributes({
                        'chat.completed': true,
                        'render.state': 'completed',
                        'chat.total_time': chatTotalTime,
                    })
                    rootSpan.end()
                }
            }
            // Clear the active chat context
            setActiveChatContext(undefined)
        }

        const endFirstTokenSpan = () => {
            if (renderSpan.current && timeToFirstTokenSpan.current) {
                // Mark the first token
                performance.mark('firstToken')
                // Measure the time to first token
                performance.measure('timeToFirstToken', 'startRender', 'firstToken')
                const firstTokenMeasure = performance.getEntriesByName('timeToFirstToken')[0]
                if (firstTokenMeasure.duration > 0) {
                    // Set attributes and end the time-to-first-token span
                    timeToFirstTokenSpan.current.setAttributes({
                        'time.to.first.token': firstTokenMeasure.duration,
                    })
                    timeToFirstTokenSpan.current.end()
                    timeToFirstTokenSpan.current = undefined
                    hasRecordedFirstToken.current = true
                }
            }
        }
        // Case 3: End the time-to-first-token span when the first token appears
        if (assistantMessage.text && !hasRecordedFirstToken.current && timeToFirstTokenSpan.current) {
            endFirstTokenSpan()
        }
        // Case 1: Start rendering if the assistant message is loading and no render span exists
        if (assistantMessage.isLoading && !renderSpan.current && activeChatContext) {
            context.with(activeChatContext, startRenderSpan)
        }
        // Case 2: End rendering if loading is complete and a render span exists
        else if (!isLoading && renderSpan.current) {
            endRenderSpan()
        }
    }, [assistantMessage, activeChatContext, setActiveChatContext, spanManager, isLoading])

    const humanMessageInfo = useMemo(() => {
        // See SRCH-942: it's critical to memoize this value to avoid repeated
        // requests to our guardrails server.
        if (assistantMessage && !isContextLoading) {
            return makeHumanMessageInfo({ humanMessage, assistantMessage }, humanEditorRef)
        }
        return null
    }, [humanMessage, assistantMessage, isContextLoading])

    const onHumanMessageSubmit = useCallback(
        (intent?: ChatMessage['intent']) => {
            if (humanMessage.isUnsentFollowup) {
                return onFollowupSubmit(intent)
            }
            onEditSubmit(intent)
        },
        [humanMessage.isUnsentFollowup, onFollowupSubmit, onEditSubmit]
    )

    const onSelectedFiltersUpdate = useCallback(
        (selectedFilters: NLSSearchDynamicFilter[]) => {
            reevaluateSearchWithSelectedFilters({
                messageIndexInTranscript: humanMessage.index,
                selectedFilters,
            })
        },
        [humanMessage.index]
    )

    const editAndSubmitSearch = useCallback(
        (text: string) =>
            editHumanMessage({
                messageIndexInTranscript: humanMessage.index,
                editorValue: {
                    text,
                    contextItems: [],
                    editorState: serializedPromptEditorStateFromText(text),
                },
                manuallySelectedIntent: 'search',
            }),
        [humanMessage]
    )

    const isAgenticMode = useMemo(
        () => !humanMessage.isUnsentFollowup && humanMessage?.intent === 'agentic',
        [humanMessage.isUnsentFollowup, humanMessage?.intent]
    )

    const agentToolCalls = useMemo(() => {
        return assistantMessage?.contextFiles?.filter(f => f.type === 'tool-state')
    }, [assistantMessage?.contextFiles])

    const handleTokenCountChange = useCallback(
        (count: number) => {
            onCurrentTokensChange?.(count)
        },
        [onCurrentTokensChange]
    )

    return (
        <>
            {/* Shows tool contents instead of editor if any */}
<<<<<<< HEAD
            {!toolResultContent && (
                <HumanMessageCell
                    key={humanMessage.index}
                    userInfo={userInfo}
                    models={models}
                    chatEnabled={chatEnabled}
                    message={humanMessage}
                    isFirstMessage={humanMessage.index === 0}
                    isSent={!humanMessage.isUnsentFollowup}
                    isPendingPriorResponse={priorAssistantMessageIsLoading}
                    onSubmit={onHumanMessageSubmit}
                    onStop={onStop}
                    isFirstInteraction={isFirstInteraction}
                    isLastInteraction={isLastInteraction}
                    isEditorInitiallyFocused={isLastInteraction}
                    editorRef={humanEditorRef}
                    className={!isFirstInteraction && isLastInteraction ? 'tw-mt-auto' : ''}
                    intent={manuallySelectedIntent}
                    manuallySelectIntent={setManuallySelectedIntent}
                    isGoogleSearchEnabled={isGoogleSearchEnabled}
                    setIsGoogleSearchEnabled={setIsGoogleSearchEnabled}
                    onTokenCountChange={handleTokenCountChange}
                />
            )}
            {!isAgenticMode && omniboxEnabled && assistantMessage?.didYouMeanQuery && (
                <DidYouMeanNotice
                    query={assistantMessage?.didYouMeanQuery}
                    disabled={!!assistantMessage?.isLoading}
                    switchToSearch={() => editAndSubmitSearch(assistantMessage?.didYouMeanQuery ?? '')}
                />
            )}
            {!usingToolCody && !isSearchIntent && humanMessage.agent && (
                <AgenticContextCell
                    key={`${humanMessage.index}-${humanMessage.intent}-process`}
                    isContextLoading={isContextLoading}
                    processes={humanMessage?.processes ?? undefined}
                />
=======
            <HumanMessageCell
                key={humanMessage.index}
                userInfo={userInfo}
                models={models}
                chatEnabled={chatEnabled}
                message={humanMessage}
                isFirstMessage={humanMessage.index === 0}
                isSent={!humanMessage.isUnsentFollowup}
                isPendingPriorResponse={priorAssistantMessageIsLoading}
                onSubmit={onHumanMessageSubmit}
                onStop={onStop}
                isFirstInteraction={isFirstInteraction}
                isLastInteraction={isLastInteraction}
                isEditorInitiallyFocused={isLastInteraction}
                editorRef={humanEditorRef}
                className={!isFirstInteraction && isLastInteraction ? 'tw-mt-auto' : ''}
                intent={manuallySelectedIntent}
                manuallySelectIntent={setManuallySelectedIntent}
            />
            {!isAgenticMode && (
                <>
                    {omniboxEnabled && assistantMessage?.didYouMeanQuery && (
                        <DidYouMeanNotice
                            query={assistantMessage?.didYouMeanQuery}
                            disabled={!!assistantMessage?.isLoading}
                            switchToSearch={() =>
                                editAndSubmitSearch(assistantMessage?.didYouMeanQuery ?? '')
                            }
                        />
                    )}
                    {!usingToolCody && !isSearchIntent && humanMessage.agent && (
                        <AgenticContextCell
                            key={`${humanMessage.index}-${humanMessage.intent}-process`}
                            isContextLoading={isContextLoading}
                            processes={humanMessage?.processes ?? undefined}
                        />
                    )}
                    {humanMessage.agent && assistantMessage?.isLoading && (
                        <ApprovalCell vscodeAPI={vscodeAPI} />
                    )}
                    {!usingToolCody &&
                        !(humanMessage.agent && isContextLoading) &&
                        (humanMessage.contextFiles || assistantMessage || isContextLoading) &&
                        !isSearchIntent && (
                            <ContextCell
                                key={`${humanMessage.index}-${humanMessage.intent}-context`}
                                contextItems={humanMessage.contextFiles}
                                contextAlternatives={humanMessage.contextAlternatives}
                                model={assistantMessage?.model}
                                isForFirstMessage={humanMessage.index === 0}
                                isContextLoading={isContextLoading}
                                defaultOpen={isContextLoading && humanMessage.agent === DeepCodyAgentID}
                                agent={humanMessage?.agent ?? undefined}
                            />
                        )}
                </>
>>>>>>> 10929ef3
            )}
            {assistantMessage &&
                (!isContextLoading ||
                    (assistantMessage.subMessages && assistantMessage.subMessages.length > 0)) && (
                    <AssistantMessageCell
                        key={assistantMessage.index}
                        userInfo={userInfo}
                        models={models}
                        chatEnabled={chatEnabled}
                        message={assistantMessage}
                        copyButtonOnSubmit={copyButtonOnSubmit}
                        insertButtonOnSubmit={insertButtonOnSubmit}
                        postMessage={postMessage}
                        guardrails={guardrails}
                        humanMessage={humanMessageInfo}
                        isLoading={isLastSentInteraction && assistantMessage.isLoading}
                        smartApply={agentToolCalls ? undefined : smartApplyWithInstruction}
                        onSelectedFiltersUpdate={onSelectedFiltersUpdate}
                        isLastSentInteraction={isLastSentInteraction}
                        setThoughtProcessOpened={setThoughtProcessOpened}
                        isThoughtProcessOpened={isThoughtProcessOpened}
                    />
                )}
            {agentToolCalls?.map(tool => (
                <ToolStatusCell
                    key={tool.toolId}
                    title={tool.toolName}
                    output={tool}
                    className="w-full"
                />
            ))}
        </>
    )
}, isEqual)

// TODO(sqs): Do this the React-y way.
export function focusLastHumanMessageEditor(): void {
    const elements = document.querySelectorAll<HTMLElement>('[data-lexical-editor]')
    const lastEditor = elements.item(elements.length - 1)
    if (!lastEditor) {
        return
    }

    lastEditor.focus()

    // Only scroll the nearest scrollable ancestor container, not all scrollable ancestors, to avoid
    // a bug in VS Code where the iframe is pushed up by ~5px.
    const container = lastEditor?.closest('[data-scrollable]')
    const editorScrollItemInContainer = lastEditor.parentElement
    if (container && container instanceof HTMLElement && editorScrollItemInContainer) {
        container.scrollTop = editorScrollItemInContainer.offsetTop - container.offsetTop
    }
}

export function editHumanMessage({
    messageIndexInTranscript,
    editorValue,
    manuallySelectedIntent,
}: {
    messageIndexInTranscript: number
    editorValue: SerializedPromptEditorValue
    manuallySelectedIntent?: ChatMessage['intent']
}): void {
    getVSCodeAPI().postMessage({
        command: 'edit',
        index: messageIndexInTranscript,
        text: editorValue.text,
        editorState: editorValue.editorState,
        contextItems: editorValue.contextItems.map(deserializeContextItem),
        manuallySelectedIntent,
    })
    focusLastHumanMessageEditor()
}

function submitHumanMessage({
    editorValue,
    manuallySelectedIntent,
    traceparent,
}: {
    editorValue: SerializedPromptEditorValue
    manuallySelectedIntent?: ChatMessage['intent']
    traceparent: string
}): void {
    getVSCodeAPI().postMessage({
        command: 'submit',
        text: editorValue.text,
        editorState: editorValue.editorState,
        contextItems: editorValue.contextItems.map(deserializeContextItem),
        manuallySelectedIntent,
        traceparent,
    })
    focusLastHumanMessageEditor()
}

function reevaluateSearchWithSelectedFilters({
    messageIndexInTranscript,
    selectedFilters,
}: {
    messageIndexInTranscript: number
    selectedFilters: NLSSearchDynamicFilter[]
}): void {
    getVSCodeAPI().postMessage({
        command: 'reevaluateSearchWithSelectedFilters',
        index: messageIndexInTranscript,
        selectedFilters,
    })
}<|MERGE_RESOLUTION|>--- conflicted
+++ resolved
@@ -679,45 +679,6 @@
     return (
         <>
             {/* Shows tool contents instead of editor if any */}
-<<<<<<< HEAD
-            {!toolResultContent && (
-                <HumanMessageCell
-                    key={humanMessage.index}
-                    userInfo={userInfo}
-                    models={models}
-                    chatEnabled={chatEnabled}
-                    message={humanMessage}
-                    isFirstMessage={humanMessage.index === 0}
-                    isSent={!humanMessage.isUnsentFollowup}
-                    isPendingPriorResponse={priorAssistantMessageIsLoading}
-                    onSubmit={onHumanMessageSubmit}
-                    onStop={onStop}
-                    isFirstInteraction={isFirstInteraction}
-                    isLastInteraction={isLastInteraction}
-                    isEditorInitiallyFocused={isLastInteraction}
-                    editorRef={humanEditorRef}
-                    className={!isFirstInteraction && isLastInteraction ? 'tw-mt-auto' : ''}
-                    intent={manuallySelectedIntent}
-                    manuallySelectIntent={setManuallySelectedIntent}
-                    isGoogleSearchEnabled={isGoogleSearchEnabled}
-                    setIsGoogleSearchEnabled={setIsGoogleSearchEnabled}
-                    onTokenCountChange={handleTokenCountChange}
-                />
-            )}
-            {!isAgenticMode && omniboxEnabled && assistantMessage?.didYouMeanQuery && (
-                <DidYouMeanNotice
-                    query={assistantMessage?.didYouMeanQuery}
-                    disabled={!!assistantMessage?.isLoading}
-                    switchToSearch={() => editAndSubmitSearch(assistantMessage?.didYouMeanQuery ?? '')}
-                />
-            )}
-            {!usingToolCody && !isSearchIntent && humanMessage.agent && (
-                <AgenticContextCell
-                    key={`${humanMessage.index}-${humanMessage.intent}-process`}
-                    isContextLoading={isContextLoading}
-                    processes={humanMessage?.processes ?? undefined}
-                />
-=======
             <HumanMessageCell
                 key={humanMessage.index}
                 userInfo={userInfo}
@@ -736,6 +697,9 @@
                 className={!isFirstInteraction && isLastInteraction ? 'tw-mt-auto' : ''}
                 intent={manuallySelectedIntent}
                 manuallySelectIntent={setManuallySelectedIntent}
+                isGoogleSearchEnabled={isGoogleSearchEnabled}
+                setIsGoogleSearchEnabled={setIsGoogleSearchEnabled}
+                onTokenCountChange={handleTokenCountChange}
             />
             {!isAgenticMode && (
                 <>
@@ -774,7 +738,6 @@
                             />
                         )}
                 </>
->>>>>>> 10929ef3
             )}
             {assistantMessage &&
                 (!isContextLoading ||
