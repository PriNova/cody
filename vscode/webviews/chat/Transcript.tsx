import {
    type ChatMessage,
    ContextItemSource,
    type Guardrails,
    type Model,
    type NLSSearchDynamicFilter,
    REMOTE_FILE_PROVIDER_URI,
    type SerializedPromptEditorValue,
    deserializeContextItem,
<<<<<<< HEAD
    getTokenCounterUtils,
    inputTextWithMappedContextChipsFromPromptEditorState,
=======
>>>>>>> 86d940a6
    isAbortErrorOrSocketHangUp,
    serializedPromptEditorStateFromText,
} from '@sourcegraph/cody-shared'
import type { PromptEditorRefAPI } from '@sourcegraph/prompt-editor'
import { clsx } from 'clsx'
import { isEqual } from 'lodash'
import {
    type FC,
    memo,
    useCallback,
    useContext,
    useEffect,
    useImperativeHandle,
    useMemo,
    useRef,
    useState,
} from 'react'
import { URI } from 'vscode-uri'
import type { UserAccountInfo } from '../Chat'
import type { ApiPostMessage } from '../Chat'
import { getVSCodeAPI } from '../utils/VSCodeApi'
import { SpanManager } from '../utils/spanManager'
import { getTraceparentFromSpanContext } from '../utils/telemetry'
import { useOmniBox } from '../utils/useOmniBox'
import type { CodeBlockActionsProps } from './ChatMessageContent/ChatMessageContent'
import {
    AssistantMessageCell,
    makeHumanMessageInfo,
} from './cells/messageCell/assistant/AssistantMessageCell'
import { HumanMessageCell } from './cells/messageCell/human/HumanMessageCell'

import { type Context, type Span, context, trace } from '@opentelemetry/api'
import { DeepCodyAgentID, ToolCodyModelName } from '@sourcegraph/cody-shared/src/models/client'
import { isCodeSearchContextItem } from '../../src/context/openctx/codeSearch'
import { AgenticContextCell } from './cells/agenticCell/AgenticContextCell'
import ApprovalCell from './cells/agenticCell/ApprovalCell'
import { ContextCell } from './cells/contextCell/ContextCell'
import { DidYouMeanNotice } from './cells/messageCell/assistant/DidYouMean'
import { LastEditorContext } from './context'

interface TranscriptProps {
    activeChatContext?: Context
    setActiveChatContext: (context: Context | undefined) => void
    chatEnabled: boolean
    transcript: ChatMessage[]
    models: Model[]
    userInfo: UserAccountInfo
    messageInProgress: ChatMessage | null
    guardrails?: Guardrails
    postMessage?: ApiPostMessage

    copyButtonOnSubmit: CodeBlockActionsProps['copyButtonOnSubmit']
    insertButtonOnSubmit?: CodeBlockActionsProps['insertButtonOnSubmit']
    smartApply?: CodeBlockActionsProps['smartApply']
    smartApplyEnabled?: boolean
    isGoogleSearchEnabled: boolean
    setIsGoogleSearchEnabled: (enabled: boolean) => void
}

export const Transcript: FC<TranscriptProps> = props => {
    const {
        activeChatContext,
        setActiveChatContext,
        chatEnabled,
        transcript,
        models,
        userInfo,
        messageInProgress,
        guardrails,
        postMessage,
        copyButtonOnSubmit,
        insertButtonOnSubmit,
        smartApply,
        smartApplyEnabled,
        isGoogleSearchEnabled,
        setIsGoogleSearchEnabled,
    } = props

    const interactions = useMemo(
        () => transcriptToInteractionPairs(transcript, messageInProgress),
        [transcript, messageInProgress]
    )

    const lastHumanEditorRef = useRef<PromptEditorRefAPI | null>(null)

    const onAddToFollowupChat = useCallback(
        ({
            repoName,
            filePath,
            fileURL,
        }: {
            repoName: string
            filePath: string
            fileURL: string
        }) => {
            lastHumanEditorRef.current?.addMentions([
                {
                    providerUri: REMOTE_FILE_PROVIDER_URI,
                    provider: 'openctx',
                    type: 'openctx',
                    uri: URI.parse(fileURL),
                    title: filePath.split('/').at(-1) ?? filePath,
                    description: filePath,
                    source: ContextItemSource.User,
                    mention: {
                        uri: fileURL,
                        description: filePath,
                        data: {
                            repoName,
                            filePath: filePath,
                        },
                    },
                },
            ])
        },
        []
    )

    const [transcriptTokens, setTranscriptTokens] = useState<number>()
    const tokenCounter = useMemo(async () => await getTokenCounterUtils(), [])

    // Create stable debounced calculation function
    const debouncedCalculate = useMemo(
        () =>
            debounce(async (messages: ChatMessage[]) => {
                const counter = await tokenCounter

                // Calculate history tokens from previous messages
                const messageTokens = await Promise.all(
                    messages.map(msg => counter.encode(msg.text?.toString() || '').length)
                )

                // Calculate context file tokens
                const contextTokens = await Promise.all(
                    messages.flatMap(msg =>
                        (msg.contextFiles || []).map(item => counter.encode(item.content || '').length)
                    )
                )

                const total = [...messageTokens, ...contextTokens].reduce((a, b) => a + b, 0)
                setTranscriptTokens(total)
            }, 300),
        [tokenCounter]
    )

    // Replace the existing transcript token calculation in TranscriptInteraction
    useEffect(() => {
        debouncedCalculate(transcript)

        return () => {
            debouncedCalculate.cancel()
        }
    }, [transcript, debouncedCalculate])

    return (
        <div
            className={clsx(' tw-px-8 tw-pb-6 tw-flex tw-flex-col', {
                'tw-flex-grow': transcript.length > 0,
            })}
        >
            <LastEditorContext.Provider value={lastHumanEditorRef}>
                {interactions.map((interaction, i) => (
                    <TranscriptInteraction
                        key={interaction.humanMessage.index}
                        activeChatContext={activeChatContext}
                        setActiveChatContext={setActiveChatContext}
                        models={models}
                        chatEnabled={chatEnabled}
                        userInfo={userInfo}
                        interaction={interaction}
                        guardrails={guardrails}
                        postMessage={postMessage}
                        copyButtonOnSubmit={copyButtonOnSubmit}
                        insertButtonOnSubmit={insertButtonOnSubmit}
                        isFirstInteraction={i === 0}
                        isLastInteraction={i === interactions.length - 1}
                        isLastSentInteraction={
                            i === interactions.length - 2 && interaction.assistantMessage !== null
                        }
                        priorAssistantMessageIsLoading={Boolean(
                            messageInProgress && interactions.at(i - 1)?.assistantMessage?.isLoading
                        )}
                        smartApply={smartApply}
                        smartApplyEnabled={smartApplyEnabled}
                        editorRef={i === interactions.length - 1 ? lastHumanEditorRef : undefined}
                        onAddToFollowupChat={onAddToFollowupChat}
                        transcriptTokens={transcriptTokens}
                        isGoogleSearchEnabled={isGoogleSearchEnabled}
                        setIsGoogleSearchEnabled={setIsGoogleSearchEnabled}
                    />
                ))}
            </LastEditorContext.Provider>
        </div>
    )
}

/** A human-assistant message-and-response pair. */
export interface Interaction {
    /** The human message, either sent or not. */
    humanMessage: ChatMessage & { index: number; isUnsentFollowup: boolean }

    /** `null` if the {@link Interaction["humanMessage"]} has not yet been sent. */
    assistantMessage: (ChatMessage & { index: number; isLoading: boolean }) | null
}

export function transcriptToInteractionPairs(
    transcript: ChatMessage[],
    assistantMessageInProgress: ChatMessage | null
): Interaction[] {
    const pairs: Interaction[] = []
    const transcriptLength = transcript.length

    for (let i = 0; i < transcriptLength; i += 2) {
        const humanMessage = transcript[i]
        if (humanMessage.speaker !== 'human') continue

        const isLastPair = i === transcriptLength - 1
        const assistantMessage = isLastPair ? assistantMessageInProgress : transcript[i + 1]

        const isLoading =
            assistantMessage &&
            assistantMessage.error === undefined &&
            assistantMessageInProgress &&
            (isLastPair || assistantMessage.text === undefined)

        pairs.push({
            humanMessage: { ...humanMessage, index: i, isUnsentFollowup: false },
            assistantMessage: assistantMessage
                ? { ...assistantMessage, index: i + 1, isLoading: !!isLoading }
                : null,
        })
    }

    const lastAssistantMessage = pairs[pairs.length - 1]?.assistantMessage
    const isAborted = isAbortErrorOrSocketHangUp(lastAssistantMessage?.error)
    const shouldAddFollowup =
        lastAssistantMessage &&
        (!lastAssistantMessage.error ||
            (isAborted && lastAssistantMessage.text) ||
            (!assistantMessageInProgress && lastAssistantMessage.text))

    if (!transcript.length || shouldAddFollowup) {
        pairs.push({
            humanMessage: {
                index: pairs.length * 2,
                speaker: 'human',
                isUnsentFollowup: true,
            },
            assistantMessage: null,
        })
    }

    return pairs
}

interface TranscriptInteractionProps
    extends Omit<TranscriptProps, 'transcript' | 'messageInProgress' | 'chatID'> {
    activeChatContext: Context | undefined
    setActiveChatContext: (context: Context | undefined) => void
    interaction: Interaction
    isFirstInteraction: boolean
    isLastInteraction: boolean
    isLastSentInteraction: boolean
    priorAssistantMessageIsLoading: boolean
    editorRef?: React.RefObject<PromptEditorRefAPI | null>
    onAddToFollowupChat?: (props: {
        repoName: string
        filePath: string
        fileURL: string
    }) => void
    transcriptTokens?: number
    isGoogleSearchEnabled: boolean
    setIsGoogleSearchEnabled: (enabled: boolean) => void
}

const TranscriptInteraction: FC<TranscriptInteractionProps> = memo(props => {
    const {
        interaction: { humanMessage, assistantMessage },
        models,
        isFirstInteraction,
        isLastInteraction,
        isLastSentInteraction,
        priorAssistantMessageIsLoading,
        userInfo,
        chatEnabled,
        postMessage,
        guardrails,
        insertButtonOnSubmit,
        copyButtonOnSubmit,
        smartApply,
        smartApplyEnabled,
        editorRef: parentEditorRef,
        transcriptTokens,
        isGoogleSearchEnabled,
        setIsGoogleSearchEnabled,
    } = props
    const [manuallySelectedIntent, setManuallySelectedIntent] =
        useState<ChatMessage['intent']>(undefined)

    // biome-ignore lint/correctness/useExhaustiveDependencies: need to reset manually selected intent when the human message changes
    useEffect(() => {
        setManuallySelectedIntent(undefined)
    }, [humanMessage])

    const { activeChatContext, setActiveChatContext } = props
    const humanEditorRef = useRef<PromptEditorRefAPI | null>(null)
    const lastEditorRef = useContext(LastEditorContext)
    useImperativeHandle(parentEditorRef, () => humanEditorRef.current)

    const usingToolCody = assistantMessage?.model?.includes(ToolCodyModelName)

    const onUserAction = useCallback(
        (action: 'edit' | 'submit', intentFromSubmit?: ChatMessage['intent']) => {
            // Start the span as soon as the user initiates the action
            const startMark = performance.mark('startSubmit')
            const spanManager = new SpanManager('cody-webview')
            const span = spanManager.startSpan('chat-interaction', {
                attributes: {
                    sampled: true,
                    'render.state': 'started',
                    'startSubmit.mark': startMark.startTime,
                },
            })

            if (!span) {
                throw new Error('Failed to start span for chat interaction')
            }

            const spanContext = trace.setSpan(context.active(), span)
            setActiveChatContext(spanContext)
            const currentSpanContext = span.spanContext()

            const traceparent = getTraceparentFromSpanContext(currentSpanContext)

            // Serialize the editor value after starting the span
            const editorValue = humanEditorRef.current?.getSerializedValue()
            if (!editorValue) {
                console.error('Failed to serialize editor value')
                return
            }

            const commonProps = {
                editorValue,
                manuallySelectedIntent: intentFromSubmit || manuallySelectedIntent || 'chat',
                traceparent,
            }

            if (action === 'edit') {
                // Remove search context chips from the next input so that the user cannot
                // reference search results that don't exist anymore.
                // This is a no-op if the input does not contain any search context chips.
                // NOTE: Doing this for the penultimate input only seems to suffice because
                // editing a message earlier in the transcript will clear the conversation
                // and reset the last input anyway.
                if (isLastSentInteraction) {
                    lastEditorRef.current?.filterMentions(item => !isCodeSearchContextItem(item))
                }

                editHumanMessage({
                    messageIndexInTranscript: humanMessage.index,
                    ...commonProps,
                })
            } else {
                submitHumanMessage({
                    ...commonProps,
                    isGoogleSearchEnabled: isGoogleSearchEnabled,
                })
            }
        },
        [
            humanMessage,
            setActiveChatContext,
            isLastSentInteraction,
            lastEditorRef,
            manuallySelectedIntent,
<<<<<<< HEAD
            doIntentDetection,
            isGoogleSearchEnabled,
=======
>>>>>>> 86d940a6
        ]
    )
    const onEditSubmit = useCallback(
        (intentFromSubmit?: ChatMessage['intent']): void => {
            onUserAction('edit', intentFromSubmit)
        },
        [onUserAction]
    )

    const onFollowupSubmit = useCallback(
        (intentFromSubmit?: ChatMessage['intent']): void => {
            onUserAction('submit', intentFromSubmit)
        },
        [onUserAction]
    )

    const omniboxEnabled = useOmniBox() && !usingToolCody

    const vscodeAPI = getVSCodeAPI()
    const onStop = useCallback(() => {
        vscodeAPI.postMessage({
            command: 'abort',
        })
    }, [vscodeAPI])

    const isSearchIntent = omniboxEnabled && humanMessage.intent === 'search'

    const isContextLoading = Boolean(
        !isSearchIntent &&
            humanMessage.contextFiles === undefined &&
            isLastSentInteraction &&
            assistantMessage?.text === undefined &&
            assistantMessage?.subMessages === undefined
    )
    const spanManager = new SpanManager('cody-webview')
    const renderSpan = useRef<Span>()
    const timeToFirstTokenSpan = useRef<Span>()
    const hasRecordedFirstToken = useRef(false)

    const [isLoading, setIsLoading] = useState(assistantMessage?.isLoading)

    useEffect(() => {
        setIsLoading(assistantMessage?.isLoading)
    }, [assistantMessage])

    useEffect(() => {
        if (!assistantMessage) return

        const startRenderSpan = () => {
            // Reset the spans to their initial state
            renderSpan.current = undefined
            timeToFirstTokenSpan.current = undefined
            hasRecordedFirstToken.current = false

            const startRenderMark = performance.mark('startRender')
            // Start a new span for rendering the assistant message
            renderSpan.current = spanManager.startSpan('assistant-message-render', {
                attributes: {
                    sampled: true,
                    'message.index': assistantMessage.index,
                    'render.start_time': startRenderMark.startTime,
                    'parent.span.id': activeChatContext
                        ? trace.getSpan(activeChatContext)?.spanContext().spanId
                        : undefined,
                },
                context: activeChatContext,
            })
            // Start a span to measure time to first token
            timeToFirstTokenSpan.current = spanManager.startSpan('time-to-first-token', {
                attributes: { 'message.index': assistantMessage.index },
                context: activeChatContext,
            })
        }

        const endRenderSpan = () => {
            // Mark the end of rendering
            performance.mark('endRender')
            // Measure the duration of the render
            const measure = performance.measure('renderDuration', 'startRender', 'endRender')
            if (renderSpan.current && measure.duration > 0) {
                // Set attributes and end the render span
                renderSpan.current.setAttributes({
                    'render.success': !assistantMessage?.error,
                    'message.length': assistantMessage?.text?.length ?? 0,
                    'render.total_time': measure.duration,
                })
                renderSpan.current.end()
            }

            renderSpan.current = undefined
            hasRecordedFirstToken.current = false

            if (activeChatContext) {
                const rootSpan = trace.getSpan(activeChatContext)
                if (rootSpan) {
                    // Calculate and set the total chat time
                    const chatTotalTime =
                        performance.now() - performance.getEntriesByName('startSubmit')[0].startTime
                    rootSpan.setAttributes({
                        'chat.completed': true,
                        'render.state': 'completed',
                        'chat.total_time': chatTotalTime,
                    })
                    rootSpan.end()
                }
            }
            // Clear the active chat context
            setActiveChatContext(undefined)
        }

        const endFirstTokenSpan = () => {
            if (renderSpan.current && timeToFirstTokenSpan.current) {
                // Mark the first token
                performance.mark('firstToken')
                // Measure the time to first token
                performance.measure('timeToFirstToken', 'startRender', 'firstToken')
                const firstTokenMeasure = performance.getEntriesByName('timeToFirstToken')[0]
                if (firstTokenMeasure.duration > 0) {
                    // Set attributes and end the time-to-first-token span
                    timeToFirstTokenSpan.current.setAttributes({
                        'time.to.first.token': firstTokenMeasure.duration,
                    })
                    timeToFirstTokenSpan.current.end()
                    timeToFirstTokenSpan.current = undefined
                    hasRecordedFirstToken.current = true
                }
            }
        }
        // Case 3: End the time-to-first-token span when the first token appears
        if (assistantMessage.text && !hasRecordedFirstToken.current && timeToFirstTokenSpan.current) {
            endFirstTokenSpan()
        }
        // Case 1: Start rendering if the assistant message is loading and no render span exists
        if (assistantMessage.isLoading && !renderSpan.current && activeChatContext) {
            context.with(activeChatContext, startRenderSpan)
        }
        // Case 2: End rendering if loading is complete and a render span exists
        else if (!isLoading && renderSpan.current) {
            endRenderSpan()
        }
    }, [assistantMessage, activeChatContext, setActiveChatContext, spanManager, isLoading])

    const humanMessageInfo = useMemo(() => {
        // See SRCH-942: it's critical to memoize this value to avoid repeated
        // requests to our guardrails server.
        if (assistantMessage && !isContextLoading) {
            return makeHumanMessageInfo({ humanMessage, assistantMessage }, humanEditorRef)
        }
        return null
    }, [humanMessage, assistantMessage, isContextLoading])

    const onHumanMessageSubmit = useCallback(
        (intent?: ChatMessage['intent'], isGoogleSearchEnabled?: boolean) => {
            if (humanMessage.isUnsentFollowup) {
                return onFollowupSubmit(intent)
            }
            onEditSubmit(intent)
        },
        [humanMessage.isUnsentFollowup, onFollowupSubmit, onEditSubmit]
    )

    const onSelectedFiltersUpdate = useCallback(
        (selectedFilters: NLSSearchDynamicFilter[]) => {
            reevaluateSearchWithSelectedFilters({
                messageIndexInTranscript: humanMessage.index,
                selectedFilters,
            })
        },
        [humanMessage.index]
    )

    const editAndSubmitSearch = useCallback(
        (text: string) =>
            editHumanMessage({
                messageIndexInTranscript: humanMessage.index,
                editorValue: {
                    text,
                    contextItems: [],
                    editorState: serializedPromptEditorStateFromText(text),
                },
                manuallySelectedIntent: 'search',
            }),
        [humanMessage]
    )

    return (
        <>
            <HumanMessageCell
                key={humanMessage.index}
                userInfo={userInfo}
                models={models}
                chatEnabled={chatEnabled}
                message={humanMessage}
                isFirstMessage={humanMessage.index === 0}
                isSent={!humanMessage.isUnsentFollowup}
                isPendingPriorResponse={priorAssistantMessageIsLoading}
                onSubmit={onHumanMessageSubmit}
                onStop={onStop}
                isFirstInteraction={isFirstInteraction}
                isLastInteraction={isLastInteraction}
                isEditorInitiallyFocused={isLastInteraction}
                editorRef={humanEditorRef}
                className={!isFirstInteraction && isLastInteraction ? 'tw-mt-auto' : ''}
                intent={manuallySelectedIntent}
                manuallySelectIntent={setManuallySelectedIntent}
                transcriptTokens={transcriptTokens}
                isGoogleSearchEnabled={isGoogleSearchEnabled}
                setIsGoogleSearchEnabled={setIsGoogleSearchEnabled}
            />
            {omniboxEnabled && assistantMessage?.didYouMeanQuery && (
                <DidYouMeanNotice
                    query={assistantMessage?.didYouMeanQuery}
                    disabled={!!assistantMessage?.isLoading}
                    switchToSearch={() => editAndSubmitSearch(assistantMessage?.didYouMeanQuery ?? '')}
                />
            )}
            {!usingToolCody && !isSearchIntent && humanMessage.agent && (
                <AgenticContextCell
                    key={`${humanMessage.index}-${humanMessage.intent}-process`}
                    isContextLoading={isContextLoading}
                    processes={humanMessage?.processes ?? undefined}
                />
            )}
            {!isSearchIntent &&
                humanMessage.agent &&
                isContextLoading &&
                assistantMessage?.isLoading && <ApprovalCell vscodeAPI={vscodeAPI} />}

            {!usingToolCody &&
                !(humanMessage.agent && isContextLoading) &&
                (humanMessage.contextFiles || assistantMessage || isContextLoading) &&
                !isSearchIntent && (
                    <ContextCell
                        key={`${humanMessage.index}-${humanMessage.intent}-context`}
                        contextItems={humanMessage.contextFiles}
                        contextAlternatives={humanMessage.contextAlternatives}
                        model={assistantMessage?.model}
                        isForFirstMessage={humanMessage.index === 0}
                        isContextLoading={isContextLoading}
                        defaultOpen={isContextLoading && humanMessage.agent === DeepCodyAgentID}
                        agent={humanMessage?.agent ?? undefined}
                    />
                )}
            {assistantMessage &&
                (!isContextLoading ||
                    (assistantMessage.subMessages && assistantMessage.subMessages.length > 0)) && (
                    <AssistantMessageCell
                        key={assistantMessage.index}
                        userInfo={userInfo}
                        models={models}
                        chatEnabled={chatEnabled}
                        message={assistantMessage}
                        copyButtonOnSubmit={copyButtonOnSubmit}
                        insertButtonOnSubmit={insertButtonOnSubmit}
                        postMessage={postMessage}
                        guardrails={guardrails}
                        humanMessage={humanMessageInfo}
                        isLoading={assistantMessage.isLoading}
                        smartApply={smartApply}
                        smartApplyEnabled={smartApplyEnabled}
                        onSelectedFiltersUpdate={onSelectedFiltersUpdate}
                        isLastSentInteraction={isLastSentInteraction}
                    />
                )}
        </>
    )
}, isEqual)

// TODO(sqs): Do this the React-y way.
export function focusLastHumanMessageEditor(): void {
    const elements = document.querySelectorAll<HTMLElement>('[data-lexical-editor]')
    const lastEditor = elements.item(elements.length - 1)
    if (!lastEditor) {
        return
    }

    lastEditor.focus()

    // Only scroll the nearest scrollable ancestor container, not all scrollable ancestors, to avoid
    // a bug in VS Code where the iframe is pushed up by ~5px.
    const container = lastEditor?.closest('[data-scrollable]')
    const editorScrollItemInContainer = lastEditor.parentElement
    if (container && container instanceof HTMLElement && editorScrollItemInContainer) {
        container.scrollTop = editorScrollItemInContainer.offsetTop - container.offsetTop
    }
}

export function editHumanMessage({
    messageIndexInTranscript,
    editorValue,
    manuallySelectedIntent,
}: {
    messageIndexInTranscript: number
    editorValue: SerializedPromptEditorValue
    manuallySelectedIntent?: ChatMessage['intent']
}): void {
    getVSCodeAPI().postMessage({
        command: 'edit',
        index: messageIndexInTranscript,
        text: editorValue.text,
        editorState: editorValue.editorState,
        contextItems: editorValue.contextItems.map(deserializeContextItem),
        manuallySelectedIntent,
    })
    focusLastHumanMessageEditor()
}

function submitHumanMessage({
    editorValue,
    manuallySelectedIntent,
    traceparent,
    isGoogleSearchEnabled,
}: {
    editorValue: SerializedPromptEditorValue
    manuallySelectedIntent?: ChatMessage['intent']
    traceparent: string
    isGoogleSearchEnabled: boolean
}): void {
    getVSCodeAPI().postMessage({
        command: 'submit',
        text: editorValue.text,
        editorState: editorValue.editorState,
        contextItems: editorValue.contextItems.map(deserializeContextItem),
        manuallySelectedIntent,
        traceparent,
        isGoogleSearchEnabled,
    })
    focusLastHumanMessageEditor()
}

function reevaluateSearchWithSelectedFilters({
    messageIndexInTranscript,
    selectedFilters,
}: {
    messageIndexInTranscript: number
    selectedFilters: NLSSearchDynamicFilter[]
}): void {
    getVSCodeAPI().postMessage({
        command: 'reevaluateSearchWithSelectedFilters',
        index: messageIndexInTranscript,
        selectedFilters,
    })
}<|MERGE_RESOLUTION|>--- conflicted
+++ resolved
@@ -7,17 +7,13 @@
     REMOTE_FILE_PROVIDER_URI,
     type SerializedPromptEditorValue,
     deserializeContextItem,
-<<<<<<< HEAD
     getTokenCounterUtils,
-    inputTextWithMappedContextChipsFromPromptEditorState,
-=======
->>>>>>> 86d940a6
     isAbortErrorOrSocketHangUp,
     serializedPromptEditorStateFromText,
 } from '@sourcegraph/cody-shared'
 import type { PromptEditorRefAPI } from '@sourcegraph/prompt-editor'
 import { clsx } from 'clsx'
-import { isEqual } from 'lodash'
+import { debounce, isEqual } from 'lodash'
 import {
     type FC,
     memo,
@@ -387,11 +383,7 @@
             isLastSentInteraction,
             lastEditorRef,
             manuallySelectedIntent,
-<<<<<<< HEAD
-            doIntentDetection,
             isGoogleSearchEnabled,
-=======
->>>>>>> 86d940a6
         ]
     )
     const onEditSubmit = useCallback(
