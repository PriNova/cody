import { type ChatMessage, FIXTURE_MODELS, errorToChatError, ps } from '@sourcegraph/cody-shared'
import { fireEvent, getQueriesForElement, render as render_, screen } from '@testing-library/react'
import type { ComponentProps } from 'react'
import { describe, expect, test, vi } from 'vitest'
import { URI } from 'vscode-uri'
import { AppWrapperForTest } from '../AppWrapperForTest'
import { MockNoGuardrails } from '../utils/guardrails'
import { type Interaction, Transcript, transcriptToInteractionPairs } from './Transcript'
import { FIXTURE_USER_ACCOUNT_INFO } from './fixtures'

const PROPS: Omit<ComponentProps<typeof Transcript>, 'transcript'> = {
    messageInProgress: null,
    copyButtonOnSubmit: () => {},
    insertButtonOnSubmit: () => {},
    userInfo: FIXTURE_USER_ACCOUNT_INFO,
    chatEnabled: true,
    postMessage: () => {},
    models: FIXTURE_MODELS,
    setActiveChatContext: () => {},
    manuallySelectedIntent: undefined,
    setManuallySelectedIntent: () => {},
<<<<<<< HEAD
    isGoogleSearchEnabled: false,
    setIsGoogleSearchEnabled: () => {},
=======
    guardrails: new MockNoGuardrails(),
>>>>>>> 10929ef3
}

vi.mock('../utils/VSCodeApi', () => ({
    getVSCodeAPI: vi.fn().mockReturnValue({
        onMessage: () => {},
        postMessage: () => {},
    }),
}))

function render(element: JSX.Element): ReturnType<typeof render_> {
    return render_(element, { wrapper: AppWrapperForTest })
}

describe('Transcript', () => {
    test('empty', () => {
        render(<Transcript {...PROPS} transcript={[]} />)
        expectCells([{ message: '' }])
    })

    test('renders with provided models', () => {
        const { container } = render(
            <Transcript
                {...PROPS}
                transcript={[
                    { speaker: 'human', text: ps`Hello`, intent: null },
                    { speaker: 'assistant', text: ps`Hi` },
                ]}
            />
        )

        // Check if the model selector is rendered
        const modelSelector = container.querySelector('[data-testid="chat-model-selector"]')
        expect(modelSelector).not.toBeNull()
        expect(modelSelector?.textContent).toEqual(FIXTURE_MODELS[0].title)

        // Open the menu on click
        fireEvent.click(modelSelector!)
        const modelPopover = container?.querySelectorAll('[data-testid="chat-model-popover"]')[0]
        const modelOptions = modelPopover!.querySelectorAll('[data-testid="chat-model-popover-option"]')
        expect(modelOptions).toHaveLength(FIXTURE_MODELS.length + 1) // Plus 1 for the Document

        // Check if the model titles are correct
        const modelTitles = Array.from(modelOptions!).map(option => option.textContent)
        expect(modelTitles.some(title => title === FIXTURE_MODELS[0].title)).toBe(true)
    })

    test('interaction without context', () => {
        render(
            <Transcript
                {...PROPS}
                transcript={[
                    { speaker: 'human', text: ps`Hello`, intent: null },
                    { speaker: 'assistant', text: ps`Hi` },
                ]}
            />
        )
        expectCells([
            { message: 'Hello' },
            { context: { files: 0 } },
            { message: 'Hi' },
            { message: '' },
        ])
    })

    test('interaction with context', () => {
        render(
            <Transcript
                {...PROPS}
                transcript={[
                    {
                        speaker: 'human',
                        text: ps`Foo`,
                        contextFiles: [{ type: 'file', uri: URI.file('/foo.js') }],
                        intent: null,
                    },
                    { speaker: 'assistant', text: ps`Bar` },
                ]}
            />
        )
        expectCells([{ message: 'Foo' }, { context: { files: 1 } }, { message: 'Bar' }, { message: '' }])
    })

    test('2 interactions', () => {
        render(
            <Transcript
                {...PROPS}
                transcript={[
                    { speaker: 'human', text: ps`Foo` },
                    { speaker: 'assistant', text: ps`Bar` },
                    { speaker: 'human', text: ps`Baz` },
                    { speaker: 'assistant', text: ps`Qux` },
                ]}
            />
        )
        expectCells([
            { message: 'Foo' },
            { context: {} },
            { message: 'Bar' },
            { message: 'Baz' },
            { context: {} },
            { message: 'Qux' },
            { message: '' },
        ])
    })

    test('human message waiting for context', () => {
        render(
            <Transcript
                {...PROPS}
                transcript={[
                    {
                        speaker: 'human',
                        text: ps`Foo`,
                        contextFiles: undefined,
                    },
                ]}
                messageInProgress={{ speaker: 'assistant', text: undefined }}
            />
        )
        expectCells([
            { message: 'Foo' },
            { context: { loading: true } },
            { message: '', canSubmit: true },
        ])
    })

    test('human message with context, waiting for assistant message', () => {
        render(
            <Transcript
                {...PROPS}
                transcript={[
                    {
                        speaker: 'human',
                        text: ps`Foo`,
                        contextFiles: [{ type: 'file', uri: URI.file('/foo.js') }],
                    },
                ]}
                messageInProgress={{ speaker: 'assistant', text: undefined }}
            />
        )
        expectCells([
            { message: 'Foo' },
            { context: { files: 1 } },
            { message: { loading: true } },
            { message: '', canSubmit: true },
        ])
    })

    test('human message with no context, waiting for assistant message', () => {
        render(
            <Transcript
                {...PROPS}
                transcript={[
                    {
                        speaker: 'human',
                        text: ps`Foo`,
                        contextFiles: [],
                    },
                ]}
                messageInProgress={{ speaker: 'assistant', text: undefined }}
            />
        )
        expectCells([
            { message: 'Foo' },
            { context: {} },
            { message: { loading: true } },
            { message: '', canSubmit: true },
        ])
    })

    test('human message with context, assistant message in progress', () => {
        render(
            <Transcript
                {...PROPS}
                transcript={[
                    {
                        speaker: 'human',
                        text: ps`Foo`,
                        contextFiles: [{ type: 'file', uri: URI.file('/foo.js') }],
                    },
                ]}
                messageInProgress={{ speaker: 'assistant', text: ps`Bar` }}
            />
        )
        expectCells([
            { message: 'Foo' },
            { context: { files: 1 } },
            { message: 'Bar' },
            { message: '', canSubmit: true },
        ])
    })

    test('human message with no context, assistant message in progress', () => {
        render(
            <Transcript
                {...PROPS}
                transcript={[
                    {
                        speaker: 'human',
                        text: ps`Foo`,
                        contextFiles: [],
                    },
                ]}
                messageInProgress={{ speaker: 'assistant', text: ps`Bar` }}
            />
        )
        expectCells([
            { message: 'Foo' },
            { context: {} },
            { message: 'Bar' },
            { message: '', canSubmit: true },
        ])
    })

    test('assistant message with error', () => {
        render(
            <Transcript
                {...PROPS}
                transcript={[
                    { speaker: 'human', text: ps`Foo` },
                    { speaker: 'assistant', error: errorToChatError(new Error('some error')) },
                ]}
            />
        )
        expectCells([{ message: 'Foo' }, { context: {} }, { message: 'Request Failed: some error' }])
    })

    test('does not clobber user input into followup while isPendingPriorResponse when it completes', async () => {
        const humanMessage: ChatMessage = { speaker: 'human', text: ps`Foo`, contextFiles: [] }
        const assistantMessage: ChatMessage = { speaker: 'assistant', text: ps`Bar` }
        const { container, rerender } = render(
            <Transcript {...PROPS} transcript={[humanMessage]} messageInProgress={assistantMessage} />
        )
        const editor = container.querySelector<EditorHTMLElement>(
            '[role="row"]:last-child [data-lexical-editor="true"]'
        )! as EditorHTMLElement
        await typeInEditor(editor, 'qux')
        expectCells([
            { message: 'Foo' },
            { context: {} },
            { message: 'Bar' },
            { message: 'qux', canSubmit: true },
        ])

        rerender(
            <Transcript
                {...PROPS}
                transcript={[humanMessage, assistantMessage]}
                messageInProgress={null}
            />
        )
        await typeInEditor(editor, 'yap')
        expectCells(
            [
                { message: 'Foo' },
                { context: {} },
                { message: 'Bar' },
                { message: 'qux', canSubmit: true },
            ],
            container
        )
    })

    test('focus', async () => {
        const { container, rerender } = render(
            <Transcript
                {...PROPS}
                transcript={[
                    { speaker: 'human', text: ps`Foo`, contextFiles: [] },
                    { speaker: 'assistant', text: ps`Bar` },
                ]}
            />
        )

        // Followup initially has the focus.
        const lastEditor = container.querySelector<EditorHTMLElement>(
            '[role="row"]:last-child [data-lexical-editor="true"]'
        )! as EditorHTMLElement
        expect(lastEditor).toHaveFocus()
        await typeInEditor(lastEditor, 'xyz')
        rerender(
            <Transcript
                {...PROPS}
                transcript={[
                    { speaker: 'human', text: ps`Foo`, contextFiles: [] },
                    { speaker: 'assistant', text: ps`Bar` },
                ]}
            />
        )
        expectCells([
            { message: 'Foo' },
            { context: {} },
            { message: 'Bar' },
            { message: 'xyz', canSubmit: true },
        ])
    })

    test('non-last human message with isPendingPriorResponse', () => {
        // Set up a transcript with multiple messages
        const transcript: ChatMessage[] = [
            { speaker: 'human' as const, text: ps`First question`, intent: null },
            { speaker: 'assistant' as const, text: ps`First answer` },
            { speaker: 'human' as const, text: ps`Second question`, intent: null },
        ]

        // Create a message in progress for the second human message
        const messageInProgress: ChatMessage = {
            speaker: 'assistant' as const,
            text: ps`Second answer in progress`,
        }

        // Render the component with our setup
        const { container } = render(
            <Transcript {...PROPS} transcript={transcript} messageInProgress={messageInProgress} />
        )

        // The second human message should show as pending
        expectCells([
            { message: 'First question' },
            { context: {} },
            { message: 'First answer' },
            { message: 'Second question' },
            { context: {} },
            { message: 'Second answer in progress' },
            { message: '', canSubmit: true },
        ])

        // Verify that the submit button for the followup is disabled when there's a pending response
        const submitButtons = container.querySelectorAll('button[type="submit"]')
        expect(submitButtons).toHaveLength(3) // One button per editor per message.
        expect(submitButtons[0]).toBeEnabled()
    })
})

type EditorHTMLElement = HTMLDivElement & { dataset: { lexicalEditor: 'true' } }

async function typeInEditor(editor: EditorHTMLElement, text: string): Promise<void> {
    fireEvent.focus(editor)
    fireEvent.click(editor)
    fireEvent.input(editor, { data: text })
    await new Promise(resolve => setTimeout(resolve))
}

type CellMatcher =
    | {
          message: string | { loading: boolean }
          canSubmit?: boolean
      }
    | {
          context: { files?: number; loading?: boolean }
      }

/** A test helper to make it easier to describe an expected transcript. */
function expectCells(expectedCells: CellMatcher[], containerElement?: HTMLElement): void {
    const container = containerElement ? getQueriesForElement(containerElement) : screen
    const actualCells = container.getAllByRole('row')
    expect(actualCells).toHaveLength(expectedCells.length)
    for (const [i, cell] of actualCells.entries()) {
        const expectedCell = expectedCells[i]
        if ('message' in expectedCell) {
            expect(cell).toHaveAttribute('data-testid', 'message')
            if (typeof expectedCell.message === 'string') {
                const textElement =
                    cell.querySelector<HTMLDivElement>('[data-lexical-editor]') ??
                    cell.querySelector<HTMLDivElement>('[data-testid="chat-message-content"]') ??
                    cell
                expect(textElement.innerText.trim()).toBe(expectedCell.message)
            } else if ('loading' in expectedCell.message) {
                expect(cell.querySelector('[role="status"]')).toHaveAttribute('aria-busy')
            }
            if (expectedCell.canSubmit !== undefined) {
                const submitButton = cell.querySelector('button[type="submit"]')
                expect(submitButton).not.toBeNull() // First assert that the button exists
                if (expectedCell.canSubmit) {
                    expect(submitButton).toBeEnabled()
                } else {
                    expect(submitButton).toBeDisabled()
                }
            }
        } else if ('context' in expectedCell) {
            expect(cell).toHaveAttribute('data-testid', 'context')
            if (expectedCell.context.files !== undefined) {
                expect(cell.querySelector('button')).toHaveAccessibleDescription(
                    expectedCell.context.files === 1
                        ? `${expectedCell.context.files} item`
                        : `${expectedCell.context.files} items`
                )
            } else if (expectedCell.context.loading) {
                expect(cell.querySelector('[role="status"]')).toHaveAttribute('aria-busy')
            }
        } else {
            throw new Error('unknown cell')
        }
    }
}

describe('transcriptToInteractionPairs', () => {
    test('empty transcript', () => {
        expect(transcriptToInteractionPairs([], null, null)).toEqual<Interaction[]>([
            {
                humanMessage: { index: 0, speaker: 'human', isUnsentFollowup: true, intent: null },
                assistantMessage: null,
            },
        ])
    })

    test('finished response pairs', () => {
        expect(
            transcriptToInteractionPairs(
                [
                    { speaker: 'human', text: ps`a` },
                    { speaker: 'assistant', text: ps`b` },
                    { speaker: 'human', text: ps`c` },
                    { speaker: 'assistant', text: ps`d` },
                ],
                null,
                null
            )
        ).toEqual<Interaction[]>([
            {
                humanMessage: {
                    index: 0,
                    speaker: 'human',
                    text: ps`a`,
                    isUnsentFollowup: false,
                    intent: null,
                },
                assistantMessage: {
                    index: 1,
                    speaker: 'assistant',
                    text: ps`b`,
                    isLoading: false,
                },
            },
            {
                humanMessage: {
                    index: 2,
                    speaker: 'human',
                    text: ps`c`,
                    isUnsentFollowup: false,
                    intent: null,
                },
                assistantMessage: {
                    index: 3,
                    speaker: 'assistant',
                    text: ps`d`,
                    isLoading: false,
                },
            },
            {
                humanMessage: { index: 4, speaker: 'human', isUnsentFollowup: true, intent: null },
                assistantMessage: null,
            },
        ])
    })

    test('assistant message is loading', () => {
        expect(
            transcriptToInteractionPairs(
                [{ speaker: 'human', text: ps`a` }],
                {
                    speaker: 'assistant',
                    text: ps`b`,
                },
                null
            )
        ).toEqual<Interaction[]>([
            {
                humanMessage: {
                    index: 0,
                    speaker: 'human',
                    text: ps`a`,
                    isUnsentFollowup: false,
                    intent: null,
                },
                assistantMessage: {
                    index: 1,
                    speaker: 'assistant',
                    text: ps`b`,
                    isLoading: true,
                },
            },
            {
                humanMessage: { index: 2, speaker: 'human', isUnsentFollowup: true, intent: null },
                assistantMessage: null,
            },
        ])
    })

    test('last assistant message is error', () => {
        const error = errorToChatError(new Error('x'))
        expect(
            transcriptToInteractionPairs(
                [{ speaker: 'human', text: ps`a` }],
                {
                    speaker: 'assistant',
                    error,
                },
                null
            )
        ).toEqual<Interaction[]>([
            {
                humanMessage: {
                    index: 0,
                    speaker: 'human',
                    text: ps`a`,
                    isUnsentFollowup: false,
                    intent: null,
                },
                assistantMessage: {
                    index: 1,
                    speaker: 'assistant',
                    error,
                    isLoading: false,
                },
            },
        ])
    })
})<|MERGE_RESOLUTION|>--- conflicted
+++ resolved
@@ -19,12 +19,9 @@
     setActiveChatContext: () => {},
     manuallySelectedIntent: undefined,
     setManuallySelectedIntent: () => {},
-<<<<<<< HEAD
+    guardrails: new MockNoGuardrails(),
     isGoogleSearchEnabled: false,
     setIsGoogleSearchEnabled: () => {},
-=======
-    guardrails: new MockNoGuardrails(),
->>>>>>> 10929ef3
 }
 
 vi.mock('../utils/VSCodeApi', () => ({
