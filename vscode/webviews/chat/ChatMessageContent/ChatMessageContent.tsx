--- conflicted
+++ resolved
@@ -3,29 +3,21 @@
 import { LoaderIcon, MinusIcon, PlusIcon } from 'lucide-react'
 import type React from 'react'
 import { useCallback, useEffect, useMemo, useRef, useState } from 'react'
-
-<<<<<<< HEAD
-import { clsx } from 'clsx'
-import { LoaderIcon, MinusIcon, PlusIcon } from 'lucide-react'
 import { URI } from 'vscode-uri'
-=======
+
 import type { Guardrails, PromptString } from '@sourcegraph/cody-shared'
 
->>>>>>> 53582276
 import type { FixupTaskID } from '../../../src/non-stop/FixupTask'
 import { CodyTaskState } from '../../../src/non-stop/state'
 import { type ClientActionListener, useClientActionListener } from '../../client/clientState'
 import { MarkdownFromCody } from '../../components/MarkdownFromCody'
-<<<<<<< HEAD
+import { useLocalStorage } from '../../components/hooks'
 import { getVSCodeAPI } from '../../utils/VSCodeApi'
-=======
-import { useLocalStorage } from '../../components/hooks'
->>>>>>> 53582276
 import { useConfig } from '../../utils/useConfig'
 import type { PriorHumanMessageInfo } from '../cells/messageCell/assistant/AssistantMessageCell'
 import styles from './ChatMessageContent.module.css'
 import { createButtons, createButtonsExperimentalUI } from './create-buttons'
-import { extractThinkContent, getCodeBlockId } from './utils'
+import { extractThinkContent, getCodeBlockId, getFileName } from './utils'
 
 export interface CodeBlockActionsProps {
     copyButtonOnSubmit: (text: string, event?: 'Keydown' | 'Button') => void
@@ -208,8 +200,12 @@
                 if (previewContainer) {
                     parent.insertBefore(previewContainer, preElement)
                 }
-<<<<<<< HEAD
-
+                // Add the actions container right after this code block
+                if (preElement.nextSibling) {
+                    parent.insertBefore(actionsContainer, preElement.nextSibling)
+                } else {
+                    parent.appendChild(actionsContainer)
+                }
                 if (fileName) {
                     const fileNameContainer = document.createElement('div')
                     fileNameContainer.className = clsx(styles.fileNameContainer, styles.clickable)
@@ -222,14 +218,7 @@
                             uri: URI.file(fileName),
                         })
                     })
-                    metadataContainer.append(fileNameContainer)
-=======
-                // Add the actions container right after this code block
-                if (preElement.nextSibling) {
-                    parent.insertBefore(actionsContainer, preElement.nextSibling)
-                } else {
-                    parent.appendChild(actionsContainer)
->>>>>>> 53582276
+                    parent.append(fileNameContainer)
                 }
             }
         }
