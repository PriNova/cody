--- conflicted
+++ resolved
@@ -213,7 +213,6 @@
 
             const value = editorRef.current.getSerializedValue()
 
-<<<<<<< HEAD
             const processImage = async () => {
                 if (imageFile) {
                     const readFileGetBase64String = (file: File): Promise<string> => {
@@ -250,10 +249,7 @@
             }
             processGoogleSearch()
 
-            parentOnSubmit(intent)
-=======
             parentOnSubmit(_intent)
->>>>>>> 094b224b
 
             telemetryRecorder.recordEvent('cody.humanMessageEditor', 'submit', {
                 metadata: {
@@ -610,16 +606,12 @@
                     focusEditor={focusEditor}
                     hidden={!focused && isSent}
                     className={styles.toolbar}
-<<<<<<< HEAD
-                    intent={intent}
+                    intent={selectedIntent}
                     isLastInteraction={isLastInteraction}
                     imageFile={imageFile}
                     setImageFile={setImageFile}
                     isGoogleSearchEnabled={isGoogleSearchEnabled}
                     setIsGoogleSearchEnabled={setIsGoogleSearchEnabled}
-=======
-                    intent={selectedIntent}
->>>>>>> 094b224b
                     extensionAPI={extensionAPI}
                     onMediaUpload={onMediaUpload}
                     setLastManuallySelectedIntent={manuallySelectIntent}
