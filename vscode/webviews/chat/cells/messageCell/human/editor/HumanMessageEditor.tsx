--- conflicted
+++ resolved
@@ -34,12 +34,8 @@
 } from 'react'
 import type { UserAccountInfo } from '../../../../../Chat'
 import { type ClientActionListener, useClientActionListener } from '../../../../../client/clientState'
-<<<<<<< HEAD
-import { promptModeToIntent } from '../../../../../prompts/PromptsTab'
+import { promptModeToIntent } from '../../../../../prompts/promptUtils'
 import { getVSCodeAPI } from '../../../../../utils/VSCodeApi'
-=======
-import { promptModeToIntent } from '../../../../../prompts/promptUtils'
->>>>>>> 3157b63a
 import { useTelemetryRecorder } from '../../../../../utils/telemetry'
 import { useConfig } from '../../../../../utils/useConfig'
 import { useLinkOpener } from '../../../../../utils/useLinkOpener'
@@ -150,7 +146,7 @@
         () =>
             debounce(async (text: string, contextTokens: number) => {
                 const counter = await tokenCounter
-                const count = counter.encode(text).length
+                const count = (await counter.encode(text)).length
                 updateTokenCounts(count, contextTokens)
             }, 300),
         [tokenCounter, updateTokenCounts]
@@ -552,7 +548,7 @@
             const calculateInitialTokens = async () => {
                 const counter = await tokenCounter
                 const text = inputTextWithoutContextChipsFromPromptEditorState(initialEditorState)
-                const textTokens = counter.encode(text).length
+                const textTokens = (await counter.encode(text)).length
 
                 // For initial context tokens, we need to wait for the editor to be initialized
                 // and then get the context items from there
