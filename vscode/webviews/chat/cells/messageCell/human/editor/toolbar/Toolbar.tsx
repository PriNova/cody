import type { Action, ChatMessage, Model } from '@sourcegraph/cody-shared'
import { useExtensionAPI } from '@sourcegraph/prompt-editor'
import clsx from 'clsx'
import { type FunctionComponent, useCallback } from 'react'
import type { UserAccountInfo } from '../../../../../../Chat'
import { ModelSelectField } from '../../../../../../components/modelSelectField/ModelSelectField'
import { PromptSelectField } from '../../../../../../components/promptSelectField/PromptSelectField'
import { Checkbox } from '../../../../../../components/shadcn/ui/checkbox'
import toolbarStyles from '../../../../../../components/shadcn/ui/toolbar.module.css'
import { useActionSelect } from '../../../../../../prompts/PromptsTab'
import { isGeminiFlash2Model } from '../../../../../../utils/modelUtils'
import { useClientConfig } from '../../../../../../utils/useClientConfig'
import { AddContextButton } from './AddContextButton'
import { SubmitButton, type SubmitButtonState } from './SubmitButton'
import { TokenDisplay } from './TokenDisplay'
import { UploadImageButton } from './UploadImageButton'

/**
 * The toolbar for the human message editor.
 */
export const Toolbar: FunctionComponent<{
    models: Model[]
    userInfo: UserAccountInfo

    isEditorFocused: boolean

    onMentionClick?: () => void

    onSubmitClick: (intent?: ChatMessage['intent']) => void
    submitState: SubmitButtonState

    /** Handler for clicks that are in the "gap" (dead space), not any toolbar items. */
    onGapClick?: () => void

    focusEditor?: () => void

    hidden?: boolean
    className?: string
    intent?: ChatMessage['intent']
<<<<<<< HEAD
    tokenCount?: number
    contextWindow?: number
    transcriptTokens?: number
    isLastInteraction?: boolean
    imageFile?: File
    setImageFile: (file: File | undefined) => void
    isGoogleSearchEnabled: boolean
    setIsGoogleSearchEnabled: (value: boolean) => void
=======

    manuallySelectIntent: (intent: ChatMessage['intent']) => void
>>>>>>> dae2b0ba
}> = ({
    userInfo,
    isEditorFocused,
    onMentionClick,
    onSubmitClick,
    submitState,
    onGapClick,
    focusEditor,
    hidden,
    className,
    models,
    intent,
<<<<<<< HEAD
    tokenCount,
    contextWindow,
    transcriptTokens,
    isLastInteraction,
    imageFile,
    setImageFile,
    isGoogleSearchEnabled,
    setIsGoogleSearchEnabled,
=======
    manuallySelectIntent,
>>>>>>> dae2b0ba
}) => {
    /**
     * If the user clicks in a gap or on the toolbar outside of any of its buttons, report back to
     * parent via {@link onGapClick}.
     */
    const onMaybeGapClick = useCallback(
        (event: React.MouseEvent<HTMLDivElement, MouseEvent>) => {
            const targetIsToolbarButton = event.target !== event.currentTarget
            if (!targetIsToolbarButton) {
                event.preventDefault()
                event.stopPropagation()
                onGapClick?.()
            }
        },
        [onGapClick]
    )

    const isGoogleModel = useCallback((model: Model) => {
        return isGeminiFlash2Model(model)
    }, [])

    return (
        // biome-ignore lint/a11y/useKeyWithClickEvents: only relevant to click areas
        <menu
            role="toolbar"
            aria-hidden={hidden}
            hidden={hidden}
            className={clsx(
                'tw-flex tw-items-center tw-justify-between tw-flex-wrap-reverse tw-border-t tw-border-t-border tw-gap-2 [&_>_*]:tw-flex-shrink-0',
                className
            )}
            onMouseDown={onMaybeGapClick}
            onClick={onMaybeGapClick}
            data-testid="chat-editor-toolbar"
        >
            <div className="tw-flex tw-items-center">
                {/* Can't use tw-gap-1 because the popover creates an empty element when open. */}
                {isGoogleModel(models[0]) && (
                    <UploadImageButton
                        className="tw-opacity-60"
                        imageFile={imageFile}
                        onClick={setImageFile}
                    />
                )}
                {onMentionClick && (
                    <AddContextButton
                        onClick={onMentionClick}
                        className={`tw-opacity-60 focus-visible:tw-opacity-100 hover:tw-opacity-100 tw-mr-2 tw-gap-0.5 ${toolbarStyles.button} ${toolbarStyles.buttonSmallIcon}`}
                    />
                )}
                <PromptSelectFieldToolbarItem focusEditor={focusEditor} className="tw-ml-1 tw-mr-1" />
                <ModelSelectFieldToolbarItem
                    models={models}
                    userInfo={userInfo}
                    focusEditor={focusEditor}
                    className="tw-mr-1"
                    supportsImageUpload={isGoogleModel(models[0])}
                />

                {tokenCount !== undefined &&
                    contextWindow &&
                    transcriptTokens !== undefined &&
                    isLastInteraction && (
                        <TokenDisplay
                            current={tokenCount}
                            total={transcriptTokens}
                            limit={contextWindow}
                        />
                    )}
            </div>
<<<<<<< HEAD
            <div className="tw-flex tw-items-center tw-gap-2">
                {isGoogleModel(models[0]) && (
                    <div className="tw-flex tw-items-center">
                        <Checkbox
                            id="google-search-toggle"
                            checked={isGoogleSearchEnabled}
                            onCheckedChange={setIsGoogleSearchEnabled}
                        />
                        <label
                            htmlFor="google-search-toggle"
                            className="tw-text-sm tw-text-secondary-foreground tw-ml-1 tw-cursor-pointer"
                        >
                            Google Search
                        </label>
                    </div>
                )}
                <div className="tw-flex-1 tw-flex tw-justify-end">
                    <SubmitButton
                        onClick={onSubmitClick}
                        isEditorFocused={isEditorFocused}
                        state={submitState}
                        detectedIntent={intent}
                    />
                </div>
=======
            <div className="tw-flex-1 tw-flex tw-justify-end">
                <SubmitButton
                    onClick={onSubmitClick}
                    isEditorFocused={isEditorFocused}
                    state={submitState}
                    detectedIntent={intent}
                    manuallySelectIntent={manuallySelectIntent}
                />
>>>>>>> dae2b0ba
            </div>
        </menu>
    )
}

const PromptSelectFieldToolbarItem: FunctionComponent<{
    focusEditor?: () => void
    className?: string
}> = ({ focusEditor, className }) => {
    const runAction = useActionSelect()

    const onSelect = useCallback(
        async (item: Action) => {
            await runAction(item, () => {})
            focusEditor?.()
        },
        [focusEditor, runAction]
    )

    return <PromptSelectField onSelect={onSelect} onCloseByEscape={focusEditor} className={className} />
}

const ModelSelectFieldToolbarItem: FunctionComponent<{
    models: Model[]
    userInfo: UserAccountInfo
    focusEditor?: () => void
    className?: string
    supportsImageUpload?: boolean
}> = ({ userInfo, focusEditor, className, models, supportsImageUpload }) => {
    const clientConfig = useClientConfig()
    const serverSentModelsEnabled = !!clientConfig?.modelsAPIEnabled

    const api = useExtensionAPI()

    const onModelSelect = useCallback(
        (model: Model) => {
            api.setChatModel(model.id).subscribe({
                error: error => console.error('setChatModel:', error),
            })
            focusEditor?.()
        },
        [api.setChatModel, focusEditor]
    )

    return (
        !!models?.length &&
        (userInfo.isDotComUser || serverSentModelsEnabled) && (
            <ModelSelectField
                models={models}
                onModelSelect={onModelSelect}
                serverSentModelsEnabled={serverSentModelsEnabled}
                userInfo={userInfo}
                onCloseByEscape={focusEditor}
                className={className}
                data-testid="chat-model-selector"
            />
        )
    )
}<|MERGE_RESOLUTION|>--- conflicted
+++ resolved
@@ -37,7 +37,8 @@
     hidden?: boolean
     className?: string
     intent?: ChatMessage['intent']
-<<<<<<< HEAD
+
+    manuallySelectIntent: (intent: ChatMessage['intent']) => void
     tokenCount?: number
     contextWindow?: number
     transcriptTokens?: number
@@ -46,10 +47,6 @@
     setImageFile: (file: File | undefined) => void
     isGoogleSearchEnabled: boolean
     setIsGoogleSearchEnabled: (value: boolean) => void
-=======
-
-    manuallySelectIntent: (intent: ChatMessage['intent']) => void
->>>>>>> dae2b0ba
 }> = ({
     userInfo,
     isEditorFocused,
@@ -62,7 +59,7 @@
     className,
     models,
     intent,
-<<<<<<< HEAD
+    manuallySelectIntent,
     tokenCount,
     contextWindow,
     transcriptTokens,
@@ -71,9 +68,6 @@
     setImageFile,
     isGoogleSearchEnabled,
     setIsGoogleSearchEnabled,
-=======
-    manuallySelectIntent,
->>>>>>> dae2b0ba
 }) => {
     /**
      * If the user clicks in a gap or on the toolbar outside of any of its buttons, report back to
@@ -144,7 +138,6 @@
                         />
                     )}
             </div>
-<<<<<<< HEAD
             <div className="tw-flex tw-items-center tw-gap-2">
                 {isGoogleModel(models[0]) && (
                     <div className="tw-flex tw-items-center">
@@ -167,18 +160,9 @@
                         isEditorFocused={isEditorFocused}
                         state={submitState}
                         detectedIntent={intent}
+                        manuallySelectIntent={manuallySelectIntent}
                     />
                 </div>
-=======
-            <div className="tw-flex-1 tw-flex tw-justify-end">
-                <SubmitButton
-                    onClick={onSubmitClick}
-                    isEditorFocused={isEditorFocused}
-                    state={submitState}
-                    detectedIntent={intent}
-                    manuallySelectIntent={manuallySelectIntent}
-                />
->>>>>>> dae2b0ba
             </div>
         </menu>
     )
