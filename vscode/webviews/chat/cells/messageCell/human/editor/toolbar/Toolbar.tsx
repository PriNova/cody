--- conflicted
+++ resolved
@@ -1,21 +1,21 @@
 import type { WebviewToExtensionAPI } from '@sourcegraph/cody-shared'
-import {
-    type Action,
-    type ChatMessage,
-    type ContextItemMedia,
-    type Model,
-    ModelTag,
+import type {
+    Action,
+    ChatMessage,
+    ContextItemMedia,
+    Model,
+    //ModelTag,
 } from '@sourcegraph/cody-shared'
 import clsx from 'clsx'
-import { type FunctionComponent, useCallback, useMemo } from 'react'
+import { type FunctionComponent, useCallback } from 'react'
 import type { UserAccountInfo } from '../../../../../../Chat'
 import { ModelSelectField } from '../../../../../../components/modelSelectField/ModelSelectField'
 import { PromptSelectField } from '../../../../../../components/promptSelectField/PromptSelectField'
 import { Checkbox } from '../../../../../../components/shadcn/ui/checkbox'
-import toolbarStyles from '../../../../../../components/shadcn/ui/toolbar.module.css'
+//import toolbarStyles from '../../../../../../components/shadcn/ui/toolbar.module.css'
 import { useActionSelect } from '../../../../../../prompts/PromptsTab'
 import { useClientConfig } from '../../../../../../utils/useClientConfig'
-import { MediaUploadButton } from './MediaUploadButton'
+//import { MediaUploadButton } from './MediaUploadButton'
 import { ModeSelectorField } from './ModeSelectorButton'
 import { SubmitButton, type SubmitButtonState } from './SubmitButton'
 import { TokenDisplay } from './TokenDisplay'
@@ -43,7 +43,6 @@
 
     intent?: ChatMessage['intent']
     manuallySelectIntent: (intent: ChatMessage['intent']) => void
-<<<<<<< HEAD
     tokenCount?: number
     contextWindow?: number
     transcriptTokens?: number
@@ -52,13 +51,11 @@
     setImageFile: (file: File | undefined) => void
     isGoogleSearchEnabled: boolean
     setIsGoogleSearchEnabled: (value: boolean) => void
-=======
 
     extensionAPI: WebviewToExtensionAPI
 
     omniBoxEnabled: boolean
     onMediaUpload?: (mediaContextItem: ContextItemMedia) => void
->>>>>>> 53582276
 }> = ({
     userInfo,
     isEditorFocused,
@@ -71,7 +68,6 @@
     models,
     intent,
     manuallySelectIntent,
-<<<<<<< HEAD
     tokenCount,
     contextWindow,
     transcriptTokens,
@@ -80,11 +76,9 @@
     setImageFile,
     isGoogleSearchEnabled,
     setIsGoogleSearchEnabled,
-=======
     extensionAPI,
     omniBoxEnabled,
     onMediaUpload,
->>>>>>> 53582276
 }) => {
     /**
      * If the user clicks in a gap or on the toolbar outside of any of its buttons, report back to
@@ -106,13 +100,13 @@
      * Image upload is enabled if the user is not on Sourcegraph.com,
      * or is using a BYOK model with vision tag.
      */
-    const isImageUploadEnabled = useMemo(() => {
+    /* const isImageUploadEnabled = useMemo(() => {
         const isDotCom = userInfo?.isDotComUser
         const selectedModel = models?.[0]
         const isBYOK = selectedModel?.tags?.includes(ModelTag.BYOK)
         const isVision = selectedModel?.tags?.includes(ModelTag.Vision)
         return (!isDotCom || isBYOK) && isVision
-    }, [userInfo?.isDotComUser, models?.[0]])
+    }, [userInfo?.isDotComUser, models?.[0]]) */
 
     if (models?.length < 2) {
         return null
@@ -133,7 +127,6 @@
             data-testid="chat-editor-toolbar"
         >
             <div className="tw-flex tw-items-center">
-<<<<<<< HEAD
                 {/* Can't use tw-gap-1 because the popover creates an empty element when open. */}
                 {models[0]?.clientSideConfig?.options?.googleImage && (
                     <UploadImageButton
@@ -142,26 +135,21 @@
                         onClick={setImageFile}
                     />
                 )}
-                {onMentionClick && (
-                    <AddContextButton
-                        onClick={onMentionClick}
-=======
-                {onMediaUpload && isImageUploadEnabled && (
+                {/* {onMediaUpload && isImageUploadEnabled && (
                     <MediaUploadButton
                         onMediaUpload={onMediaUpload}
                         isEditorFocused={isEditorFocused}
                         submitState={submitState}
->>>>>>> 53582276
                         className={`tw-opacity-60 focus-visible:tw-opacity-100 hover:tw-opacity-100 tw-mr-2 tw-gap-0.5 ${toolbarStyles.button} ${toolbarStyles.buttonSmallIcon}`}
                     />
-                )}
+                )} */}
                 <PromptSelectFieldToolbarItem focusEditor={focusEditor} className="tw-ml-1 tw-mr-1" />
                 <ModelSelectFieldToolbarItem
                     models={models}
                     userInfo={userInfo}
                     focusEditor={focusEditor}
                     className="tw-mr-1"
-<<<<<<< HEAD
+                    extensionAPI={extensionAPI}
                     supportsImageUpload={models[0]?.clientSideConfig?.options?.googleImage}
                 />
 
@@ -192,18 +180,6 @@
                         </label>
                     </div>
                 )}
-                <div className="tw-flex-1 tw-flex tw-justify-end">
-                    <SubmitButton
-                        onClick={onSubmitClick}
-                        isEditorFocused={isEditorFocused}
-                        state={submitState}
-                        detectedIntent={intent}
-                        manuallySelectIntent={manuallySelectIntent}
-                    />
-                </div>
-=======
-                    extensionAPI={extensionAPI}
-                />
                 {!userInfo?.isDotComUser && omniBoxEnabled && (
                     <ModeSelectorField
                         className={className}
@@ -216,7 +192,6 @@
             </div>
             <div className="tw-flex-1 tw-flex tw-justify-end">
                 <SubmitButton onClick={onSubmitClick} state={submitState} />
->>>>>>> 53582276
             </div>
         </menu>
     )
@@ -244,13 +219,9 @@
     userInfo: UserAccountInfo
     focusEditor?: () => void
     className?: string
-<<<<<<< HEAD
+    extensionAPI: WebviewToExtensionAPI
     supportsImageUpload?: boolean
-}> = ({ userInfo, focusEditor, className, models, supportsImageUpload }) => {
-=======
-    extensionAPI: WebviewToExtensionAPI
-}> = ({ userInfo, focusEditor, className, models, extensionAPI }) => {
->>>>>>> 53582276
+}> = ({ userInfo, focusEditor, className, models, extensionAPI, supportsImageUpload }) => {
     const clientConfig = useClientConfig()
     const serverSentModelsEnabled = !!clientConfig?.modelsAPIEnabled
 
