--- conflicted
+++ resolved
@@ -11,11 +11,8 @@
 import { useClientConfig } from '../../../../../../utils/useClientConfig'
 import { AddContextButton } from './AddContextButton'
 import { SubmitButton, type SubmitButtonState } from './SubmitButton'
-<<<<<<< HEAD
 import { TokenDisplay } from './TokenDisplay'
-=======
 import { UploadImageButton } from './UploadImageButton'
->>>>>>> cc615a44
 
 /**
  * The toolbar for the human message editor.
@@ -40,15 +37,12 @@
     className?: string
     intent?: ChatMessage['intent']
     onSelectIntent?: (intent: ChatMessage['intent']) => void
-<<<<<<< HEAD
     tokenCount?: number
     contextWindow?: number
     transcriptTokens?: number
     isLastInteraction?: boolean
-=======
     imageFile?: File
     setImageFile: (file: File | undefined) => void
->>>>>>> cc615a44
 }> = ({
     userInfo,
     isEditorFocused,
@@ -62,15 +56,12 @@
     models,
     intent,
     onSelectIntent,
-<<<<<<< HEAD
     tokenCount,
     contextWindow,
     transcriptTokens,
     isLastInteraction,
-=======
     imageFile,
     setImageFile,
->>>>>>> cc615a44
 }) => {
     /**
      * If the user clicks in a gap or on the toolbar outside of any of its buttons, report back to
