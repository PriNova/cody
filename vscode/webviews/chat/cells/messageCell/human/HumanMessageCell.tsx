import {
    type ChatMessage,
    type Model,
    type SerializedPromptEditorState,
    type SerializedPromptEditorValue,
    serializedPromptEditorStateFromChatMessage,
} from '@sourcegraph/cody-shared'
import type { PromptEditorRefAPI } from '@sourcegraph/prompt-editor'
import isEqual from 'lodash/isEqual'
import { ColumnsIcon } from 'lucide-react'
import { type FC, memo, useMemo, useRef, useState } from 'react'
import type { UserAccountInfo } from '../../../../Chat'
import { UserAvatar } from '../../../../components/UserAvatar'
import { BaseMessageCell, MESSAGE_CELL_AVATAR_SIZE } from '../BaseMessageCell'
import { HumanMessageEditor } from './editor/HumanMessageEditor'

import clsx from 'clsx'
import { Tooltip, TooltipContent, TooltipTrigger } from '../../../../components/shadcn/ui/tooltip'
import { getVSCodeAPI } from '../../../../utils/VSCodeApi'
import { useConfig } from '../../../../utils/useConfig'

interface HumanMessageCellProps {
    message: ChatMessage
    models: Model[]
    userInfo: UserAccountInfo
    chatEnabled: boolean
    isFirstMessage: boolean
    isSent: boolean
    isPendingPriorResponse: boolean
    onEditorFocusChange?: (focused: boolean) => void
    onChange?: (editorState: SerializedPromptEditorValue) => void
    onSubmit: (intent?: ChatMessage['intent']) => void
    onStop: () => void
    isFirstInteraction?: boolean
    isLastInteraction?: boolean
    isEditorInitiallyFocused?: boolean
    className?: string
    editorRef?: React.RefObject<PromptEditorRefAPI | null>
    __storybook__focus?: boolean
    transcriptTokens?: number
}

export const HumanMessageCell: FC<HumanMessageCellProps> = ({ message, ...otherProps }) => {
    const messageJSON = JSON.stringify(message)
    const initialEditorState = useMemo(
        () => serializedPromptEditorStateFromChatMessage(JSON.parse(messageJSON)),
        [messageJSON]
    )
    const [imageFile, setImageFile] = useState<File | undefined>()

    return (
        <HumanMessageCellContent
            {...otherProps}
            initialEditorState={initialEditorState}
            intent={message.intent}
            imageFile={imageFile}
            setImageFile={setImageFile}
        />
    )
}

type HumanMessageCellContent = {
    initialEditorState: SerializedPromptEditorState
    intent: ChatMessage['intent']
    imageFile?: File
    setImageFile: (file: File | undefined) => void
} & Omit<HumanMessageCellProps, 'message'>

const HumanMessageCellContent = memo<HumanMessageCellContent>(props => {
<<<<<<< HEAD
    const {
        models,
        initialEditorState,
        userInfo,
        chatEnabled = true,
        isFirstMessage,
        isSent,
        isPendingPriorResponse,
        onChange,
        onSubmit,
        onStop,
        isFirstInteraction,
        isLastInteraction,
        isEditorInitiallyFocused,
        className,
        editorRef,
        __storybook__focus,
        onEditorFocusChange,
        intent,
        transcriptTokens,
    } = props
=======
    const [isDragging, setIsDragging] = useState(false)
    const dragCounter = useRef(0)

    const resetDragState = () => {
        dragCounter.current = 0
        setIsDragging(false)
    }

    const handleDragEnter = (event: React.DragEvent) => {
        event.preventDefault()
        event.stopPropagation()
        dragCounter.current += 1
        const items = Array.from(event.dataTransfer.items)
        if (items.some(item => item.type.startsWith('image/'))) {
            setIsDragging(true)
        }
    }

    const handleDragLeave = (event: React.DragEvent) => {
        event.preventDefault()
        event.stopPropagation()
        dragCounter.current -= 1
        if (dragCounter.current === 0) {
            setIsDragging(false)
        }
    }

    const handleDrop = (event: React.DragEvent) => {
        event.preventDefault()
        event.stopPropagation()
        setIsDragging(false)

        const file = event.dataTransfer.files[0]
        if (file?.type.startsWith('image/')) {
            props.setImageFile(file)
            props.editorRef?.current?.setFocus(true)
        }
    }

    const handleDragOver = (event: React.DragEvent) => {
        event.preventDefault()
        event.stopPropagation()
        event.dataTransfer.dropEffect = 'copy'
    }

    const handleDragEnd = () => {
        resetDragState()
    }
>>>>>>> cc615a44

    return (
        <BaseMessageCell
            speakerIcon={
                <UserAvatar
                    user={props.userInfo.user}
                    size={MESSAGE_CELL_AVATAR_SIZE}
                    sourcegraphGradientBorder={true}
                />
            }
            speakerTitle={props.userInfo.user.displayName ?? props.userInfo.user.username}
            cellAction={props.isFirstMessage && <OpenInNewEditorAction />}
            content={
<<<<<<< HEAD
                <HumanMessageEditor
                    models={models}
                    userInfo={userInfo}
                    initialEditorState={initialEditorState}
                    placeholder={
                        isFirstMessage
                            ? 'Ask anything. Use @ to specify context...'
                            : 'Ask a followup...'
                    }
                    isFirstMessage={isFirstMessage}
                    isSent={isSent}
                    isPendingPriorResponse={isPendingPriorResponse}
                    onChange={onChange}
                    onSubmit={onSubmit}
                    onStop={onStop}
                    disabled={!chatEnabled}
                    isFirstInteraction={isFirstInteraction}
                    isLastInteraction={isLastInteraction}
                    isEditorInitiallyFocused={isEditorInitiallyFocused}
                    editorRef={editorRef}
                    __storybook__focus={__storybook__focus}
                    onEditorFocusChange={onEditorFocusChange}
                    initialIntent={intent}
                    transcriptTokens={transcriptTokens}
                />
=======
                <div
                    onDragEnter={handleDragEnter}
                    onDragLeave={handleDragLeave}
                    onDragOver={handleDragOver}
                    onDrop={handleDrop}
                    onDragEnd={handleDragEnd}
                    className={clsx({
                        'tw-border-2 tw-border-dashed tw-border-focusBorder tw-rounded-md': isDragging,
                    })}
                >
                    <HumanMessageEditor
                        models={props.models}
                        userInfo={props.userInfo}
                        initialEditorState={props.initialEditorState}
                        placeholder={
                            props.isFirstMessage
                                ? 'Ask anything. Use @ to specify context...'
                                : 'Ask a followup...'
                        }
                        isFirstMessage={props.isFirstMessage}
                        isSent={props.isSent}
                        isPendingPriorResponse={props.isPendingPriorResponse}
                        onChange={props.onChange}
                        onSubmit={props.onSubmit}
                        onStop={props.onStop}
                        disabled={!props.chatEnabled}
                        isFirstInteraction={props.isFirstInteraction}
                        isLastInteraction={props.isLastInteraction}
                        isEditorInitiallyFocused={props.isEditorInitiallyFocused}
                        editorRef={props.editorRef}
                        __storybook__focus={props.__storybook__focus}
                        onEditorFocusChange={props.onEditorFocusChange}
                        initialIntent={props.intent}
                        imageFile={props.imageFile}
                        setImageFile={props.setImageFile}
                    />
                </div>
>>>>>>> cc615a44
            }
            className={props.className}
        />
    )
}, isEqual)
const OpenInNewEditorAction = () => {
    const {
        config: { multipleWebviewsEnabled },
    } = useConfig()

    if (!multipleWebviewsEnabled) {
        return null
    }

    return (
        <Tooltip>
            <TooltipTrigger asChild>
                <button
                    type="button"
                    onClick={() => {
                        getVSCodeAPI().postMessage({
                            command: 'command',
                            id: 'cody.chat.moveToEditor',
                        })
                    }}
                    className="tw-flex tw-gap-3 tw-items-center tw-leading-none tw-transition"
                >
                    <ColumnsIcon size={16} strokeWidth={1.25} className="tw-w-8 tw-h-8" />
                </button>
            </TooltipTrigger>
            <TooltipContent>Open in Editor</TooltipContent>
        </Tooltip>
    )
}<|MERGE_RESOLUTION|>--- conflicted
+++ resolved
@@ -67,29 +67,6 @@
 } & Omit<HumanMessageCellProps, 'message'>
 
 const HumanMessageCellContent = memo<HumanMessageCellContent>(props => {
-<<<<<<< HEAD
-    const {
-        models,
-        initialEditorState,
-        userInfo,
-        chatEnabled = true,
-        isFirstMessage,
-        isSent,
-        isPendingPriorResponse,
-        onChange,
-        onSubmit,
-        onStop,
-        isFirstInteraction,
-        isLastInteraction,
-        isEditorInitiallyFocused,
-        className,
-        editorRef,
-        __storybook__focus,
-        onEditorFocusChange,
-        intent,
-        transcriptTokens,
-    } = props
-=======
     const [isDragging, setIsDragging] = useState(false)
     const dragCounter = useRef(0)
 
@@ -138,7 +115,6 @@
     const handleDragEnd = () => {
         resetDragState()
     }
->>>>>>> cc615a44
 
     return (
         <BaseMessageCell
@@ -152,33 +128,6 @@
             speakerTitle={props.userInfo.user.displayName ?? props.userInfo.user.username}
             cellAction={props.isFirstMessage && <OpenInNewEditorAction />}
             content={
-<<<<<<< HEAD
-                <HumanMessageEditor
-                    models={models}
-                    userInfo={userInfo}
-                    initialEditorState={initialEditorState}
-                    placeholder={
-                        isFirstMessage
-                            ? 'Ask anything. Use @ to specify context...'
-                            : 'Ask a followup...'
-                    }
-                    isFirstMessage={isFirstMessage}
-                    isSent={isSent}
-                    isPendingPriorResponse={isPendingPriorResponse}
-                    onChange={onChange}
-                    onSubmit={onSubmit}
-                    onStop={onStop}
-                    disabled={!chatEnabled}
-                    isFirstInteraction={isFirstInteraction}
-                    isLastInteraction={isLastInteraction}
-                    isEditorInitiallyFocused={isEditorInitiallyFocused}
-                    editorRef={editorRef}
-                    __storybook__focus={__storybook__focus}
-                    onEditorFocusChange={onEditorFocusChange}
-                    initialIntent={intent}
-                    transcriptTokens={transcriptTokens}
-                />
-=======
                 <div
                     onDragEnter={handleDragEnter}
                     onDragLeave={handleDragLeave}
@@ -214,9 +163,9 @@
                         initialIntent={props.intent}
                         imageFile={props.imageFile}
                         setImageFile={props.setImageFile}
+                        transcriptTokens={props.transcriptTokens}
                     />
                 </div>
->>>>>>> cc615a44
             }
             className={props.className}
         />
