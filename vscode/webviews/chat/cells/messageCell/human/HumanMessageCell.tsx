import {
    type ChatMessage,
    type Model,
    type SerializedPromptEditorState,
    type SerializedPromptEditorValue,
    serializedPromptEditorStateFromChatMessage,
} from '@sourcegraph/cody-shared'
import type { PromptEditorRefAPI } from '@sourcegraph/prompt-editor'
import clsx from 'clsx'
import isEqual from 'lodash/isEqual'
import { type FC, memo, useMemo, useRef, useState } from 'react'
import type { UserAccountInfo } from '../../../../Chat'
import { BaseMessageCell } from '../BaseMessageCell'
import { HumanMessageEditor } from './editor/HumanMessageEditor'
interface HumanMessageCellProps {
    message: ChatMessage
    models: Model[]
    userInfo: UserAccountInfo
    chatEnabled: boolean
    isFirstMessage: boolean
    isSent: boolean
    isPendingPriorResponse: boolean
    onEditorFocusChange?: (focused: boolean) => void
    onChange?: (editorState: SerializedPromptEditorValue) => void
    onSubmit: (intent?: ChatMessage['intent']) => void
    onStop: () => void
    isFirstInteraction?: boolean
    isLastInteraction?: boolean
    isEditorInitiallyFocused?: boolean
    className?: string
    editorRef?: React.RefObject<PromptEditorRefAPI | null>

    intent: ChatMessage['intent']
    manuallySelectIntent: (intent: ChatMessage['intent']) => void

    /** For use in storybooks only. */
    __storybook__focus?: boolean
    transcriptTokens?: number
    isGoogleSearchEnabled: boolean
    setIsGoogleSearchEnabled: (enabled: boolean) => void
    onTokenCountChange?: (count: number) => void
}

<<<<<<< HEAD
export const HumanMessageCell: FC<HumanMessageCellProps> = ({
    message,
    onTokenCountChange,
    ...otherProps
}) => {
=======
/**
 * A component that displays a chat message from the human.
 */
export const HumanMessageCell: FC<HumanMessageCellProps> = ({ message, ...otherProps }) => {
    // Don't render the editor if the message text is explicitly undefined or empty,
    // and it's been sent already and it's not the last interaction (i.e. there is a tool result response).
    if (
        (message.text === undefined || (message.text && message.text.length === 0)) &&
        otherProps.isSent &&
        !otherProps.isLastInteraction &&
        message.intent === 'agentic'
    ) {
        return null
    }

>>>>>>> 10929ef3
    const messageJSON = JSON.stringify(message)
    const initialEditorState = useMemo(
        () => serializedPromptEditorStateFromChatMessage(JSON.parse(messageJSON)),
        [messageJSON]
    )
    const [imageFile, setImageFile] = useState<File | undefined>()

    return (
        <HumanMessageCellContent
            {...otherProps}
            initialEditorState={initialEditorState}
            imageFile={imageFile}
            setImageFile={setImageFile}
            onTokenCountChange={onTokenCountChange}
        />
    )
}

type HumanMessageCellContent = {
    initialEditorState: SerializedPromptEditorState
    imageFile?: File
    setImageFile: (file: File | undefined) => void
    isGoogleSearchEnabled: boolean
    setIsGoogleSearchEnabled: (enabled: boolean) => void
    onTokenCountChange?: (count: number) => void
} & Omit<HumanMessageCellProps, 'message'>

const HumanMessageCellContent = memo<HumanMessageCellContent>(props => {
    const {
        models,
        initialEditorState,
        userInfo,
        chatEnabled = true,
        isFirstMessage,
        isSent,
        isPendingPriorResponse,
        onChange,
        onSubmit,
        onStop,
        isFirstInteraction,
        isLastInteraction,
        isEditorInitiallyFocused,
        className,
        editorRef,
        __storybook__focus,
        onEditorFocusChange,
        intent,
        manuallySelectIntent,
        imageFile,
        isGoogleSearchEnabled,
        setIsGoogleSearchEnabled,
        setImageFile,
        onTokenCountChange,
    } = props
    const [isDragging, setIsDragging] = useState(false)
    const dragCounter = useRef(0)

    const resetDragState = () => {
        dragCounter.current = 0
        setIsDragging(false)
    }

    const handleDragEnter = (event: React.DragEvent) => {
        event.preventDefault()
        event.stopPropagation()
        dragCounter.current += 1
        const items = Array.from(event.dataTransfer.items)
        if (items.some(item => item.type.startsWith('image/'))) {
            setIsDragging(true)
        }
    }

    const handleDragLeave = (event: React.DragEvent) => {
        event.preventDefault()
        event.stopPropagation()
        dragCounter.current -= 1
        if (dragCounter.current === 0) {
            setIsDragging(false)
        }
    }

    const handleDrop = (event: React.DragEvent) => {
        event.preventDefault()
        event.stopPropagation()
        setIsDragging(false)

        const file = event.dataTransfer.files[0]
        if (file?.type.startsWith('image/')) {
            props.setImageFile(file)
            props.editorRef?.current?.setFocus(true)
        }
    }

    const handleDragOver = (event: React.DragEvent) => {
        event.preventDefault()
        event.stopPropagation()
        event.dataTransfer.dropEffect = 'copy'
    }

    const handleDragEnd = () => {
        resetDragState()
    }

    return (
        <BaseMessageCell
            content={
<<<<<<< HEAD
                <div
                    onDragEnter={handleDragEnter}
                    onDragLeave={handleDragLeave}
                    onDragOver={handleDragOver}
                    onDrop={handleDrop}
                    onDragEnd={handleDragEnd}
                    className={clsx({
                        'tw-border-2 tw-border-dashed tw-border-focusBorder tw-rounded-md': isDragging,
                    })}
                >
                    <HumanMessageEditor
                        models={models}
                        userInfo={userInfo}
                        initialEditorState={initialEditorState}
                        placeholder={
                            isFirstMessage
                                ? 'Ask anything. Use @ to specify context...'
                                : 'Ask a followup...'
                        }
                        isFirstMessage={isFirstMessage}
                        isSent={isSent}
                        isPendingPriorResponse={isPendingPriorResponse}
                        onChange={onChange}
                        onSubmit={onSubmit}
                        onStop={onStop}
                        disabled={!chatEnabled}
                        isFirstInteraction={isFirstInteraction}
                        isLastInteraction={isLastInteraction}
                        isEditorInitiallyFocused={isEditorInitiallyFocused}
                        editorRef={editorRef}
                        __storybook__focus={__storybook__focus}
                        onEditorFocusChange={onEditorFocusChange}
                        intent={intent}
                        manuallySelectIntent={manuallySelectIntent}
                        imageFile={imageFile}
                        setImageFile={setImageFile}
                        isGoogleSearchEnabled={isGoogleSearchEnabled}
                        setIsGoogleSearchEnabled={setIsGoogleSearchEnabled}
                        onTokenCountChange={onTokenCountChange}
                    />
                </div>
=======
                <HumanMessageEditor
                    models={models}
                    userInfo={userInfo}
                    initialEditorState={initialEditorState}
                    placeholder={
                        isFirstMessage
                            ? 'Ask anything. Use @ to specify context...'
                            : 'Use @ to add more context...'
                    }
                    isFirstMessage={isFirstMessage}
                    isSent={isSent}
                    isPendingPriorResponse={isPendingPriorResponse}
                    onChange={onChange}
                    onSubmit={onSubmit}
                    onStop={onStop}
                    disabled={!chatEnabled}
                    isFirstInteraction={isFirstInteraction}
                    isLastInteraction={isLastInteraction}
                    isEditorInitiallyFocused={isEditorInitiallyFocused}
                    editorRef={editorRef}
                    __storybook__focus={__storybook__focus}
                    onEditorFocusChange={onEditorFocusChange}
                    intent={intent}
                    manuallySelectIntent={manuallySelectIntent}
                />
>>>>>>> 10929ef3
            }
            className={className}
        />
    )
}, isEqual)<|MERGE_RESOLUTION|>--- conflicted
+++ resolved
@@ -41,17 +41,11 @@
     onTokenCountChange?: (count: number) => void
 }
 
-<<<<<<< HEAD
 export const HumanMessageCell: FC<HumanMessageCellProps> = ({
     message,
     onTokenCountChange,
     ...otherProps
 }) => {
-=======
-/**
- * A component that displays a chat message from the human.
- */
-export const HumanMessageCell: FC<HumanMessageCellProps> = ({ message, ...otherProps }) => {
     // Don't render the editor if the message text is explicitly undefined or empty,
     // and it's been sent already and it's not the last interaction (i.e. there is a tool result response).
     if (
@@ -63,7 +57,6 @@
         return null
     }
 
->>>>>>> 10929ef3
     const messageJSON = JSON.stringify(message)
     const initialEditorState = useMemo(
         () => serializedPromptEditorStateFromChatMessage(JSON.parse(messageJSON)),
@@ -170,7 +163,6 @@
     return (
         <BaseMessageCell
             content={
-<<<<<<< HEAD
                 <div
                     onDragEnter={handleDragEnter}
                     onDragLeave={handleDragLeave}
@@ -188,7 +180,7 @@
                         placeholder={
                             isFirstMessage
                                 ? 'Ask anything. Use @ to specify context...'
-                                : 'Ask a followup...'
+                                : 'Use @ to add more context...'
                         }
                         isFirstMessage={isFirstMessage}
                         isSent={isSent}
@@ -212,33 +204,6 @@
                         onTokenCountChange={onTokenCountChange}
                     />
                 </div>
-=======
-                <HumanMessageEditor
-                    models={models}
-                    userInfo={userInfo}
-                    initialEditorState={initialEditorState}
-                    placeholder={
-                        isFirstMessage
-                            ? 'Ask anything. Use @ to specify context...'
-                            : 'Use @ to add more context...'
-                    }
-                    isFirstMessage={isFirstMessage}
-                    isSent={isSent}
-                    isPendingPriorResponse={isPendingPriorResponse}
-                    onChange={onChange}
-                    onSubmit={onSubmit}
-                    onStop={onStop}
-                    disabled={!chatEnabled}
-                    isFirstInteraction={isFirstInteraction}
-                    isLastInteraction={isLastInteraction}
-                    isEditorInitiallyFocused={isEditorInitiallyFocused}
-                    editorRef={editorRef}
-                    __storybook__focus={__storybook__focus}
-                    onEditorFocusChange={onEditorFocusChange}
-                    intent={intent}
-                    manuallySelectIntent={manuallySelectIntent}
-                />
->>>>>>> 10929ef3
             }
             className={className}
         />
