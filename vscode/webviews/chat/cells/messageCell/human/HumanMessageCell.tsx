--- conflicted
+++ resolved
@@ -36,8 +36,6 @@
     isEditorInitiallyFocused?: boolean
     className?: string
     editorRef?: React.RefObject<PromptEditorRefAPI | null>
-<<<<<<< HEAD
-=======
 
     intent: ChatMessage['intent']
     manuallySelectIntent: (
@@ -46,7 +44,6 @@
     ) => void
 
     /** For use in storybooks only. */
->>>>>>> d6c8b6ee
     __storybook__focus?: boolean
     transcriptTokens?: number
     isGoogleSearchEnabled: boolean
@@ -61,7 +58,6 @@
     )
     const [imageFile, setImageFile] = useState<File | undefined>()
 
-<<<<<<< HEAD
     return (
         <HumanMessageCellContent
             {...otherProps}
@@ -71,21 +67,14 @@
             setImageFile={setImageFile}
         />
     )
-=======
-    return <HumanMessageCellContent {...otherProps} initialEditorState={initialEditorState} />
->>>>>>> d6c8b6ee
 }
 
 type HumanMessageCellContent = {
     initialEditorState: SerializedPromptEditorState
-<<<<<<< HEAD
-    intent: ChatMessage['intent']
     imageFile?: File
     setImageFile: (file: File | undefined) => void
     isGoogleSearchEnabled: boolean
     setIsGoogleSearchEnabled: (enabled: boolean) => void
-=======
->>>>>>> d6c8b6ee
 } & Omit<HumanMessageCellProps, 'message'>
 
 const HumanMessageCellContent = memo<HumanMessageCellContent>(props => {
@@ -108,15 +97,12 @@
         __storybook__focus,
         onEditorFocusChange,
         intent,
-<<<<<<< HEAD
+        manuallySelectIntent,
         imageFile,
         transcriptTokens,
         isGoogleSearchEnabled,
         setIsGoogleSearchEnabled,
         setImageFile,
-=======
-        manuallySelectIntent,
->>>>>>> d6c8b6ee
     } = props
     const [isDragging, setIsDragging] = useState(false)
     const dragCounter = useRef(0)
@@ -179,14 +165,10 @@
             speakerTitle={userInfo.user.displayName ?? userInfo.user.username}
             cellAction={
                 <div className="tw-flex tw-gap-2 tw-items-center tw-justify-end">
-                    {settings && (
-                        <ToolboxButton settings={settings} api={api} isFirstMessage={isFirstMessage} />
-                    )}
                     {isFirstMessage && <OpenInNewEditorAction />}
                 </div>
             }
             content={
-<<<<<<< HEAD
                 <div
                     onDragEnter={handleDragEnter}
                     onDragLeave={handleDragLeave}
@@ -219,7 +201,8 @@
                         editorRef={editorRef}
                         __storybook__focus={__storybook__focus}
                         onEditorFocusChange={onEditorFocusChange}
-                        initialIntent={intent}
+                        intent={intent}
+                        manuallySelectIntent={manuallySelectIntent}
                         imageFile={imageFile}
                         setImageFile={setImageFile}
                         transcriptTokens={transcriptTokens}
@@ -227,33 +210,6 @@
                         setIsGoogleSearchEnabled={setIsGoogleSearchEnabled}
                     />
                 </div>
-=======
-                <HumanMessageEditor
-                    models={models}
-                    userInfo={userInfo}
-                    initialEditorState={initialEditorState}
-                    placeholder={
-                        isFirstMessage
-                            ? 'Ask anything. Use @ to specify context...'
-                            : 'Ask a followup...'
-                    }
-                    isFirstMessage={isFirstMessage}
-                    isSent={isSent}
-                    isPendingPriorResponse={isPendingPriorResponse}
-                    onChange={onChange}
-                    onSubmit={onSubmit}
-                    onStop={onStop}
-                    disabled={!chatEnabled}
-                    isFirstInteraction={isFirstInteraction}
-                    isLastInteraction={isLastInteraction}
-                    isEditorInitiallyFocused={isEditorInitiallyFocused}
-                    editorRef={editorRef}
-                    __storybook__focus={__storybook__focus}
-                    onEditorFocusChange={onEditorFocusChange}
-                    intent={intent}
-                    manuallySelectIntent={manuallySelectIntent}
-                />
->>>>>>> d6c8b6ee
             }
             className={className}
         />
