--- conflicted
+++ resolved
@@ -6,25 +6,12 @@
     serializedPromptEditorStateFromChatMessage,
 } from '@sourcegraph/cody-shared'
 import type { PromptEditorRefAPI } from '@sourcegraph/prompt-editor'
+import clsx from 'clsx'
 import isEqual from 'lodash/isEqual'
-<<<<<<< HEAD
-import { ColumnsIcon } from 'lucide-react'
 import { type FC, memo, useMemo, useRef, useState } from 'react'
-=======
-import { type FC, memo, useMemo } from 'react'
->>>>>>> 2c44f6ae
 import type { UserAccountInfo } from '../../../../Chat'
 import { BaseMessageCell } from '../BaseMessageCell'
 import { HumanMessageEditor } from './editor/HumanMessageEditor'
-
-<<<<<<< HEAD
-import clsx from 'clsx'
-import { Tooltip, TooltipContent, TooltipTrigger } from '../../../../components/shadcn/ui/tooltip'
-import { getVSCodeAPI } from '../../../../utils/VSCodeApi'
-import { useConfig } from '../../../../utils/useConfig'
-
-=======
->>>>>>> 2c44f6ae
 interface HumanMessageCellProps {
     message: ChatMessage
     models: Model[]
