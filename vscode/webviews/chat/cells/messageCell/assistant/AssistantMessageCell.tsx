--- conflicted
+++ resolved
@@ -166,22 +166,17 @@
                                 </div>
                             )}
                             <div className="tw-flex tw-items-center tw-divide-x tw-transition tw-divide-muted tw-opacity-65 hover:tw-opacity-100">
-<<<<<<< HEAD
-                                {showFeedbackButtons && feedbackButtonsOnSubmit && (
-                                    <div className="tw-flex tw-items-center">
-=======
                                 {showFeedbackButtons &&
                                     feedbackButtonsOnSubmit &&
                                     !(experimentalOneBoxEnabled && isSearchIntent) && (
->>>>>>> 9a648eb6
-                                        <FeedbackButtons
-                                            feedbackButtonsOnSubmit={feedbackButtonsOnSubmit}
-                                            className="tw-pr-4"
-                                        />
-<<<<<<< HEAD
-                                    </div>
-                                )}
-                                {!isLoading && (!message.error || isAborted) && (
+                                        <div className="tw-flex tw-items-center">
+                                            <FeedbackButtons
+                                                feedbackButtonsOnSubmit={feedbackButtonsOnSubmit}
+                                                className="tw-pr-4"
+                                            />
+                                        </div>
+                                    )}
+                                {!isLoading && (!message.error || isAborted) && !isSearchIntent && (
                                     <div className="tw-flex tw-items-center">
                                         <button
                                             type="button"
@@ -202,19 +197,6 @@
                                             className="tw-pl-5"
                                         />
                                     </div>
-=======
-                                    )}
-                                {!isLoading && (!message.error || isAborted) && !isSearchIntent && (
-                                    <ContextFocusActions
-                                        humanMessage={humanMessage}
-                                        longResponseTime={hasLongerResponseTime}
-                                        className={
-                                            showFeedbackButtons && feedbackButtonsOnSubmit
-                                                ? 'tw-pl-5'
-                                                : undefined
-                                        }
-                                    />
->>>>>>> 9a648eb6
                                 )}
                             </div>
                         </div>
