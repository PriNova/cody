--- conflicted
+++ resolved
@@ -66,13 +66,7 @@
     const totalResults = useMemo(
         () =>
             message.search.response?.results.results.filter(
-<<<<<<< HEAD
-                result =>
-                    result.__typename === 'FileMatch' &&
-                    (result.chunkMatches?.length || result.symbols?.length)
-=======
                 (result): result is NLSSearchResult => result.__typename === 'FileMatch'
->>>>>>> 35d181ac
             ) || [],
         [message.search.response]
     )
