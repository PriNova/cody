--- conflicted
+++ resolved
@@ -65,10 +65,7 @@
     editContextNode: React.ReactNode
     experimentalOneBoxEnabled?: boolean
     processes?: ProcessingStep[]
-<<<<<<< HEAD
-=======
     agent?: string
->>>>>>> 35d181ac
 }> = memo(
     ({
         contextItems,
@@ -85,10 +82,7 @@
         intent,
         experimentalOneBoxEnabled,
         processes,
-<<<<<<< HEAD
-=======
         agent,
->>>>>>> 35d181ac
     }) => {
         const __storybook__initialOpen = useContext(__ContextCellStorybookContext)?.initialOpen ?? false
 
