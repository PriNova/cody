--- conflicted
+++ resolved
@@ -140,11 +140,7 @@
             main:
                 experimentalOneBoxEnabled && !intent
                     ? 'Reviewing query'
-<<<<<<< HEAD
-                    : isDeepCodyEnabled
-=======
                     : isAgenticChat
->>>>>>> d6c8b6ee
                       ? 'Agentic context'
                       : isContextLoading
                         ? 'Fetching context'
@@ -159,11 +155,7 @@
                       : contextItems === undefined
                         ? 'none requested'
                         : contextItems.length === 0
-<<<<<<< HEAD
-                          ? isDeepCodyEnabled
-=======
                           ? isAgenticChat
->>>>>>> d6c8b6ee
                               ? 'none'
                               : 'none fetched'
                           : itemCountLabel,
@@ -216,11 +208,7 @@
                                         <div className={styles.contextSuggestedActions}>
                                             {contextItems &&
                                                 contextItems.length > 0 &&
-<<<<<<< HEAD
-                                                !isDeepCodyEnabled && (
-=======
                                                 !isAgenticChat && (
->>>>>>> d6c8b6ee
                                                     <Button
                                                         size="sm"
                                                         variant="outline"
@@ -233,11 +221,7 @@
                                                         {editContextNode}
                                                     </Button>
                                                 )}
-<<<<<<< HEAD
-                                            {resubmitWithRepoContext && !isDeepCodyEnabled && (
-=======
                                             {resubmitWithRepoContext && !isAgenticChat && (
->>>>>>> d6c8b6ee
                                                 <Button
                                                     size="sm"
                                                     variant="outline"
@@ -314,11 +298,7 @@
                                                     </span>
                                                 </span>
                                             )}
-<<<<<<< HEAD
-                                            {!isContextLoading && isDeepCodyEnabled && (
-=======
                                             {!isContextLoading && isAgenticChat && (
->>>>>>> d6c8b6ee
                                                 <li>
                                                     <Tooltip>
                                                         <TooltipTrigger asChild>
@@ -344,11 +324,7 @@
                                                     </Tooltip>
                                                 </li>
                                             )}
-<<<<<<< HEAD
-                                            {!isContextLoading && !isDeepCodyEnabled && (
-=======
                                             {!isContextLoading && !isAgenticChat && (
->>>>>>> d6c8b6ee
                                                 <li>
                                                     <Tooltip>
                                                         <TooltipTrigger asChild>
