--- conflicted
+++ resolved
@@ -45,12 +45,9 @@
         setActiveChatContext: () => {},
         manuallySelectedIntent: null,
         setManuallySelectedIntent: () => {},
-<<<<<<< HEAD
+        guardrails: new MockNoGuardrails(),
         isGoogleSearchEnabled: false,
         setIsGoogleSearchEnabled: () => {},
-=======
-        guardrails: new MockNoGuardrails(),
->>>>>>> 10929ef3
     } satisfies ComponentProps<typeof Transcript>,
 
     decorators: [
