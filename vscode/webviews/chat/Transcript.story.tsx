import type { Meta, StoryObj } from '@storybook/react'

import { Transcript } from './Transcript'
import { FIXTURE_TRANSCRIPT, FIXTURE_USER_ACCOUNT_INFO, transcriptFixture } from './fixtures'

import {
    type ChatMessage,
    FIXTURE_MODELS,
    ModelTag,
    ModelUsage,
    PromptString,
    RateLimitError,
    errorToChatError,
    ps,
} from '@sourcegraph/cody-shared'
import { MockDefaultContext } from '@sourcegraph/prompt-editor/src/useInitialContext'
import { useArgs, useCallback, useEffect, useRef, useState } from '@storybook/preview-api'
import type { ComponentProps } from 'react'
import { URI } from 'vscode-uri'
import { VSCodeWebview } from '../storybook/VSCodeStoryDecorator'
import { __ContextCellStorybookContext } from './cells/contextCell/ContextCell'

const meta: Meta<typeof Transcript> = {
    title: 'ui/Transcript',
    component: Transcript,

    argTypes: {
        transcript: {
            name: 'Transcript fixture',
            options: Object.keys(FIXTURE_TRANSCRIPT),
            mapping: FIXTURE_TRANSCRIPT,
            control: { type: 'select' },
        },
    },
    args: {
        transcript: FIXTURE_TRANSCRIPT.simple,
        messageInProgress: null,
        copyButtonOnSubmit: () => {},
        insertButtonOnSubmit: () => {},
        userInfo: FIXTURE_USER_ACCOUNT_INFO,
        postMessage: () => {},
        chatEnabled: true,
        models: FIXTURE_MODELS,
        setActiveChatContext: () => {},
<<<<<<< HEAD
        isGoogleSearchEnabled: false,
        setIsGoogleSearchEnabled: () => {},
=======
        manuallySelectedIntent: null,
        setManuallySelectedIntent: () => {},
>>>>>>> 8abfeb49
    } satisfies ComponentProps<typeof Transcript>,

    decorators: [
        // This marginBottom makes it easier to test the @-mention menu's positioning behavior.
        story => <div style={{ marginBottom: '300px' }}>{story()}</div>,
        VSCodeWebview,
    ],
}

export default meta

export const Default: StoryObj<typeof meta> = {
    args: {},
}

export const Empty: StoryObj<typeof meta> = {
    args: {
        transcript: [],
    },
}

export const ModelSelection: StoryObj<typeof meta> = {
    args: {
        transcript: FIXTURE_TRANSCRIPT.simple,
        models: FIXTURE_MODELS,
        userInfo: { ...FIXTURE_USER_ACCOUNT_INFO, isCodyProUser: true },
    },
}

export const WithDifferentModels: StoryObj<typeof meta> = {
    args: {
        transcript: FIXTURE_TRANSCRIPT.simple,
        models: [
            {
                id: 'custom-model',
                usage: [ModelUsage.Chat, ModelUsage.Edit, ModelUsage.Autocomplete],
                contextWindow: {
                    input: 16000,
                    output: 4000,
                },
                provider: 'CustomAI',
                title: 'Super AI',
                tags: [ModelTag.Enterprise, ModelTag.Power],
            },
            ...FIXTURE_MODELS,
        ],
    },
}

export const WithContext: StoryObj<typeof meta> = {
    args: {
        transcript: FIXTURE_TRANSCRIPT.explainCode2,
    },
    render: () => {
        const [args] = useArgs<Required<NonNullable<(typeof meta)['args']>>>()
        return (
            <__ContextCellStorybookContext.Provider value={{ initialOpen: true }}>
                <MockDefaultContext.Provider
                    value={{
                        initialContext: [],
                        corpusContext: [
                            {
                                uri: URI.file('https://github.com/sourcegraph/sourcegraph'),
                                type: 'repository',
                                repoName: 'sourcegraph/sourcegraph',
                                repoID: 'asdf',
                                content: null,
                            },
                        ],
                    }}
                >
                    <Transcript {...args} />
                </MockDefaultContext.Provider>
            </__ContextCellStorybookContext.Provider>
        )
    },
}

const SIMPLE_TRANSCRIPT = FIXTURE_TRANSCRIPT.simple

export const WaitingForContext: StoryObj<typeof meta> = {
    args: {
        transcript: [...SIMPLE_TRANSCRIPT, { speaker: 'human', text: ps`What color is the sky?` }],
        messageInProgress: { speaker: 'assistant', model: 'my-llm' },
    },
}

export const WaitingForAssistantMessageWithContext: StoryObj<typeof meta> = {
    args: {
        transcript: transcriptFixture([
            ...SIMPLE_TRANSCRIPT,
            {
                speaker: 'human',
                text: ps`What color is the sky?'`,
                contextFiles: [{ type: 'file', uri: URI.file('/foo.js') }],
            },
        ]),
        messageInProgress: { speaker: 'assistant', model: 'my-llm' },
    },
}

export const WaitingForAssistantMessageNoContext: StoryObj<typeof meta> = {
    args: {
        transcript: transcriptFixture([
            ...SIMPLE_TRANSCRIPT,
            {
                speaker: 'human',
                text: ps`What color is the sky?'`,
                contextFiles: [],
            },
        ]),
        messageInProgress: { speaker: 'assistant', model: 'my-llm' },
    },
}

export const AssistantMessageInProgress: StoryObj<typeof meta> = {
    args: {
        transcript: transcriptFixture([
            ...SIMPLE_TRANSCRIPT,
            {
                speaker: 'human',
                text: ps`What color is the sky?'`,
                contextFiles: [{ type: 'file', uri: URI.file('/foo.js') }],
            },
        ]),
        messageInProgress: {
            speaker: 'assistant',
            model: 'my-model',
            text: ps`The sky is `,
        },
    },
}

export const WithError: StoryObj<typeof meta> = {
    args: {
        transcript: transcriptFixture([
            ...SIMPLE_TRANSCRIPT,
            { speaker: 'human', text: ps`What color is the sky?'`, contextFiles: [] },
            { speaker: 'assistant', error: errorToChatError(new Error('some error')) },
        ]),
    },
}

export const WithRateLimitError: StoryObj<typeof meta> = {
    args: {
        transcript: transcriptFixture([
            ...SIMPLE_TRANSCRIPT,
            { speaker: 'human', text: ps`What color is the sky?'`, contextFiles: [] },
            {
                speaker: 'assistant',
                error: errorToChatError(
                    new RateLimitError('chat messages and commands', 'rate limit error', true)
                ),
            },
        ]),
    },
}

export const abortedBeforeResponse: StoryObj<typeof meta> = {
    args: {
        transcript: transcriptFixture([
            ...SIMPLE_TRANSCRIPT,
            { speaker: 'human', text: ps`What color is the sky?'`, contextFiles: [] },
            { speaker: 'assistant', error: errorToChatError(new Error('aborted')) },
        ]),
    },
}

export const abortedWithPartialResponse: StoryObj<typeof meta> = {
    args: {
        transcript: transcriptFixture([
            ...SIMPLE_TRANSCRIPT,
            {
                speaker: 'human',
                text: ps`What color is the sky?`,
                contextFiles: [{ type: 'file', uri: URI.file('/foo.js') }],
            },
            { speaker: 'assistant', text: ps`Bl`, error: errorToChatError(new Error('aborted')) },
        ]),
    },
}

export const TextWrapping: StoryObj<typeof meta> = {
    args: {
        transcript: transcriptFixture([
            ...SIMPLE_TRANSCRIPT,
            {
                speaker: 'human',
                text: ps`What color is the skyskyskyskyskyskyskyskyskyskyskyskyskyskyskyskyskyskyskyskyskyskyskyskyskyskyskyskyskyskyskyskyskyskyskyskyskyskyskyskyskyskyskyskyskyskyskyskyskyskyskyskyskyskyskyskyskyskyskysky?`,
                contextFiles: [],
            },
            {
                speaker: 'assistant',
                text: ps`The sky is blueblueblueblueblueblueblueblueblueblueblueblueblueblueblueblueblueblueblueblueblueblueblueblueblueblueblueblueblueblue.\n\n\`\`\`\nconst color = 'blueblueblueblueblueblueblueblueblueblueblueblueblueblueblueblueblueblueblueblueblueblueblueblueblue'\n\`\`\`\n\nMore info:\n\n- Color of sky: blueblueblueblueblueblueblueblueblueblueblueblueblueblueblueblueblueblueblueblueblueblue`,
            },
        ]),
    },
}

export const Streaming: StoryObj<typeof meta> = {
    render: () => {
        const [args] = useArgs<Required<NonNullable<(typeof meta)['args']>>>()

        const [reply, setReply] = useState<string>('hello world, aaaaa bbbbb ccccc ')
        useEffect(() => {
            let i = 0
            const handle = setInterval(() => {
                setReply(
                    reply =>
                        reply +
                        ` ${String.fromCharCode(
                            Math.floor(Math.random() * 26 + 97)
                        )}${String.fromCharCode(
                            Math.floor(Math.random() * 26 + 97)
                        )}${String.fromCharCode(
                            Math.floor(Math.random() * 26 + 97)
                        )}${String.fromCharCode(Math.floor(Math.random() * 26 + 97))}${
                            i % 3 === 1
                                ? `\n\n\`\`\`javascript\nconst ${String.fromCharCode(
                                      Math.floor(Math.random() * 26 + 97)
                                  )} = ${Math.floor(Math.random() * 100)}\n\`\`\`\n`
                                : i % 3 === 2
                                  ? '\n\n* [item1](https://example.com)\n* item2: `hello`\n\n'
                                  : ''
                        }`
                )
                i++
            }, 1000)
            return () => clearInterval(handle)
        }, [])

        return (
            <Transcript
                {...args}
                transcript={transcriptFixture([
                    { speaker: 'human', text: ps`Hello, world!`, contextFiles: [] },
                ])}
                messageInProgress={{
                    speaker: 'assistant',
                    model: 'my-model',
                    text: PromptString.unsafe_fromLLMResponse(`${reply}`),
                }}
                models={args.models}
            />
        )
    },
}

export const StreamingThenFinish: StoryObj<typeof meta> = {
    render: () => {
        const [args] = useArgs<Required<NonNullable<(typeof meta)['args']>>>()

        const restartCounter = useRef(0)
        const restart = useCallback(() => {
            restartCounter.current++
            setReply('')
            document.querySelector<HTMLElement>('[role="row"]:last-child [data-lexical-editor]')?.focus()
        }, [])

        const ASSISTANT_MESSAGE = ps`hello, world!\n\n- a\n- b\n- c\n- d\n- e\n- f\n- g\n- h\n- i\n- j\n- k\n- l\n- m\n- n\n- o\n- p\n- q\n- r\n- s\n- t\n- u\n- v\n- w\n- x\n- y\n- z\n\nOK, done!`
        const [reply, setReply] = useState<string>('')
        useEffect(() => {
            let i = 0
            const PARTS = ASSISTANT_MESSAGE.split(' ')
            const handle = setInterval(() => {
                setReply(reply => `${reply ? `${reply} ` : ''}${PARTS.at(i)}`)
                if (i === PARTS.length - 1) {
                    clearInterval(handle)
                } else {
                    i++
                }
            }, 30)
            return () => clearInterval(handle)
        }, [restartCounter.current])

        const finished = reply === ASSISTANT_MESSAGE.toString()

        return (
            <>
                <button
                    type="button"
                    onClick={restart}
                    style={{ margin: '1rem', border: 'solid 1px #555', padding: '4px 6px' }}
                >
                    Restart simulated interaction
                </button>
                <Transcript
                    {...args}
                    transcript={transcriptFixture([
                        { speaker: 'human', text: ps`Hello, world!`, contextFiles: [] },
                        ...(finished
                            ? [{ speaker: 'assistant', text: ASSISTANT_MESSAGE } satisfies ChatMessage]
                            : []),
                    ])}
                    messageInProgress={
                        finished
                            ? null
                            : {
                                  speaker: 'assistant',
                                  model: 'my-model',
                                  text: PromptString.unsafe_fromLLMResponse(`${reply}`),
                              }
                    }
                />
            </>
        )
    },
}

export const WithToolUseResponse: StoryObj<typeof meta> = {
    args: {
        transcript: transcriptFixture([...FIXTURE_TRANSCRIPT.toolUse]),
    },
}

export const WithCode: StoryObj<typeof meta> = {
    args: {
        transcript: transcriptFixture([...FIXTURE_TRANSCRIPT.generateCode]),
    },
}<|MERGE_RESOLUTION|>--- conflicted
+++ resolved
@@ -42,13 +42,10 @@
         chatEnabled: true,
         models: FIXTURE_MODELS,
         setActiveChatContext: () => {},
-<<<<<<< HEAD
+        manuallySelectedIntent: null,
+        setManuallySelectedIntent: () => {},
         isGoogleSearchEnabled: false,
         setIsGoogleSearchEnabled: () => {},
-=======
-        manuallySelectedIntent: null,
-        setManuallySelectedIntent: () => {},
->>>>>>> 8abfeb49
     } satisfies ComponentProps<typeof Transcript>,
 
     decorators: [
