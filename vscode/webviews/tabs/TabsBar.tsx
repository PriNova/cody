import * as Dialog from '@radix-ui/react-dialog'
import * as Tabs from '@radix-ui/react-tabs'

import clsx from 'clsx'
import {
    BookTextIcon,
<<<<<<< HEAD
    Cog,
=======
    ColumnsIcon,
>>>>>>> 2c44f6ae
    DownloadIcon,
    HistoryIcon,
    type LucideProps,
    MessageSquarePlusIcon,
    MessagesSquareIcon,
    Trash2Icon,
} from 'lucide-react'
import { getVSCodeAPI } from '../utils/VSCodeApi'
import { View } from './types'

import { type AuthenticatedAuthStatus, CodyIDE, isDefined } from '@sourcegraph/cody-shared'
import { type FC, Fragment, forwardRef, memo, useCallback, useMemo, useState } from 'react'
import { Tooltip, TooltipContent, TooltipTrigger } from '../components/shadcn/ui/tooltip'
import { useConfig } from '../utils/useConfig'

import { useExtensionAPI } from '@sourcegraph/prompt-editor'
import { isEqual } from 'lodash'
import type { UserAccountInfo } from '../Chat'
import { downloadChatHistory } from '../chat/downloadChatHistory'
import { UserMenu } from '../components/UserMenu'
import { Button } from '../components/shadcn/ui/button'
import styles from './TabsBar.module.css'
import { getCreateNewChatCommand } from './utils'

interface TabsBarProps {
    user: UserAccountInfo
    currentView: View
    setView: (view: View) => void
    endpointHistory: string[]
    // Whether to show the Sourcegraph Teams upgrade CTA or not.
    isWorkspacesUpgradeCtaEnabled?: boolean
    showOpenInEditor?: boolean
}

type IconComponent = React.ForwardRefExoticComponent<
    Omit<LucideProps, 'ref'> & React.RefAttributes<SVGSVGElement>
>

interface TabSubAction {
    /** Extra content to display in the tooltip (in addition to the title). */
    tooltipExtra?: React.ReactNode

    title: string
    Icon: IconComponent
    command: string
    arg?: string | undefined | null
    callback?: () => void
    changesView?: View
    uri?: string
    confirmation?: {
        title: string
        description: string
        confirmationAction: string
    }
}

interface TabConfig {
    Icon: IconComponent
    view: View
    title: string
    command?: string
    changesView?: boolean
    subActions?: TabSubAction[]
}

export const TabsBar = memo<TabsBarProps>(props => {
    const { currentView, setView, user, endpointHistory, showOpenInEditor } = props
    const { isCodyProUser, IDE } = user
    const tabItems = useTabs({ user })
    const {
        config: { webviewType, multipleWebviewsEnabled, allowEndpointChange },
    } = useConfig()
    const currentViewSubActions = tabItems.find(tab => tab.view === currentView)?.subActions ?? []

    const handleClick = useCallback(
        (view: View, command?: string, changesView?: boolean) => {
            if (command) {
                getVSCodeAPI().postMessage({ command: 'command', id: command })
            }
            if (changesView) {
                setView(view)
            }
        },
        [setView]
    )

    const handleSubActionClick = useCallback(
        (action: Pick<TabSubAction, 'callback' | 'command' | 'arg' | 'changesView'>) => {
            if (action.callback) {
                action.callback()
            } else {
                getVSCodeAPI().postMessage({
                    command: 'command',
                    id: action.command,
                    arg: action.arg,
                })
            }
            if (action.changesView) {
                setView(action.changesView)
            }
        },
        [setView]
    )

    return (
        <div className={clsx(styles.tabsRoot, { [styles.tabsRootCodyWeb]: IDE === CodyIDE.Web })}>
            <Tabs.List aria-label="cody-webview" className={styles.tabsContainer}>
                <div className={styles.tabs}>
                    {tabItems.map(({ Icon, view, command, title, changesView }) => (
                        <Tabs.Trigger key={view} value={view} asChild={true}>
                            <TabButton
                                Icon={Icon}
                                view={view}
                                title={title}
                                IDE={IDE}
                                isActive={currentView === view}
                                onClick={() => handleClick(view, command, changesView)}
                                data-testid={`tab-${view}`}
                            />
                        </Tabs.Trigger>
                    ))}
                    <div className="tw-flex tw-ml-auto">
                        <TabButton
                            prominent
                            Icon={showOpenInEditor ? ColumnsIcon : MessageSquarePlusIcon}
                            title={showOpenInEditor ? 'Open in Editor' : 'New Chat'}
                            IDE={IDE}
                            tooltipExtra={IDE === CodyIDE.VSCode && '(⇧⌥/)'}
                            view={View.Chat}
                            data-testid="new-chat-button"
                            onClick={() =>
                                handleSubActionClick({
                                    changesView: View.Chat,
                                    command: `${
                                        showOpenInEditor
                                            ? 'cody.chat.moveToEditor'
                                            : getCreateNewChatCommand({
                                                  IDE,
                                                  webviewType,
                                                  multipleWebviewsEnabled,
                                              })
                                    }`,
                                })
                            }
                        />
                        {IDE !== CodyIDE.Web && (
                            <UserMenu
                                authStatus={user.user as AuthenticatedAuthStatus}
                                isProUser={isCodyProUser}
                                endpointHistory={endpointHistory}
                                allowEndpointChange={allowEndpointChange}
                                className="!tw-opacity-100 tw-h-full"
                                isWorkspacesUpgradeCtaEnabled={props.isWorkspacesUpgradeCtaEnabled}
                                IDE={IDE}
                            />
                        )}
                    </div>
                </div>
                <div className={styles.subTabs}>
                    {currentViewSubActions.map(subAction => (
                        <Fragment key={`${subAction.command}/${subAction.uri ?? ''}`}>
                            {subAction.confirmation ? (
                                <ActionButtonWithConfirmation
                                    title={subAction.title}
                                    Icon={subAction.Icon}
                                    IDE={IDE}
                                    alwaysShowTitle={true}
                                    tooltipExtra={subAction.tooltipExtra}
                                    dialogTitle={subAction.confirmation.title}
                                    dialogDescription={subAction.confirmation.description}
                                    dialogConfirmAction={subAction.confirmation.confirmationAction}
                                    onConfirm={() => handleSubActionClick(subAction)}
                                />
                            ) : (
                                <TabButton
                                    Icon={subAction.Icon}
                                    title={subAction.title}
                                    IDE={IDE}
                                    uri={subAction.uri}
                                    alwaysShowTitle={true}
                                    tooltipExtra={subAction.tooltipExtra}
                                    onClick={() => handleSubActionClick(subAction)}
                                />
                            )}
                        </Fragment>
                    ))}
                </div>
            </Tabs.List>
        </div>
    )
}, isEqual)
interface ActionButtonWithConfirmationProps {
    title: string
    Icon: IconComponent
    IDE: CodyIDE
    prominent?: boolean
    alwaysShowTitle?: boolean
    /** Extra content to display in the tooltip (in addition to the title). */
    tooltipExtra?: React.ReactNode
    onConfirm: () => void
    dialogTitle: string
    dialogDescription: string
    dialogConfirmAction: string
}

/**
 * Renders common sub tab action but with additional confirmation dialog UI
 * It's used for heavy undoable actions like clear history item in history tab
 */
const ActionButtonWithConfirmation: FC<ActionButtonWithConfirmationProps> = props => {
    const {
        title,
        Icon,
        IDE,
        prominent,
        alwaysShowTitle,
        tooltipExtra,
        onConfirm,
        dialogTitle,
        dialogConfirmAction,
        dialogDescription,
    } = props

    const [state, setState] = useState<boolean>(false)

    return (
        <Dialog.Root open={state} onOpenChange={setState}>
            <TabButton
                Icon={Icon}
                title={title}
                alwaysShowTitle={alwaysShowTitle}
                tooltipExtra={tooltipExtra}
                prominent={prominent}
                IDE={IDE}
                onClick={() => setState(true)}
            />

            <Dialog.Portal>
                <Dialog.Overlay className={styles.dialogOverlay} />
                <Dialog.Content className={styles.dialogContent} data-cody-ui-dialog>
                    <Dialog.Title className={styles.dialogTitle}>{dialogTitle}</Dialog.Title>

                    <Dialog.Description className={styles.dialogDescription}>
                        {dialogDescription}
                    </Dialog.Description>

                    <footer className={styles.dialogFooter}>
                        <Button variant="secondary" onClick={() => setState(false)}>
                            Cancel
                        </Button>

                        <Button
                            variant="default"
                            onClick={() => {
                                onConfirm()
                                setState(false)
                            }}
                        >
                            {dialogConfirmAction}
                        </Button>
                    </footer>
                </Dialog.Content>
            </Dialog.Portal>
        </Dialog.Root>
    )
}

interface TabButtonProps {
    title: string
    Icon: IconComponent
    IDE: CodyIDE
    uri?: string
    view?: View
    isActive?: boolean
    onClick?: () => void
    prominent?: boolean
    alwaysShowTitle?: boolean

    /** Extra content to display in the tooltip (in addition to the title). */
    tooltipExtra?: React.ReactNode
    'data-testid'?: string
}

const TabButton = forwardRef<HTMLButtonElement, TabButtonProps>((props, ref) => {
    const {
        IDE,
        Icon,
        isActive,
        uri,
        onClick,
        title,
        alwaysShowTitle,
        tooltipExtra,
        prominent,
        'data-testid': dataTestId,
    } = props

    const Component = uri ? 'a' : 'button'

    return (
        <Tooltip>
            <TooltipTrigger asChild>
                <Component
                    type={uri ? undefined : 'button'}
                    onClick={uri ? undefined : onClick}
                    href={uri}
                    target="_blank"
                    rel="noopener noreferrer"
                    ref={ref as any}
                    className={clsx(
                        'tw-flex tw-gap-2 tw-items-center !tw-font-normal !tw-text-inherit tw-leading-none tw-p-2 tw-opacity-80 hover:tw-opacity-100 tw-border-transparent tw-transition tw-translate-y-[1px] tw-text-sm',
                        {
                            '!tw-opacity-100 !tw-border-[var(--vscode-tab-activeBorderTop)] tw-border-b-[1px]':
                                isActive,
                            '!tw-opacity-100': prominent,
                        }
                    )}
                    data-testid={dataTestId}
                >
                    <Icon size={16} strokeWidth={1.25} className="tw-w-8 tw-h-8" />
                    {alwaysShowTitle ? (
                        <span>{title}</span>
                    ) : (
                        <span className={styles.tabActionLabel}>{title}</span>
                    )}
                </Component>
            </TooltipTrigger>
            <TooltipContent portal={IDE === CodyIDE.Web}>
                {title} {tooltipExtra}
            </TooltipContent>
        </Tooltip>
    )
})

TabButton.displayName = 'TabButton'

/**
 * Returns list of tabs and its sub-action buttons, used later as configuration for
 * tabs rendering in chat header.
 */
function useTabs(input: Pick<TabsBarProps, 'user'>): TabConfig[] {
    const IDE = input.user.IDE

    const extensionAPI = useExtensionAPI<'userHistory'>()

    return useMemo<TabConfig[]>(
        () =>
            (
                [
                    {
                        view: View.Chat,
                        title: 'Chat',
                        Icon: MessagesSquareIcon,
                        changesView: true,
                    },
                    {
                        view: View.History,
                        title: 'History',
                        Icon: HistoryIcon,
                        subActions: [
                            {
                                title: 'Export',
                                Icon: DownloadIcon,
                                command: 'cody.chat.history.export',
                                callback: () => downloadChatHistory(extensionAPI),
                            },
                            {
                                title: 'Delete all',
                                Icon: Trash2Icon,
                                command: 'cody.chat.history.clear',

                                // Show Cody Chat UI confirmation modal with this message only for
                                // Cody Web. All other IDE either implements their own native confirmation UI
                                // or don't have confirmation UI at all.
                                confirmation:
                                    IDE === CodyIDE.Web
                                        ? {
                                              title: 'Are you sure you want to delete all of your chats?',
                                              description:
                                                  'You will not be able to recover them once deleted.',
                                              confirmationAction: 'Delete all chats',
                                          }
                                        : undefined,

                                // We don't have a way to request user confirmation in Cody Agent
                                // (vscode.window.showWarningMessage is overridable there), so bypass
                                // confirmation in cody agent and use confirmation UI above.
                                arg: IDE === CodyIDE.VSCode ? undefined : 'clear-all-no-confirm',
                            },
                        ].filter(isDefined),
                        changesView: true,
                    },
                    {
                        view: View.Toolbox,
                        title: 'Toolbox',
                        Icon: Cog,
                        changesView: true,
                    },
                    {
                        view: View.Prompts,
                        title: 'Prompts',
                        Icon: BookTextIcon,
                        changesView: true,
                    },
                ] as (TabConfig | null)[]
            ).filter(isDefined),
        [IDE, extensionAPI]
    )
}<|MERGE_RESOLUTION|>--- conflicted
+++ resolved
@@ -4,11 +4,8 @@
 import clsx from 'clsx'
 import {
     BookTextIcon,
-<<<<<<< HEAD
     Cog,
-=======
     ColumnsIcon,
->>>>>>> 2c44f6ae
     DownloadIcon,
     HistoryIcon,
     type LucideProps,
