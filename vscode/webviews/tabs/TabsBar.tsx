--- conflicted
+++ resolved
@@ -4,11 +4,7 @@
 import clsx from 'clsx'
 import {
     BookTextIcon,
-<<<<<<< HEAD
-    CircleUserIcon,
     Cog,
-=======
->>>>>>> 893922e8
     DownloadIcon,
     ExternalLink,
     HistoryIcon,
