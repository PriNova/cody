<<<<<<< HEAD
import { CodyIDE } from '@sourcegraph/cody-shared'
import { fireEvent, render, screen } from '@testing-library/react'
=======
import { CodyIDE, type WebviewToExtensionAPI } from '@sourcegraph/cody-shared'
import { render, screen } from '@testing-library/react'
import { Observable } from 'observable-fns'
>>>>>>> efe9785f
import { describe, expect, test, vi } from 'vitest'
import { AppWrapperForTest } from '../AppWrapperForTest'
import { HistoryTabWithData } from './HistoryTab'

// Mock VSCodeApi
vi.mock('../utils/VSCodeApi', () => ({
    getVSCodeAPI: vi.fn().mockReturnValue({
        postMessage: vi.fn(),
        onMessage: vi.fn().mockReturnValue(() => {}),
        setState: vi.fn(),
        getState: vi.fn(),
    }),
}))

// Create a proper mock for extensionAPI
const createMockExtensionAPI = (): WebviewToExtensionAPI => ({
    mentionMenuData: vi.fn(),
    evaluatedFeatureFlag: vi.fn(),
    prompts: vi.fn().mockReturnValue({ arePromptsSupported: false, actions: [], query: '' }),
    promptTags: vi.fn().mockReturnValue([]),
    getCurrentUserId: vi.fn().mockReturnValue(null),
    repos: vi.fn().mockReturnValue([]),
    clientActionBroadcast: () => new Observable(() => {}),
    promptsMigrationStatus: vi.fn().mockReturnValue({ type: 'no_migration_needed' }),
    startPromptsMigration: vi.fn().mockReturnValue(undefined),
    models: vi.fn().mockReturnValue(null),
    chatModels: vi.fn().mockReturnValue([]),
    highlights: vi.fn().mockReturnValue([]),
    hydratePromptMessage: vi.fn().mockReturnValue({} as any),
    setChatModel: vi.fn().mockReturnValue(undefined),
    defaultContext: vi.fn().mockReturnValue({ corpusContext: [], initialContext: [] }),
    resolvedConfig: vi.fn().mockReturnValue({} as any),
    authStatus: vi.fn().mockReturnValue({ isLoggedIn: false }),
    transcript: vi.fn().mockReturnValue([]),
    userHistory: vi.fn().mockReturnValue(null),
    userProductSubscription: vi.fn().mockReturnValue(null),
    frequentlyUsedContextItems: vi.fn().mockReturnValue([]),
    mcpSettings: () => new Observable(() => {}),
})

describe('HistoryTabWithData', () => {
    const defaultProps = {
        IDE: CodyIDE.VSCode,
        setView: vi.fn(),
        searchQuery: '',
        onSearchQueryChange: vi.fn(),
    }

    test('renders empty state when there are no non-empty chats', () => {
<<<<<<< HEAD
=======
        const setView = vi.fn()
        const extensionAPI = createMockExtensionAPI()
>>>>>>> efe9785f
        const emptyChats = [
            { id: '1', interactions: [], lastInteractionTimestamp: new Date().toISOString() },
        ]

<<<<<<< HEAD
        render(<HistoryTabWithData {...defaultProps} chats={emptyChats} />, {
            wrapper: AppWrapperForTest,
        })
=======
        render(
            <HistoryTabWithData
                extensionAPI={extensionAPI}
                setView={setView}
                chats={emptyChats}
                IDE={CodyIDE.VSCode}
            />,
            {
                wrapper: AppWrapperForTest,
            }
        )
>>>>>>> efe9785f

        expect(screen.getByText(/no chat history/i)).toBeInTheDocument()
        expect(screen.getByText(/Start a new chat/i)).toBeInTheDocument()
    })

    test('search functionality works correctly', () => {
        const chats = [
            {
                id: '1',
                interactions: [
                    {
                        humanMessage: { text: 'test message', speaker: 'human' as const },
                        assistantMessage: { text: 'response', speaker: 'assistant' as const },
                    },
                ],
                lastInteractionTimestamp: new Date().toISOString(),
                chatTitle: '',
                speaker: 'human' as const,
            },
        ]

        render(<HistoryTabWithData {...defaultProps} chats={chats} />, {
            wrapper: AppWrapperForTest,
        })

        const searchInput = screen.getByPlaceholderText('Search in chat history...')
        fireEvent.change(searchInput, { target: { value: 'test' } })
        fireEvent.click(screen.getByTitle('Search'))

        expect(defaultProps.onSearchQueryChange).toHaveBeenCalledWith('test')
    })

    test('search can be cleared', () => {
        const chats = [
            {
                id: '1',
                interactions: [
                    {
                        humanMessage: { text: 'test message', speaker: 'human' as const },
                        assistantMessage: { text: 'response', speaker: 'assistant' as const },
                    },
                ],
                lastInteractionTimestamp: new Date().toISOString(),
                chatTitle: '',
                speaker: 'human' as const,
            },
        ]

        render(<HistoryTabWithData {...defaultProps} chats={chats} />, {
            wrapper: AppWrapperForTest,
        })

        fireEvent.click(screen.getByTitle('Clear search'))
        expect(defaultProps.onSearchQueryChange).toHaveBeenCalledWith('')
    })
})<|MERGE_RESOLUTION|>--- conflicted
+++ resolved
@@ -1,11 +1,5 @@
-<<<<<<< HEAD
 import { CodyIDE } from '@sourcegraph/cody-shared'
 import { fireEvent, render, screen } from '@testing-library/react'
-=======
-import { CodyIDE, type WebviewToExtensionAPI } from '@sourcegraph/cody-shared'
-import { render, screen } from '@testing-library/react'
-import { Observable } from 'observable-fns'
->>>>>>> efe9785f
 import { describe, expect, test, vi } from 'vitest'
 import { AppWrapperForTest } from '../AppWrapperForTest'
 import { HistoryTabWithData } from './HistoryTab'
@@ -55,32 +49,13 @@
     }
 
     test('renders empty state when there are no non-empty chats', () => {
-<<<<<<< HEAD
-=======
-        const setView = vi.fn()
-        const extensionAPI = createMockExtensionAPI()
->>>>>>> efe9785f
         const emptyChats = [
             { id: '1', interactions: [], lastInteractionTimestamp: new Date().toISOString() },
         ]
 
-<<<<<<< HEAD
         render(<HistoryTabWithData {...defaultProps} chats={emptyChats} />, {
             wrapper: AppWrapperForTest,
         })
-=======
-        render(
-            <HistoryTabWithData
-                extensionAPI={extensionAPI}
-                setView={setView}
-                chats={emptyChats}
-                IDE={CodyIDE.VSCode}
-            />,
-            {
-                wrapper: AppWrapperForTest,
-            }
-        )
->>>>>>> efe9785f
 
         expect(screen.getByText(/no chat history/i)).toBeInTheDocument()
         expect(screen.getByText(/Start a new chat/i)).toBeInTheDocument()
