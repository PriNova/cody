--- conflicted
+++ resolved
@@ -1,8 +1,3 @@
-<<<<<<< HEAD
-import type { CodyIDE, SerializedChatTranscript, UserLocalHistory } from '@sourcegraph/cody-shared'
-=======
-import type { CodyIDE } from '@sourcegraph/cody-shared'
->>>>>>> a923defe
 import { useExtensionAPI, useObservable } from '@sourcegraph/prompt-editor'
 import {
     HistoryIcon,
@@ -10,11 +5,16 @@
     MessageSquareTextIcon,
     PenIcon,
     TrashIcon,
+    XCircleIcon, // Use XCircleIcon for consistency with fork's clear button
 } from 'lucide-react'
-import { SearchIcon } from 'lucide-react'
-import { XCircleIcon } from 'lucide-react'
 import type React from 'react'
-import { memo, useCallback, useEffect, useMemo, useRef, useState } from 'react'
+import { useCallback, useMemo, useRef, useState } from 'react'
+
+import type { CodyIDE } from '@sourcegraph/cody-shared'
+import type {
+    LightweightChatHistory,
+    LightweightChatTranscript,
+} from '@sourcegraph/cody-shared/src/chat/transcript'
 import type { WebviewType } from '../../src/chat/protocol'
 import { getRelativeChatPeriod } from '../../src/common/time-date'
 import { LoadingDots } from '../chat/components/LoadingDots'
@@ -22,38 +22,27 @@
 import { Button } from '../components/shadcn/ui/button'
 import { Input } from '../components/shadcn/ui/input'
 import { getVSCodeAPI } from '../utils/VSCodeApi'
+// Import the CSS module
+import styles from './HistoryTab.module.css'
 import { View } from './types'
 import { getCreateNewChatCommand } from './utils'
 
-<<<<<<< HEAD
-=======
-import type {
-    LightweightChatHistory,
-    LightweightChatTranscript,
-} from '@sourcegraph/cody-shared/src/chat/transcript'
-import styles from './HistoryTab.module.css'
-
->>>>>>> a923defe
+// Type alias for brevity
+type Chat = LightweightChatTranscript
+
 interface HistoryTabProps {
     IDE: CodyIDE
     setView: (view: View) => void
     webviewType?: WebviewType | undefined | null
     multipleWebviewsEnabled?: boolean | undefined | null
+    // Add props for controlled search state (from fork)
     searchQuery: string
     onSearchQueryChange: (query: string) => void
 }
 
 export const HistoryTab: React.FC<HistoryTabProps> = props => {
     const userHistory = useUserHistory()
-<<<<<<< HEAD
-    const chats = useMemo(
-        () => (userHistory ? Object.values(userHistory.chat) : userHistory),
-        [userHistory]
-    )
-=======
-
     const chats = useMemo(() => (userHistory ? Object.values(userHistory) : userHistory), [userHistory])
->>>>>>> a923defe
 
     return (
         <div className="tw-px-8 tw-pt-6 tw-pb-12 tw-overflow-y-scroll">
@@ -62,73 +51,64 @@
             ) : chats === null ? (
                 <p>History is not available.</p>
             ) : (
+                // Pass down searchQuery and onSearchQueryChange
                 <HistoryTabWithData {...props} chats={chats} />
             )}
         </div>
     )
 }
 
-<<<<<<< HEAD
-const filterChatsBySearch = (chats: SerializedChatTranscript[], term: string) => {
-    if (!term) return chats
-
-    // Split search term into individual words and remove empty strings
-    const searchTerms = term.toLowerCase().split(' ').filter(Boolean)
-
-    return chats.filter(chat => {
-        const chatTitle = chat.chatTitle?.toLowerCase() || ''
-
-        // Check if all search terms are present in the title
-        const titleMatch = searchTerms.every(term => chatTitle.includes(term))
-        if (titleMatch) return true
-
-        // Check interactions for all search terms
-        return chat.interactions.some(interaction => {
-            const humanText = interaction.humanMessage?.text?.toLowerCase() || ''
-            const assistantText = interaction.assistantMessage?.text?.toLowerCase() || ''
-
-            // Return true if all search terms are found in either message
-            return searchTerms.every(term => humanText.includes(term) || assistantText.includes(term))
-        })
-    })
+// Add searchQuery and onSearchQueryChange to the props type
+interface HistoryTabWithDataProps extends HistoryTabProps {
+    chats: Chat[]
 }
 
-export const HistoryTabWithData: React.FC<
-    HistoryTabProps & { chats: UserLocalHistory['chat'][string][] }
-> = ({
-=======
-export const HistoryTabWithData: React.FC<HistoryTabProps & { chats: LightweightChatTranscript[] }> = ({
->>>>>>> a923defe
+export const HistoryTabWithData: React.FC<HistoryTabWithDataProps> = ({
     IDE,
     webviewType,
     multipleWebviewsEnabled,
     setView,
     chats,
-<<<<<<< HEAD
+    // Destructure the search props
     searchQuery,
     onSearchQueryChange,
 }) => {
+    // Editing State (from fork)
     const [editingId, setEditingId] = useState<string | null>(null)
     const [newTitle, setNewTitle] = useState('')
     const inputRef = useRef<HTMLInputElement>(null)
-=======
-}) => {
+
+    // Filter out chats without a first message (as per origin/main)
     const nonEmptyChats = useMemo(() => chats.filter(c => c?.firstHumanMessageText?.length), [chats])
->>>>>>> a923defe
-
-    const { filteredChats, handleSearch } = useHistorySearch(chats, searchQuery)
-
-    const chatByPeriod = useMemo(
+
+    // Search Logic: Use the passed-in searchQuery prop (from fork's pattern)
+    const filteredChats = useMemo(() => {
+        const searchTerm = searchQuery.trim().toLowerCase() // Use prop here
+        if (!searchTerm) {
+            return nonEmptyChats
+        }
+        return nonEmptyChats.filter(chat => {
+            if (chat.chatTitle?.toLowerCase().includes(searchTerm)) {
+                return true
+            }
+            return chat.firstHumanMessageText?.toLowerCase().includes(searchTerm) || false
+        })
+    }, [nonEmptyChats, searchQuery]) // Depend on searchQuery prop
+
+    // Grouping Logic (from origin/main, applied to filtered chats)
+    const sortedChatsByPeriod = useMemo(
         () =>
             Array.from(
-                filteredChats.reverse().reduce((acc, chat) => {
+                [...filteredChats].reverse().reduce((acc, chat) => {
                     const period = getRelativeChatPeriod(new Date(chat.lastInteractionTimestamp))
                     acc.set(period, [...(acc.get(period) || []), chat])
                     return acc
-                }, new Map<string, SerializedChatTranscript[]>())
-            ),
+                }, new Map<string, Chat[]>())
+            ) as [string, Chat[]][],
         [filteredChats]
     )
+
+    // Callbacks (merged/adapted)
     const onDeleteButtonClick = useCallback(
         (id: string) => {
             if (chats.find(chat => chat.id === id)) {
@@ -138,98 +118,77 @@
                     arg: id,
                 })
             }
+            if (editingId === id) {
+                setEditingId(null)
+            }
         },
-        [chats]
-    )
-
-    const handleStartNewChat = () => {
+        [chats, editingId]
+    )
+
+    const handleStartNewChat = useCallback(() => {
         getVSCodeAPI().postMessage({
             command: 'command',
             id: getCreateNewChatCommand({ IDE, webviewType, multipleWebviewsEnabled }),
         })
         setView(View.Chat)
-    }
+    }, [IDE, webviewType, multipleWebviewsEnabled, setView])
+
     const onEditButtonClick = useCallback(
         (id: string) => {
-            setEditingId(id)
-            const chat = chats.find(chat => chat.id === id)
-            setNewTitle(chat?.chatTitle || '')
-            setTimeout(() => {
-                if (inputRef.current) {
-                    inputRef.current.focus()
-                }
-            }, 0)
-        },
-        [chats]
-    )
-
-    const onSaveTitle = useCallback(
-        (id: string, newTitle: string) => {
-            // First update in local state
             const chat = chats.find(chat => chat.id === id)
             if (chat) {
-                chat.chatTitle = newTitle
-                // Send message to update in extension
-                getVSCodeAPI().postMessage({
-                    command: 'updateChatTitle',
-                    chatID: id,
-                    newTitle: newTitle,
-                })
-                setEditingId(null)
+                setEditingId(id)
+                setNewTitle(chat.chatTitle || chat.firstHumanMessageText || '')
+                setTimeout(() => inputRef.current?.focus(), 0)
             }
         },
         [chats]
     )
 
-    const SearchBar = memo(
-        ({ value, onSearchSubmit }: { value: string; onSearchSubmit: (term: string) => void }) => {
-            const [inputValue, setInputValue] = useState(value)
-
-<<<<<<< HEAD
-            useEffect(() => {
-                setInputValue(value)
-            }, [value])
-
-            const handleReset = () => {
-                setInputValue('')
-                onSearchSubmit('') // Clear search by submitting empty term
-            }
-
-            const submitSearch = () => {
-                onSearchSubmit(inputValue) // Submit current input value
-            }
-
-            return (
-                <div className="tw-flex tw-gap-2">
-                    <Input
-                        type="text"
-                        placeholder="Search in chat history..."
-                        value={inputValue}
-                        onChange={e => setInputValue(e.target.value)}
-                        onKeyDown={e => e.key === 'Enter' && submitSearch()}
-                        className="tw-flex-1 tw-text-sm tw-text-muted-foreground [::placeholder:tw-text-sm] [::placeholder:tw-text-muted-foreground] tw-h-10"
-                        variant="search"
-                    />
-                    {inputValue && (
-                        <Button variant="secondary" onClick={handleReset} title="Clear search">
-                            <XCircleIcon size={14} strokeWidth={1.25} />
-                        </Button>
-                    )}
-                    <Button variant="secondary" onClick={submitSearch} title="Search">
-                        <SearchIcon size={14} strokeWidth={1.25} />
-                    </Button>
-                </div>
-            )
-        }
-    )
+    const onSaveTitle = useCallback((id: string, titleToSave: string) => {
+        getVSCodeAPI().postMessage({
+            command: 'updateChatTitle',
+            chatID: id,
+            newTitle: titleToSave.trim(),
+        })
+        setEditingId(null)
+    }, [])
+
+    const handleRestoreHistory = useCallback((chatID: string) => {
+        getVSCodeAPI().postMessage({
+            command: 'restoreHistory',
+            chatID: chatID,
+        })
+        // Optional: setView(View.Chat)
+    }, [])
 
     return (
         <div className="tw-flex tw-flex-col tw-gap-6">
-            <SearchBar
-                value={searchQuery}
-                onSearchSubmit={term => onSearchQueryChange(handleSearch(term))} // Update searchQuery in parent
-            />
-            {chatByPeriod.map(([period, chats]) => (
+            {/* Search Input: Controlled by parent state via props */}
+            <div className="tw-flex tw-items-center tw-gap-2 tw-py-2">
+                <Input
+                    className="tw-flex-1 tw-text-sm"
+                    placeholder="Search chat history"
+                    value={searchQuery} // Use prop for value
+                    onChange={event => onSearchQueryChange(event.target.value)} // Use callback prop
+                    variant="search"
+                />
+                {/* Clear button uses callback prop */}
+                {searchQuery && (
+                    <Button
+                        variant="ghost" // Use ghost for less emphasis like fork
+                        size="icon"
+                        className="tw-ml-1" // Adjust margin if needed
+                        onClick={() => onSearchQueryChange('')} // Use callback prop
+                        title="Clear search"
+                    >
+                        <XCircleIcon size={16} strokeWidth={1.25} />
+                    </Button>
+                )}
+            </div>
+
+            {/* Collapsible Sections */}
+            {sortedChatsByPeriod.map(([period, periodChats]) => (
                 <CollapsiblePanel
                     id={`history-${period}`.replaceAll(' ', '-').toLowerCase()}
                     key={period}
@@ -237,85 +196,95 @@
                     title={period}
                     initialOpen={true}
                 >
-                    {chats.map(({ interactions, id, chatTitle }) => {
-                        const firstMessageOrTitle = chatTitle
-                            ? chatTitle
-                            : interactions[0]?.humanMessage?.text?.trim()
+                    {periodChats.map(chat => {
+                        const { id, chatTitle, firstHumanMessageText } = chat
+                        const displayTitle = chatTitle || firstHumanMessageText || 'Untitled Chat'
 
                         return (
-                            <div key={id} className="tw-inline-flex tw-justify-between tw-mb-2">
+                            <div
+                                key={id}
+                                className="tw-flex tw-flex-row tw-items-center tw-justify-between tw-w-full tw-mb-1 tw-group"
+                            >
                                 {editingId === id ? (
-                                    <div className="tw-flex tw-w-full tw-gap-2 tw-items-center">
+                                    // Editing Mode UI
+                                    <div className="tw-flex tw-w-full tw-gap-2 tw-items-center tw-py-1">
                                         <Input
                                             ref={inputRef}
                                             type="text"
                                             value={newTitle}
                                             onChange={e => setNewTitle(e.target.value)}
-                                            className="tw-flex-1 tw-rounded tw-border tw-h-10"
+                                            className="tw-flex-1 tw-h-8"
                                             variant="search"
                                             onKeyDown={e => {
                                                 if (e.key === 'Enter') {
                                                     onSaveTitle(id, newTitle)
-                                                    setEditingId(null)
                                                 } else if (e.key === 'Escape') {
                                                     setEditingId(null)
                                                 }
                                             }}
+                                            onBlur={() => {
+                                                setTimeout(() => {
+                                                    if (editingId === id) {
+                                                        setEditingId(null)
+                                                    }
+                                                }, 100)
+                                            }}
                                         />
                                         <Button
                                             variant="secondary"
+                                            size="sm"
                                             onClick={() => onSaveTitle(id, newTitle)}
+                                            className="tw-h-8"
                                         >
                                             Save
                                         </Button>
-                                        <Button variant="secondary" onClick={() => setEditingId(null)}>
+                                        <Button
+                                            variant="ghost"
+                                            size="sm"
+                                            onClick={() => setEditingId(null)}
+                                            className="tw-h-8"
+                                        >
                                             Cancel
                                         </Button>
                                     </div>
                                 ) : (
+                                    // Display Mode UI
                                     <>
                                         <Button
                                             variant="ghost"
-                                            title={firstMessageOrTitle}
-                                            onClick={() =>
-                                                getVSCodeAPI().postMessage({
-                                                    command: 'restoreHistory',
-                                                    chatID: id,
-                                                })
-                                            }
-                                            className="tw-text-left tw-truncate tw-w-full"
+                                            title={displayTitle}
+                                            onClick={() => handleRestoreHistory(id)}
+                                            className={`${styles['history-item']} tw-flex tw-items-center tw-max-w-[calc(100%-80px)] tw-text-left tw-truncate tw-gap-2 tw-py-1 tw-px-2 tw-h-8`}
                                         >
                                             <MessageSquareTextIcon
-                                                className="tw-w-8 tw-h-8 tw-opacity-80"
+                                                className="tw-flex-shrink-0"
                                                 size={16}
                                                 strokeWidth="1.25"
                                             />
-                                            <span className="tw-truncate tw-w-full">
-                                                {firstMessageOrTitle}
-                                            </span>
+                                            <span className="tw-truncate">{displayTitle}</span>
                                         </Button>
-                                        <Button
-                                            variant="ghost"
-                                            title="Edit chat title"
-                                            onClick={() => onEditButtonClick(id)}
+                                        <div
+                                            className={`${styles['history-delete-btn']} tw-flex tw-items-center tw-shrink-0`}
                                         >
-                                            <PenIcon
-                                                className="tw-w-8 tw-h-8 tw-opacity-80"
-                                                size={16}
-                                                strokeWidth="1.25"
-                                            />
-                                        </Button>
-                                        <Button
-                                            variant="ghost"
-                                            title="Delete chat"
-                                            onClick={() => onDeleteButtonClick(id)}
-                                        >
-                                            <TrashIcon
-                                                className="tw-w-8 tw-h-8 tw-opacity-80"
-                                                size={16}
-                                                strokeWidth="1.25"
-                                            />
-                                        </Button>
+                                            <Button
+                                                variant="ghost"
+                                                size="icon"
+                                                title="Rename chat"
+                                                onClick={() => onEditButtonClick(id)}
+                                                className="tw-h-8 tw-w-8"
+                                            >
+                                                <PenIcon size={16} strokeWidth="1.25" />
+                                            </Button>
+                                            <Button
+                                                variant="ghost"
+                                                size="icon"
+                                                title="Delete chat"
+                                                onClick={() => onDeleteButtonClick(id)}
+                                                className="tw-h-8 tw-w-8"
+                                            >
+                                                <TrashIcon size={16} strokeWidth="1.25" />
+                                            </Button>
+                                        </div>
                                     </>
                                 )}
                             </div>
@@ -324,156 +293,47 @@
                 </CollapsiblePanel>
             ))}
 
-            {filteredChats.length === 0 && (
-=======
-    const filteredChats = useMemo(() => {
-        const searchTerm = searchText.trim().toLowerCase()
-        if (!searchTerm) {
-            return nonEmptyChats
-        }
-        // Search in chat titles or first message text
-        return nonEmptyChats.filter(chat => {
-            // Search in chat title if available
-            if (chat.chatTitle?.toLowerCase().includes(searchTerm)) {
-                return true
-            }
-            // Search in first message text if available
-            return chat.firstHumanMessageText?.toLowerCase().includes(searchTerm) || false
-        })
-    }, [nonEmptyChats, searchText])
-
-    const sortedChatsByPeriod = useMemo(
-        () =>
-            Array.from(
-                filteredChats.reverse().reduce((acc, chat) => {
-                    const period = getRelativeChatPeriod(new Date(chat.lastInteractionTimestamp))
-                    acc.set(period, [...(acc.get(period) || []), chat])
-                    return acc
-                }, new Map<string, LightweightChatTranscript[]>())
-            ) as [string, LightweightChatTranscript[]][],
-        [filteredChats]
-    )
-
-    return (
-        <div className="tw-flex tw-flex-col">
-            <div className="tw-flex tw-py-2">
-                <Input
-                    className="tw-flex-1 tw-text-sm"
-                    placeholder="Search chat history"
-                    value={searchText}
-                    onChange={event => setSearchText(event.target.value)}
-                />
-            </div>
-
-            {sortedChatsByPeriod.map((periodData: [string, LightweightChatTranscript[]]) => {
-                const [period, chats] = periodData
-                return (
-                    <div key={period} className="tw-flex tw-flex-col">
-                        <h4 className="tw-font-semibold tw-text-muted-foreground tw-py-2 tw-my-4">
-                            {period}
-                        </h4>
-                        {chats.map((chat: LightweightChatTranscript) => {
-                            const id = chat.id
-                            const chatTitle = chat.chatTitle
-                            const lastMessage = chat.firstHumanMessageText
-                            return (
-                                <div
-                                    key={id}
-                                    className={`tw-flex tw-flex-row tw-p-1 ${styles.historyRow}`}
-                                >
-                                    <Button
-                                        variant="ghost"
-                                        className={`tw-text-left tw-truncate tw-w-full ${styles.historyItem}`}
-                                        onClick={() =>
-                                            getVSCodeAPI().postMessage({
-                                                command: 'restoreHistory',
-                                                chatID: id,
-                                            })
-                                        }
-                                    >
-                                        <span className="tw-truncate tw-w-full">
-                                            {chatTitle || lastMessage}
-                                        </span>
-                                    </Button>
-                                    <Button
-                                        variant="ghost"
-                                        title="Delete chat"
-                                        aria-label="Delete chat"
-                                        className={`${styles.historyDeleteBtn}`}
-                                        onClick={() => onDeleteButtonClick(id)}
-                                        onKeyDown={() => onDeleteButtonClick(id)}
-                                    >
-                                        <TrashIcon
-                                            className="tw-w-8 tw-h-8 tw-opacity-80"
-                                            size={16}
-                                            strokeWidth="1.25"
-                                        />
-                                    </Button>
-                                </div>
-                            )
-                        })}
-                    </div>
-                )
-            })}
-
-            {!nonEmptyChats?.length && (
->>>>>>> a923defe
+            {/* No History Placeholder: Use searchQuery prop for context */}
+            {(nonEmptyChats.length === 0 || (searchQuery && filteredChats.length === 0)) && (
                 <div className="tw-flex tw-flex-col tw-items-center tw-mt-6">
                     <HistoryIcon
                         size={20}
                         strokeWidth={1.25}
                         className="tw-mb-5 tw-text-muted-foreground"
                     />
-
                     <span className="tw-text-lg tw-mb-4 tw-text-muted-foreground">
-                        You have no chat history
+                        {searchQuery ? 'No chats match your search' : 'You have no chat history'}
                     </span>
-
-                    <span className="tw-text-sm tw-text-muted-foreground tw-mb-8">
-                        Explore all your previous chats here. Track and <br /> search through what you’ve
-                        been working on.
-                    </span>
-
-                    <Button
-                        size="sm"
-                        variant="secondary"
-                        aria-label="Start a new chat"
-                        className="tw-px-4 tw-py-2"
-                        onClick={handleStartNewChat}
-                    >
-                        <MessageSquarePlusIcon size={16} className="tw-w-8 tw-h-8" strokeWidth={1.25} />
-                        Start a new chat
-                    </Button>
+                    {!searchQuery && (
+                        <>
+                            <span className="tw-text-sm tw-text-muted-foreground tw-mb-8 tw-text-center">
+                                Explore all your previous chats here. Track and <br /> search through
+                                what you've been working on.
+                            </span>
+                            <Button
+                                size="sm"
+                                variant="secondary"
+                                aria-label="Start a new chat"
+                                className="tw-px-4 tw-py-2"
+                                onClick={handleStartNewChat}
+                            >
+                                <MessageSquarePlusIcon
+                                    size={16}
+                                    className="tw-mr-1"
+                                    strokeWidth={1.25}
+                                />
+                                Start a new chat
+                            </Button>
+                        </>
+                    )}
                 </div>
             )}
         </div>
     )
 }
 
+// useUserHistory hook remains the same
 function useUserHistory(): LightweightChatHistory | null | undefined {
-    const userHistory = useExtensionAPI().userHistory
+    const { userHistory } = useExtensionAPI()
     return useObservable(useMemo(() => userHistory(), [userHistory])).value
-}
-
-function useHistorySearch(chats: SerializedChatTranscript[], initialSearchTerm: string) {
-    const activeSearchTerm = initialSearchTerm // Directly use the prop
-
-    const filteredChats = useMemo(
-        () =>
-            filterChatsBySearch(
-                chats.filter(chat => chat.interactions.length > 0),
-                activeSearchTerm
-            ),
-        [chats, activeSearchTerm]
-    )
-
-    // handleSearch now just updates the external search term (passed via callback)
-    const handleSearch = (term: string) => {
-        return term // Return the term, the parent component will handle state update
-    }
-
-    return {
-        filteredChats,
-        handleSearch,
-    }
 }