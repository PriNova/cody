--- conflicted
+++ resolved
@@ -10,10 +10,6 @@
     firstValueFrom,
 } from '@sourcegraph/cody-shared'
 import { useExtensionAPI, useObservable } from '@sourcegraph/prompt-editor'
-<<<<<<< HEAD
-import { Cpu, Database, Globe, Shield } from 'lucide-react' // Import needed icons
-=======
->>>>>>> 3157b63a
 import type React from 'react'
 import { type FunctionComponent, useEffect, useMemo, useRef, useState } from 'react'
 import type { ConfigurationSubsetForWebview, LocalEnv } from '../src/chat/protocol'
@@ -22,18 +18,11 @@
 import { useClientActionDispatcher } from './client/clientState'
 import { Notices } from './components/Notices'
 import { StateDebugOverlay } from './components/StateDebugOverlay'
-<<<<<<< HEAD
-import type { ServerType } from './components/mcp' // Import the webview's ServerType
-import { ServerHome } from './components/mcp/ServerHome'
-import { TabContainer, TabRoot } from './components/shadcn/ui/tabs'
-import { HistoryTab, PromptsTab, TabsBar, View } from './tabs'
-import ToolboxTab from './tabs/ToolboxTab'
-=======
 import type { ServerType } from './components/mcp'
 import { ServerHome, getMcpServerType } from './components/mcp/ServerHome'
 import { TabContainer, TabRoot } from './components/shadcn/ui/tabs'
 import { HistoryTab, TabsBar, View } from './tabs'
->>>>>>> 3157b63a
+import ToolboxTab from './tabs/ToolboxTab'
 import type { VSCodeWrapper } from './utils/VSCodeApi'
 import { useUserAccountInfo } from './utils/useConfig'
 import { useFeatureFlag } from './utils/useFeatureFlags'
@@ -66,70 +55,6 @@
 }
 
 /**
- * Helper function to map backend McpServer to webview ServerType
- */
-function mapMcpServerToServerType(mcpServer: any): ServerType {
-    let parsedConfig = {} as any
-    try {
-        if (mcpServer.config) {
-            parsedConfig = JSON.parse(mcpServer.config)
-        }
-    } catch (error) {
-        console.error('Failed to parse MCP server config string:', mcpServer.name, error)
-        // Return minimal server info if config parsing fails
-        return {
-            id: mcpServer.name,
-            name: mcpServer.name,
-            type: mcpServer.type || 'unknown', // Use 'unknown' if type is missing
-            status: mcpServer.status === 'connected' ? 'online' : 'offline',
-            icon: Globe, // Default icon
-            tools: mcpServer.tools,
-            url: '',
-            command: '',
-            args: [''],
-            env: [{ name: '', value: '' }],
-            metrics: undefined, // Or map if available
-            // Keep config string for update logic if needed, or remove
-            config: mcpServer.config,
-        } as ServerType
-    }
-
-    // Map icon based on type or default
-    let icon = Globe
-    switch (parsedConfig.type?.toLowerCase()) {
-        case 'database':
-            icon = Database
-            break
-        case 'worker':
-            icon = Cpu
-            break
-        case 'service':
-            icon = Shield
-            break
-        default:
-            icon = Globe // Default to Globe or another generic icon
-    }
-
-    return {
-        id: mcpServer.name, // Use name as ID as per existing webview logic
-        name: mcpServer.name,
-        type: parsedConfig.type || 'MCP', // Use parsed type or default to MCP
-        status: mcpServer.status === 'connected' ? 'online' : 'offline',
-        icon, // Use determined icon
-        url: parsedConfig.url || '',
-        command: parsedConfig.command || '',
-        // Ensure args is always an array, default to [''] if not present or not an array
-        args: Array.isArray(parsedConfig.args) ? parsedConfig.args : [''],
-        // Ensure env is always an array, default to [{ name: '', value: '' }] if not present or not an array
-        env: Array.isArray(parsedConfig.env) ? parsedConfig.env : [{ name: '', value: '' }],
-        metrics: mcpServer.metrics, // Map metrics if available from backend
-        tools: mcpServer.tools,
-        // Keep config string for update logic if needed, or remove
-        config: mcpServer.config,
-    } as ServerType // Cast to the webview's ServerType
-}
-
-/**
  * The Cody tab panel, with tabs for chat, history, prompts, etc.
  */
 export const CodyPanel: FunctionComponent<CodyPanelProps> = ({
@@ -155,36 +80,12 @@
     const externalAPI = useExternalAPI()
     const api = useExtensionAPI()
     const { value: chatModels } = useObservable(useMemo(() => api.chatModels(), [api.chatModels]))
-<<<<<<< HEAD
-
-    // ** FIX START **
-    // Fetch McpServer[] from the backend (which has the 'config' string)
-    const { value: backendMcpServers } = useObservable(
-        useMemo(() => api.mcpSettings(), [api.mcpSettings])
-=======
     const { value: mcpServers } = useObservable<ServerType[]>(
         useMemo(
             () => api.mcpSettings()?.map(servers => (servers || [])?.map(s => getMcpServerType(s))),
             [api.mcpSettings]
         )
->>>>>>> 3157b63a
-    )
-
-    // Map the backend McpServer[] to the webview's ServerType[]
-    const mcpServers: ServerType[] | undefined | null = useMemo(() => {
-        if (!backendMcpServers) {
-            return backendMcpServers // null or undefined
-        }
-        // If backendMcpServers is the special -1 value indicating disabled, return []
-        if (backendMcpServers.length === -1) {
-            return []
-        }
-
-        // Map each backend McpServer to the webview ServerType
-        return backendMcpServers.map(mapMcpServerToServerType)
-    }, [backendMcpServers])
-    // ** FIX END **
-
+    )
     // workspace upgrade eligibility should be that the flag is set, is on dotcom and only has one account. This prevents enterprise customers that are logged into multiple endpoints from seeing the CTA
     const isWorkspacesUpgradeCtaEnabled =
         useFeatureFlag(FeatureFlag.SourcegraphTeamsUpgradeCTA) &&
@@ -268,25 +169,13 @@
                             onSearchQueryChange={setHistorySearchQuery}
                         />
                     )}
-<<<<<<< HEAD
                     {view === View.Toolbox && config.webviewType === 'sidebar' && (
                         <ToolboxTab setView={setView} />
                     )}
-                    {view === View.Prompts && (
-                        <PromptsTab IDE={clientCapabilities.agentIDE} setView={setView} />
-                    )}
                     {/* Only show ServerHome if agentic chat is enabled and mcpServers data is available */}
-                    {view === View.Settings &&
-                        config?.experimentalAgenticChatEnabled &&
-                        mcpServers && // Ensure mcpServers is not null/undefined
-                        mcpServers.length !== -1 && ( // Check for the special -1 case from backend
-                            <ServerHome mcpServers={mcpServers} />
-                        )}
-=======
                     {view === View.Mcp && mcpServers?.length !== -1 && (
                         <ServerHome mcpServers={mcpServers} />
                     )}
->>>>>>> 3157b63a
                 </TabContainer>
                 <StateDebugOverlay />
             </TabRoot>
