import {
    type AuthStatus,
    type ChatMessage,
    type ClientCapabilitiesWithLegacyFields,
    type CodyNotice,
    FeatureFlag,
    type Guardrails,
    type UserProductSubscription,
    type WebviewToExtensionAPI,
    firstValueFrom,
} from '@sourcegraph/cody-shared'
import { useExtensionAPI, useObservable } from '@sourcegraph/prompt-editor'
import { DatabaseBackup } from 'lucide-react'
import type React from 'react'
import { type FunctionComponent, useEffect, useMemo, useRef, useState } from 'react'
import type { ConfigurationSubsetForWebview, LocalEnv } from '../src/chat/protocol'
import styles from './App.module.css'
import { Chat } from './Chat'
import { useClientActionDispatcher } from './client/clientState'
import { Notices } from './components/Notices'
import { StateDebugOverlay } from './components/StateDebugOverlay'
import type { ServerType } from './components/mcp'
import { ServerHome } from './components/mcp/ServerHome'
import { TabContainer, TabRoot } from './components/shadcn/ui/tabs'
<<<<<<< HEAD
import { HistoryTab, PromptsTab, SettingsTab, TabsBar, View } from './tabs'
import ToolboxTab from './tabs/ToolboxTab'
=======
import { HistoryTab, PromptsTab, TabsBar, View } from './tabs'
>>>>>>> 681a4c81
import type { VSCodeWrapper } from './utils/VSCodeApi'
import { useUserAccountInfo } from './utils/useConfig'
import { useFeatureFlag } from './utils/useFeatureFlags'
import { TabViewContext } from './utils/useTabView'
interface CodyPanelProps {
    view: View
    setView: (view: View) => void
    configuration: {
        config: LocalEnv & ConfigurationSubsetForWebview
        clientCapabilities: ClientCapabilitiesWithLegacyFields
        authStatus: AuthStatus
        isDotComUser: boolean
        userProductSubscription?: UserProductSubscription | null | undefined
    }
    errorMessages: string[]
    chatEnabled: boolean
    instanceNotices: CodyNotice[]
    messageInProgress: ChatMessage | null
    transcript: ChatMessage[]
    vscodeAPI: Pick<VSCodeWrapper, 'postMessage' | 'onMessage'>
    setErrorMessages: (errors: string[]) => void
    guardrails: Guardrails
    showWelcomeMessage?: boolean
    showIDESnippetActions?: boolean
    onExternalApiReady?: (api: CodyExternalApi) => void
    onExtensionApiReady?: (api: WebviewToExtensionAPI) => void
}

/**
 * The Cody tab panel, with tabs for chat, history, prompts, etc.
 */
export const CodyPanel: FunctionComponent<CodyPanelProps> = ({
    view,
    setView,
    configuration: { config, clientCapabilities, isDotComUser },
    errorMessages,
    setErrorMessages,
    chatEnabled,
    instanceNotices,
    messageInProgress,
    transcript,
    vscodeAPI,
    showIDESnippetActions,
    showWelcomeMessage,
    onExternalApiReady,
    onExtensionApiReady,
    guardrails,
}) => {
    const tabContainerRef = useRef<HTMLDivElement>(null)

    const user = useUserAccountInfo()
    const externalAPI = useExternalAPI()
    const api = useExtensionAPI()
    const { value: chatModels } = useObservable(useMemo(() => api.chatModels(), [api.chatModels]))
    const { value: mcpServers } = useObservable<ServerType[]>(
        useMemo(
            () =>
                api.mcpSettings()?.map(servers =>
                    (servers || [])?.map(s => ({
                        id: s.name,
                        name: s.name,
                        tools: s.tools,
                        status: s.status === 'connected' ? 'online' : 'offline',
                        icon: DatabaseBackup,
                        type: 'mcp',
                    }))
                ),
            [api.mcpSettings]
        )
    )
    // workspace upgrade eligibility should be that the flag is set, is on dotcom and only has one account. This prevents enterprise customers that are logged into multiple endpoints from seeing the CTA
    const isWorkspacesUpgradeCtaEnabled =
        useFeatureFlag(FeatureFlag.SourcegraphTeamsUpgradeCTA) &&
        isDotComUser &&
        config.endpointHistory?.length === 1
    useEffect(() => {
        onExternalApiReady?.(externalAPI)
    }, [onExternalApiReady, externalAPI])

    useEffect(() => {
        onExtensionApiReady?.(api)
    }, [onExtensionApiReady, api])

    useEffect(() => {
        const subscription = api.clientActionBroadcast().subscribe(action => {
            switch (action.type) {
                case 'open-recently-prompts': {
                    document
                        .querySelector<HTMLButtonElement>("button[aria-label='Insert prompt']")
                        ?.click()
                }
            }
        })

        return () => {
            subscription.unsubscribe()
        }
    }, [api.clientActionBroadcast])

    const [historySearchQuery, setHistorySearchQuery] = useState('')

    return (
        <TabViewContext.Provider value={useMemo(() => ({ view, setView }), [view, setView])}>
            <TabRoot
                defaultValue={View.Chat}
                value={view}
                orientation="vertical"
                className={styles.outerContainer}
            >
                <Notices user={user} instanceNotices={instanceNotices} />
                {/* Hide tab bar in editor chat panels. */}
                {config.webviewType !== 'editor' && (
                    <TabsBar
                        user={user}
                        currentView={view}
                        setView={setView}
                        endpointHistory={config.endpointHistory ?? []}
                        isWorkspacesUpgradeCtaEnabled={isWorkspacesUpgradeCtaEnabled}
                        showOpenInEditor={!!config?.multipleWebviewsEnabled && !transcript.length}
                    />
                )}
                {errorMessages && <ErrorBanner errors={errorMessages} setErrors={setErrorMessages} />}
                <TabContainer
                    value={view}
                    ref={tabContainerRef}
                    data-scrollable
                    className="tw-overflow-auto tw-relative"
                >
                    {view === View.Chat && (
                        <Chat
                            chatEnabled={chatEnabled}
                            messageInProgress={messageInProgress}
                            transcript={transcript}
                            models={chatModels || []}
                            vscodeAPI={vscodeAPI}
                            guardrails={guardrails}
                            showIDESnippetActions={showIDESnippetActions}
                            showWelcomeMessage={showWelcomeMessage}
                            scrollableParent={tabContainerRef.current}
                            setView={setView}
                            isWorkspacesUpgradeCtaEnabled={isWorkspacesUpgradeCtaEnabled}
                        />
                    )}
                    {view === View.History && (
                        <HistoryTab
                            IDE={clientCapabilities.agentIDE}
                            setView={setView}
                            webviewType={config.webviewType}
                            multipleWebviewsEnabled={config.multipleWebviewsEnabled}
                            searchQuery={historySearchQuery}
                            onSearchQueryChange={setHistorySearchQuery}
                        />
                    )}
                    {view === View.Toolbox && config.webviewType === 'sidebar' && (
                        <ToolboxTab setView={setView} />
                    )}
                    {view === View.Prompts && (
                        <PromptsTab IDE={clientCapabilities.agentIDE} setView={setView} />
                    )}
                    {view === View.Settings &&
                        // NOTE: This is temporary to hide the MCP UI until it is implemented.
                        // During internal dogfooding, users will be using the vscode config to set up
                        // their servers.
                        mcpServers?.length !== -1 &&
                        config?.experimentalAgenticChatEnabled && <ServerHome mcpServers={mcpServers} />}
                </TabContainer>
                <StateDebugOverlay />
            </TabRoot>
        </TabViewContext.Provider>
    )
}

const ErrorBanner: React.FunctionComponent<{ errors: string[]; setErrors: (errors: string[]) => void }> =
    ({ errors, setErrors }) => (
        <div className={styles.errorContainer}>
            {errors.map((error, i) => (
                // biome-ignore lint/suspicious/noArrayIndexKey: error strings might not be unique, so we have no natural id
                <div key={i} className={styles.error}>
                    <span>{error}</span>
                    <button
                        type="button"
                        className={styles.closeBtn}
                        onClick={() => setErrors(errors.filter(e => e !== error))}
                    >
                        ×
                    </button>
                </div>
            ))}
        </div>
    )

interface ExternalPrompt {
    text: string
    autoSubmit: boolean
    mode?: ChatMessage['intent']
}

interface CodyExternalApi {
    runPrompt: (action: ExternalPrompt) => Promise<void>
}

function useExternalAPI(): CodyExternalApi {
    const dispatchClientAction = useClientActionDispatcher()
    const extensionAPI = useExtensionAPI()

    return useMemo(
        () => ({
            runPrompt: async (prompt: ExternalPrompt) => {
                const promptEditorState = await firstValueFrom(
                    extensionAPI.hydratePromptMessage(prompt.text)
                )

                dispatchClientAction(
                    {
                        editorState: promptEditorState,
                        submitHumanInput: prompt.autoSubmit,
                        setLastHumanInputIntent: prompt.mode ?? 'chat',
                    },
                    // Buffer because PromptEditor is not guaranteed to be mounted after the `setView`
                    // call above, and it needs to be mounted to receive the action.
                    { buffer: true }
                )
            },
        }),
        [extensionAPI, dispatchClientAction]
    )
}<|MERGE_RESOLUTION|>--- conflicted
+++ resolved
@@ -22,12 +22,8 @@
 import type { ServerType } from './components/mcp'
 import { ServerHome } from './components/mcp/ServerHome'
 import { TabContainer, TabRoot } from './components/shadcn/ui/tabs'
-<<<<<<< HEAD
-import { HistoryTab, PromptsTab, SettingsTab, TabsBar, View } from './tabs'
+import { HistoryTab, PromptsTab, TabsBar, View } from './tabs'
 import ToolboxTab from './tabs/ToolboxTab'
-=======
-import { HistoryTab, PromptsTab, TabsBar, View } from './tabs'
->>>>>>> 681a4c81
 import type { VSCodeWrapper } from './utils/VSCodeApi'
 import { useUserAccountInfo } from './utils/useConfig'
 import { useFeatureFlag } from './utils/useFeatureFlags'
