<div align=center>

# <img src="https://storage.googleapis.com/sourcegraph-assets/cody/20230417/logomark-default.svg" width="26"> Cody

## ⚠️ Important Notice
This is a custom build with extended capabilities. For support and issues related to the additional features, please use this repository's issue tracker. Sourcegraph's official support channels do not cover the custom features added in this build.

## **Extended Cody AI with Additional Features**

This is a custom-enhanced fork of Cody with additional features. While built on Sourcegraph's Cody foundation, this version includes custom features and modifications not supported by Sourcegraph.

**Code AI with codebase context**

Cody is an AI coding assistant that uses the latest LLMs and codebase context to help you understand, write, and fix code faster.

[Docs](https://sourcegraph.com/docs/cody) • [cody.dev](https://about.sourcegraph.com/cody?utm_source=github.com&utm_medium=referral)

[![vscode extension](https://img.shields.io/vscode-marketplace/v/sourcegraph.cody-ai.svg?label=vscode%20ext)](https://marketplace.visualstudio.com/items?itemName=sourcegraph.cody-ai)
[![License](https://img.shields.io/badge/License-Apache_2.0-blue.svg)](https://opensource.org/licenses/Apache-2.0)
[![Twitter](https://img.shields.io/twitter/follow/sourcegraph.svg?label=Follow%20%40Sourcegraph&style=social)](https://twitter.com/sourcegraph)
[![Discord](https://dcbadge.vercel.app/api/server/s2qDtYGnAE?style=flat)](https://discord.gg/s2qDtYGnAE)

</div>

## Get started with the original Cody AI based on Sourcegraph

<<<<<<< HEAD
[⭐ **Install Cody from the VS Code Marketplace**](https://marketplace.visualstudio.com/items?itemName=sourcegraph.cody-ai) or the [JetBrains Marketplace](https://plugins.jetbrains.com/plugin/9682-cody-ai-by-sourcegraph), then check out the [demos](#demos) to see what you can do. And don't forget to [give us feedback](#feedback)!

## Get started with the custom Cody AI build

Download the [latest release](https://github.com/PriNova/cody/releases/latest) and install it in VS Code in the extensions tab.
=======
[⭐ **Install Cody from the VS Code Marketplace**](https://marketplace.visualstudio.com/items?itemName=sourcegraph.cody-ai) or the [JetBrains Marketplace](https://plugins.jetbrains.com/plugin/9682-cody-ai-by-sourcegraph), then check out the [demo](#demo) to see what you can do.
>>>>>>> f2e3cfd6

_&mdash; or &mdash;_

- Build and run the VS Code extension locally: `pnpm install && cd vscode && pnpm run dev`
- See [all supported editors](https://sourcegraph.com/docs/cody/clients)

## What is Cody?

Cody is an open-source AI coding assistant that helps you understand, write, and fix code faster. It uses advanced search to pull context from both local and remote codebases so that you can use context about APIs, symbols, and usage patterns from across your codebase at any scale, all from within your IDE. Cody works with the newest and best large language models, including Claude 3.5 Sonnet and GPT-4o.

Cody is available for [VS Code](https://marketplace.visualstudio.com/items?itemName=sourcegraph.cody-ai), [JetBrains](https://plugins.jetbrains.com/plugin/9682-cody-ai-by-sourcegraph), and [on the web](https://sourcegraph.com/cody/chat).

See [cody.dev](https://about.sourcegraph.com/cody?utm_source=github.com&utm_medium=referral) for more info.

## What can Cody do?

- **Chat:** Ask Cody questions about your codebase. Cody will use semantic search to retrieve files from your codebase and use context from those files to answer your questions. You can @-mention files to target specific context, and you can also add remote repositories as context on Cody Enterprise.
- **Autocomplete:** Cody makes single-line and multi-line suggestions as you type, speeding up your coding and shortcutting the need for you to hunt down function and variable names as you type.
- **Inline Edit:** Ask Cody to fix or refactor code from anywhere in a file.
- **Prompts:** Cody has quick, customizable prompts for common actions. Simply highlight a code snippet and run a prompt, like “Document code,” “Explain code,” or “Generate Unit Tests.”
- **Swappable LLMs:** Support for Anthropic Claude 3.5 Sonnet, OpenAI GPT-4o, Mixtral, Gemini 1.5, and more.
  - **Free LLM usage included** Cody Free gives you access to Anthropic Claude 3.5 Sonnet and other models. It's available for individual devs on both personal and work code, subject to reasonable per-user rate limits ([more info](#usage)).

## Demo

Cody comes with a variety of AI-for-coding features, such as autocomplete, chat, Smart Apply, generating unit tests, and more.

Here's an example of how you can combine some of these features to use Cody to work on a large codebase.

https://www.loom.com/share/ae710891c9044069a9017ee98ce657c5

## Added Custom Features

### Advanced Workflow System
- Visual Workflow Editor for automation
- Node-based processing pipeline
- Multiple node types supported:
  - CLI execution nodes
  - LLM processing nodes
  - Preview nodes
  - Text formatting nodes
  - Context search nodes
  - more to come
- Workflow save/load functionality
- Real-time workflow execution tracking

### Configurable Temperature setting
- Temperature settings for the models used in Cody available in the settings

### Copy Functionality of Assistant Messages
- Copy the assistant message to the clipboard

### Token Counting for Chat
- Show the token count for the chat messages of the current chat session

### Chat Title Management
- Change the title of the chat history

## Contributing

All code in this repository is open source (Apache 2).

Quickstart: `pnpm install && pnpm build && cd vscode && pnpm run dev` to run a local build of the Cody VS Code extension.

See [development docs](doc/dev/index.md) for more.

### Feedback

Cody is often magical and sometimes frustratingly wrong. Cody's goal is to be powerful _and_ accurate. You can help:

- Use the <kbd>👍</kbd>/<kbd>👎</kbd> buttons in the chat sidebar to give feedback.
- [Review](https://marketplace.visualstudio.com/items?itemName=sourcegraph.cody-ai&ssr=false#review-details) Cody in the VS Code Marketplace
- [File an issue](https://github.com/sourcegraph/cody/issues) (or submit a PR!) when you see problems.
- [Community forum](https://community.sourcegraph.com/)
- [Discord](https://discord.gg/s2qDtYGnAE)


## Usage

### Individual usage

Individual usage of Cody currently requires a (free) [Sourcegraph.com](https://sourcegraph.com/?utm_source=github.com&utm_medium=referral) account because we need to prevent abuse of the free Anthropic/OpenAI LLM usage. We're working on supporting [more swappable LLM options](https://sourcegraph.com/docs/cody/faq#can-i-use-my-own-api-keys) (including using your own Anthropic/OpenAI account or a self-hosted LLM) to make it possible to use Cody without any required third-party dependencies.

### Codying at work

You can use Cody Free or Cody Pro when Codying on your work code. If that doesn't meet your needs (because you need a dedicated/single-tenant instance, audit logs, bring-your-own-model etc.), upgrade to [Cody Enterprise](https://sourcegraph.com/pricing).

### Existing Sourcegraph customers

The Cody editor extensions work with:

- Sourcegraph Cloud
- Sourcegraph Enterprise Server (self-hosted) instances on version 5.1 or later<|MERGE_RESOLUTION|>--- conflicted
+++ resolved
@@ -24,15 +24,11 @@
 
 ## Get started with the original Cody AI based on Sourcegraph
 
-<<<<<<< HEAD
-[⭐ **Install Cody from the VS Code Marketplace**](https://marketplace.visualstudio.com/items?itemName=sourcegraph.cody-ai) or the [JetBrains Marketplace](https://plugins.jetbrains.com/plugin/9682-cody-ai-by-sourcegraph), then check out the [demos](#demos) to see what you can do. And don't forget to [give us feedback](#feedback)!
+[⭐ **Install Cody from the VS Code Marketplace**](https://marketplace.visualstudio.com/items?itemName=sourcegraph.cody-ai) or the [JetBrains Marketplace](https://plugins.jetbrains.com/plugin/9682-cody-ai-by-sourcegraph), then check out the [demo](#demo) to see what you can do. And don't forget to [give us feedback](#feedback)!
 
 ## Get started with the custom Cody AI build
 
 Download the [latest release](https://github.com/PriNova/cody/releases/latest) and install it in VS Code in the extensions tab.
-=======
-[⭐ **Install Cody from the VS Code Marketplace**](https://marketplace.visualstudio.com/items?itemName=sourcegraph.cody-ai) or the [JetBrains Marketplace](https://plugins.jetbrains.com/plugin/9682-cody-ai-by-sourcegraph), then check out the [demo](#demo) to see what you can do.
->>>>>>> f2e3cfd6
 
 _&mdash; or &mdash;_
 
