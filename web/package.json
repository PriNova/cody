{
  "name": "@sourcegraph/cody-web",
<<<<<<< HEAD
  "version": "0.23.1",
=======
  "version": "0.27.0",
>>>>>>> d6c8b6ee
  "description": "Cody standalone web app",
  "license": "Apache-2.0",
  "repository": {
    "type": "git",
    "url": "https://github.com/sourcegraph/cody",
    "directory": "web"
  },
  "main": "dist/index.js",
  "types": "dist/lib/index.d.ts",
  "sideEffects": true,
  "files": ["dist/*"],
  "scripts": {
    "dev": "vite --mode development",
    "dev:standalone": "CODY_WEB_DEMO_STANDALONE_MODE=true vite --mode development",
    "build": "vite build --mode production && tsc --build",
    "test": "vitest",
    "build-ts": "tsc --build"
  },
  "devDependencies": {
    "@openctx/vscode-lib": "^0.0.26",
    "@sourcegraph/cody": "workspace:*",
    "@sourcegraph/cody-shared": "workspace:*",
    "@sourcegraph/prompt-editor": "workspace:*",
    "@types/lodash": "4.14.195",
    "@types/vscode": "^1.92.0",
    "@vitejs/plugin-react-swc": "^3.6.0",
    "@vscode/codicons": "^0.0.35",
    "buffer": "^6.0.3",
    "classnames": "^2.5.1",
    "cody-ai": "workspace:*",
    "events": "^3.3.0",
    "idb": "^8.0.0",
    "lodash": "4.17.21",
    "path-browserify": "^1.0.1",
    "postcss": "^8.4.38",
    "postcss-mixins": "^10.0.1",
    "postcss-nested": "^6.0.1",
    "stream-browserify": "^3.0.0",
    "tailwindcss": "^3.4.3",
    "util": "^0.12.5",
    "vite-bundle-analyzer": "^0.10.5",
    "vite-plugin-svgr": "^4.2.0",
    "vscode-uri": "^3.0.8"
  }
}<|MERGE_RESOLUTION|>--- conflicted
+++ resolved
@@ -1,10 +1,6 @@
 {
   "name": "@sourcegraph/cody-web",
-<<<<<<< HEAD
-  "version": "0.23.1",
-=======
   "version": "0.27.0",
->>>>>>> d6c8b6ee
   "description": "Cody standalone web app",
   "license": "Apache-2.0",
   "repository": {
