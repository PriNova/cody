<<<<<<< HEAD
export { CodyWebChat, type CodyWebChatProps } from './components/CodyWebChat'
export { CodyPromptTemplate, type CodyPromptTemplateProps } from './components/CodyPromptTemplate'
export { ChatSkeleton } from './components/skeleton/ChatSkeleton'

export type { Repository, InitialContext, CodyExternalApi } from './types'
=======
export {
    CodyWebChat,
    type CodyWebChatProps,
    type CodyWebChatController,
    type ViewType,
    type MessageHandler,
    type ControllerMessage,
    type CodyWebChatMessage,
} from './components/CodyWebChat'
export { CodyPromptTemplate, type CodyPromptTemplateProps } from './components/CodyPromptTemplate'
export { ChatSkeleton } from './components/skeleton/ChatSkeleton'

export type { Repository, InitialContext, CodyExternalApi, PromptEditorRefAPI } from './types'
>>>>>>> d6c8b6ee

export {
    serialize,
    deserialize,
<<<<<<< HEAD
} from '@sourcegraph/cody-shared'

export { type PromptEditorRefAPI } from './types'
=======
    type ChatMessage,
} from '@sourcegraph/cody-shared'
>>>>>>> d6c8b6ee
<|MERGE_RESOLUTION|>--- conflicted
+++ resolved
@@ -1,10 +1,3 @@
-<<<<<<< HEAD
-export { CodyWebChat, type CodyWebChatProps } from './components/CodyWebChat'
-export { CodyPromptTemplate, type CodyPromptTemplateProps } from './components/CodyPromptTemplate'
-export { ChatSkeleton } from './components/skeleton/ChatSkeleton'
-
-export type { Repository, InitialContext, CodyExternalApi } from './types'
-=======
 export {
     CodyWebChat,
     type CodyWebChatProps,
@@ -18,16 +11,9 @@
 export { ChatSkeleton } from './components/skeleton/ChatSkeleton'
 
 export type { Repository, InitialContext, CodyExternalApi, PromptEditorRefAPI } from './types'
->>>>>>> d6c8b6ee
 
 export {
     serialize,
     deserialize,
-<<<<<<< HEAD
-} from '@sourcegraph/cody-shared'
-
-export { type PromptEditorRefAPI } from './types'
-=======
     type ChatMessage,
-} from '@sourcegraph/cody-shared'
->>>>>>> d6c8b6ee
+} from '@sourcegraph/cody-shared'