import type { CompletionsModelConfig } from '.'
import { modelsService } from '../models/modelsService'

export function getCompletionsModelConfig(modelID: string): CompletionsModelConfig | undefined {
    const provider = modelsService.getModelByID(modelID)
    if (!provider) {
        return undefined
    }

    const { id, clientSideConfig = {} } = provider
    const { apiKey = '', apiEndpoint, options = {} } = clientSideConfig

<<<<<<< HEAD
    const model = id.includes('/') ? id.substring(id.indexOf('/') + 1) : id
=======
    const prefix = provider.provider.toLowerCase() + '/'
    const model = id.startsWith(prefix) ? id.substring(prefix.length) : id
>>>>>>> 3157b63a
    const stream = Boolean(options?.stream ?? true)

    const { stream: _, ...restOptions } = options || {}

    return {
        model,
        key: apiKey,
        endpoint: apiEndpoint,
        stream,
        options: restOptions,
    }
}<|MERGE_RESOLUTION|>--- conflicted
+++ resolved
@@ -10,12 +10,8 @@
     const { id, clientSideConfig = {} } = provider
     const { apiKey = '', apiEndpoint, options = {} } = clientSideConfig
 
-<<<<<<< HEAD
-    const model = id.includes('/') ? id.substring(id.indexOf('/') + 1) : id
-=======
     const prefix = provider.provider.toLowerCase() + '/'
     const model = id.startsWith(prefix) ? id.substring(prefix.length) : id
->>>>>>> 3157b63a
     const stream = Boolean(options?.stream ?? true)
 
     const { stream: _, ...restOptions } = options || {}
