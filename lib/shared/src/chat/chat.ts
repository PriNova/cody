import { isError } from 'lodash'
import { authStatus } from '../auth/authStatus'
import { firstValueFrom } from '../misc/observable'
import { modelsService } from '../models/modelsService'
import type { Message } from '../sourcegraph-api'
import type { SourcegraphCompletionsClient } from '../sourcegraph-api/completions/client'
import type {
    CompletionGeneratorValue,
    CompletionParameters,
} from '../sourcegraph-api/completions/types'
import { currentSiteVersion } from '../sourcegraph-api/siteVersion'

type ChatParameters = Omit<CompletionParameters, 'messages'>

const DEFAULT_CHAT_COMPLETION_PARAMETERS: Omit<ChatParameters, 'maxTokensToSample'> = {
    temperature: 0.2,
    topK: -1,
    topP: -1,
}

interface ChatClientConfig {
    temperature: number
    completions: SourcegraphCompletionsClient
}

export class ChatClient {
    private readonly defaultTemperature = 0.2
    private temperature: number

    constructor(private config: ChatClientConfig) {
        this.validateTemperature(config.temperature ?? this.defaultTemperature)
        this.temperature = config.temperature ?? this.defaultTemperature
    }

    private validateTemperature(value: number): void {
        if (value < 0 || value > 1) {
            throw new Error('Temperature must be between 0 and 1')
        }
    }

    public async getTemperature(): Promise<number> {
        return this.temperature
    }

    public async setTemperature(value: number): Promise<void> {
        this.validateTemperature(value)
        this.temperature = value
    }

    public async chat(
        messages: Message[],
        params: Partial<ChatParameters> & Pick<ChatParameters, 'maxTokensToSample'>,
        abortSignal?: AbortSignal,
        interactionId?: string
    ): Promise<AsyncGenerator<CompletionGeneratorValue>> {
        // Replace internal models used for wrapper models with the actual model ID.
        if (params.model?.includes('deep-cody')) {
            const sonnetModel = modelsService.getAllModelsWithSubstring('sonnet')[0]
            params.model = sonnetModel.id
        }

        const [versions, authStatus_] = await Promise.all([
            currentSiteVersion(),
            await firstValueFrom(authStatus),
        ])

        if (isError(versions)) {
            throw versions
        }

        if (!authStatus_.authenticated) {
            throw new Error('not authenticated')
        }

        const requestParams = buildChatRequestParams({
            model: params.model,
            codyAPIVersion: versions.codyAPIVersion,
            isFireworksTracingEnabled: !!authStatus_.isFireworksTracingEnabled,
            interactionId,
        })

        // Sanitize messages before sending them to the completions API.
        messages = sanitizeMessages(messages)

        // Older models or API versions look for prepended assistant messages.
        if (requestParams.apiVersion === 0 && messages.at(-1)?.speaker === 'human') {
            messages = messages.concat([{ speaker: 'assistant' }])
        }

<<<<<<< HEAD
        const useApiV1 =
            params.model?.includes('claude-3') && !(versions instanceof Error) && versions.codyAPIVersion
        const isLastMessageFromHuman = messages.length > 0 && messages.at(-1)!.speaker === 'human'

        const isFireworks =
            params?.model?.startsWith('fireworks/') || params?.model?.startsWith('fireworks::')
        const augmentedMessages =
            isFireworks || useApiV1
                ? sanitizeMessages(messages)
                : isLastMessageFromHuman
                  ? messages.concat([{ speaker: 'assistant' }])
                  : messages

        // We only want to send up the speaker and prompt text, regardless of whatever other fields
        // might be on the messages objects (`file`, `displayText`, `contextFiles`, etc.).
        const messagesToSend = augmentedMessages.map(({ speaker, text, cacheEnabled, content }) => ({
            text,
            speaker,
            cacheEnabled,
            content,
        }))
        DEFAULT_CHAT_COMPLETION_PARAMETERS.temperature = this.temperature
=======
>>>>>>> d6382e5b
        const completionParams = {
            ...DEFAULT_CHAT_COMPLETION_PARAMETERS,
            ...params,
            // We only want to send up the speaker and prompt text, regardless of whatever other fields
            // might be on the messages objects (`file`, `displayText`, `contextFiles`, etc.).
            messages: messages.map(({ speaker, text, cacheEnabled, content }) => ({
                text,
                speaker,
                cacheEnabled,
                content,
            })),
        }

<<<<<<< HEAD
        // Enabled Fireworks tracing for Sourcegraph teammates.
        // https://readme.fireworks.ai/docs/enabling-tracing

        const customHeaders: Record<string, string> =
            isFireworks && authStatus_.isFireworksTracingEnabled ? { 'X-Fireworks-Genie': 'true' } : {}

        return this.config.completions.stream(
            completionParams,
            {
                apiVersion: useApiV1 ? versions.codyAPIVersion : 0,
                interactionId: interactionId,
                customHeaders,
            },
            abortSignal
        )
=======
        return this.completions.stream(completionParams, requestParams, abortSignal)
>>>>>>> d6382e5b
    }
}

/**
 * Sanitizes an array of conversation messages to ensure proper formatting for model processing.
 *
 * Performs three cleaning operations:
 * 1. Removes trailing empty assistant messages
 * 2. Removes pairs of messages where an assistant message in the middle has empty content
 *    (also removes the preceding message that prompted the empty response)
 * 3. Trims trailing whitespace from the final assistant message
 *
 * @param messages - The array of Message objects representing the conversation
 * @returns A new array with sanitized messages
 */
export function sanitizeMessages(messages: Message[]): Message[] {
    let sanitizedMessages = messages

    // 1. If the last message is from an `assistant` with no or empty `text`, omit it
    let lastMessage = messages.at(-1)
    const truncateLastMessage =
        lastMessage && lastMessage.speaker === 'assistant' && !messages.at(-1)!.text?.length
    sanitizedMessages = truncateLastMessage ? messages.slice(0, -1) : messages

    // 2. If there is any assistant message in the middle of the messages without a `text`, omit
    //    both the empty assistant message as well as the unanswered question from the `user`
    sanitizedMessages = sanitizedMessages.filter((message, index) => {
        // If the message is the last message, it is not a middle message
        if (index >= sanitizedMessages.length - 1) {
            return true
        }

        // If the next message is an assistant message with no or empty `text`, omit the current and
        // the next one
        const nextMessage = sanitizedMessages[index + 1]
        if (
            (nextMessage.speaker === 'assistant' &&
                !nextMessage.text?.length &&
                !nextMessage.content?.length) ||
            (message.speaker === 'assistant' && !message.text?.length && !message.content?.length)
        ) {
            return false
        }
        return true
    })

    // 3. Final assistant content cannot end with trailing whitespace
    lastMessage = sanitizedMessages.at(-1)
    if (lastMessage?.speaker === 'assistant' && lastMessage.text?.length) {
        const lastMessageText = lastMessage.text.trimEnd()
        lastMessage.text = lastMessageText
    }

    return sanitizedMessages
}

// Check if model is Claude and extract version
// It should capture the numbers between "claude-" and the "-" after the digits
// It should take in the form of "claude-3.5-haiku" or "claude-3-5-haiku" or "claude-2-1-sonnet" or "claude-2.1-instant" or "claude-2-instant"
// And then turn it into "3.5" or "3.5" or "2.1" or "2.1" or "2"
const claudeRegex = /claude-([\d.-]+)-[^-]*$/

/**
 * Builds the request parameters for the chat API.
 *
 * @param options - The options for building the chat request parameters.
 * @returns The request parameters for the chat API.
 */
export function buildChatRequestParams({
    model,
    codyAPIVersion,
    isFireworksTracingEnabled,
    interactionId,
}: {
    model?: string
    codyAPIVersion: number
    isFireworksTracingEnabled: boolean
    interactionId?: string
}): { apiVersion: number; interactionId?: string; customHeaders: Record<string, string> } {
    const requestParams = { apiVersion: codyAPIVersion, interactionId, customHeaders: {} }

    const isClaude = model?.match(claudeRegex)
    const claudeVersion = Number.parseFloat(isClaude?.[1]?.replace(/-/g, '.') ?? '3.5')
    const isFireworks = model?.startsWith('fireworks')

    // Enabled Fireworks tracing for Sourcegraph teammates.
    // https://readme.fireworks.ai/docs/enabling-tracing
    if (isFireworks && isFireworksTracingEnabled) {
        requestParams.customHeaders = { 'X-Fireworks-Genie': 'true' }
    }

    // Set api version to 0 (unversion) for Claude models older than 3.5.
    // E.g. claude-3-haiku or claude-2-sonnet or claude-2.1-instant v.s. claude-3-5-haiku or 3.5-haiku or 3-7-haiku
    if (codyAPIVersion > 0 && claudeVersion < 3.5) {
        // Set api version to 0 (unversion) for Claude models older than 3.5
        requestParams.apiVersion = 0
    }

    return requestParams
}<|MERGE_RESOLUTION|>--- conflicted
+++ resolved
@@ -87,31 +87,7 @@
             messages = messages.concat([{ speaker: 'assistant' }])
         }
 
-<<<<<<< HEAD
-        const useApiV1 =
-            params.model?.includes('claude-3') && !(versions instanceof Error) && versions.codyAPIVersion
-        const isLastMessageFromHuman = messages.length > 0 && messages.at(-1)!.speaker === 'human'
-
-        const isFireworks =
-            params?.model?.startsWith('fireworks/') || params?.model?.startsWith('fireworks::')
-        const augmentedMessages =
-            isFireworks || useApiV1
-                ? sanitizeMessages(messages)
-                : isLastMessageFromHuman
-                  ? messages.concat([{ speaker: 'assistant' }])
-                  : messages
-
-        // We only want to send up the speaker and prompt text, regardless of whatever other fields
-        // might be on the messages objects (`file`, `displayText`, `contextFiles`, etc.).
-        const messagesToSend = augmentedMessages.map(({ speaker, text, cacheEnabled, content }) => ({
-            text,
-            speaker,
-            cacheEnabled,
-            content,
-        }))
         DEFAULT_CHAT_COMPLETION_PARAMETERS.temperature = this.temperature
-=======
->>>>>>> d6382e5b
         const completionParams = {
             ...DEFAULT_CHAT_COMPLETION_PARAMETERS,
             ...params,
@@ -125,25 +101,7 @@
             })),
         }
 
-<<<<<<< HEAD
-        // Enabled Fireworks tracing for Sourcegraph teammates.
-        // https://readme.fireworks.ai/docs/enabling-tracing
-
-        const customHeaders: Record<string, string> =
-            isFireworks && authStatus_.isFireworksTracingEnabled ? { 'X-Fireworks-Genie': 'true' } : {}
-
-        return this.config.completions.stream(
-            completionParams,
-            {
-                apiVersion: useApiV1 ? versions.codyAPIVersion : 0,
-                interactionId: interactionId,
-                customHeaders,
-            },
-            abortSignal
-        )
-=======
-        return this.completions.stream(completionParams, requestParams, abortSignal)
->>>>>>> d6382e5b
+        return this.config.completions.stream(completionParams, requestParams, abortSignal)
     }
 }
 
