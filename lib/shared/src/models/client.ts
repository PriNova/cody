--- conflicted
+++ resolved
@@ -1,4 +1,4 @@
-import type { FeatureFlag, ServerModel } from '..'
+import { FeatureFlag, type ServerModel } from '..'
 import type { ModelTag } from './tags'
 
 /**
@@ -9,13 +9,13 @@
  */
 export function getExperimentalClientModelByFeatureFlag(flag: FeatureFlag): ServerModel | null {
     switch (flag) {
+        case FeatureFlag.DeepCody:
+            return getDeepCodyServerModel()
         default:
             return null
     }
 }
 
-<<<<<<< HEAD
-=======
 function getDeepCodyServerModel(): ServerModel {
     return {
         // This modelRef does not exist in the backend and is used to identify the model in the client.
@@ -33,7 +33,6 @@
     }
 }
 
->>>>>>> d6c8b6ee
 export const TOOL_CODY_MODEL: ServerModel = {
     modelRef: 'sourcegraph::2024-12-31::tool-cody',
     displayName: 'Tool Cody',
