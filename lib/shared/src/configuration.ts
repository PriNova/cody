import type { ClientCapabilitiesWithLegacyFields } from './configuration/clientCapabilities'
import type { ChatModelProviderConfig } from './models/sync'

import type { PromptString } from './prompt/prompt-string'
import type { ReadonlyDeep } from './utils'

/**
 * Represents the source of an authentication token generation, either a redirect or paste flow.
 * A redirect flow is initiated by the user clicking a link in the browser, while a paste flow is initiated by the user
 * manually entering the access from into the VsCode App.
 */
export type TokenSource = 'redirect' | 'paste'

/**
 * The user's authentication credentials, which are stored separately from the rest of the
 * configuration.
 */
export interface AuthCredentials {
    serverEndpoint: string
    accessToken: string | null
    tokenSource?: TokenSource | undefined
}

export interface AutoEditsTokenLimit {
    prefixTokens: number
    suffixTokens: number
    maxPrefixLinesInArea: number
    maxSuffixLinesInArea: number
    codeToRewritePrefixLines: number
    codeToRewriteSuffixLines: number
    contextSpecificTokenLimit: Record<string, number>
}

/**
 * Configuration for the auto-edit model provider.
 * Used to configure the model provider for auto-edit functionality in the VS Code extension.
 */
export interface AutoEditsModelConfig {
    /** The provider service to use for auto-edit. Can be 'openai', 'fireworks', 'cody-gateway', or 'sourcegraph' */
    provider: 'openai' | 'fireworks' | 'cody-gateway' | 'sourcegraph'
    /** The specific model identifier to use for auto-edit */
    model: string
    /** The endpoint URL for the provider's API */
    url: string
    /** API key for authentication with the provider */
    apiKey: string
    /** Token limits configuration for the model's context window */
    tokenLimit: AutoEditsTokenLimit
    /** Whether the model is a chat-based model (true) or completions model (false)
     *  Depending on this variable:
     *   - The request is directed either to chat or completions endpoint
     *   - The prompt is formatted accordingly
     */
    isChatModel: boolean
}

export interface NetConfiguration {
    mode?: string | undefined | null
    proxy?: {
        endpoint?: string | undefined | null
        cacert?: string | undefined | null
        skipCertValidation?: boolean | undefined | null
    }
    vscode?: string | undefined | null
}

export interface AgenticContextConfiguration {
    shell?: {
        allow?: string[] | undefined | null
        block?: string[] | undefined | null
    }
}

interface RawClientConfiguration {
    net: NetConfiguration
    codebase?: string
    debugFilter: RegExp | null
    debugVerbose: boolean
    telemetryLevel: 'all' | 'off' | 'agent'

    serverEndpoint?: string
    customHeaders?: Record<string, string>
    chatPreInstruction?: PromptString
    editPreInstruction?: PromptString
    codeActions: boolean
    commandHints: boolean
    commandCodeLenses: boolean

    // Deep Cody
    agenticContextExperimentalOptions?: AgenticContextConfiguration

    //#region Autocomplete
    autocomplete: boolean
    autocompleteLanguages: Record<string, boolean>
    autocompleteAdvancedProvider: AutocompleteProviderID | string
    autocompleteCompleteSuggestWidgetSelection?: boolean
    autocompleteFormatOnAccept?: boolean
    autocompleteDisableInsideComments: boolean

    //#region Experimental
    autocompleteExperimentalGraphContext: 'lsp-light' | 'tsc' | 'tsc-mixed' | null
    autocompleteExperimentalOllamaOptions: OllamaOptions
    autocompleteExperimentalFireworksOptions?: ExperimentalFireworksConfig

    experimentalTracing: boolean
    experimentalSupercompletions: boolean
    experimentalAutoEditRendererTesting: boolean
    experimentalAutoEditConfigOverride: AutoEditsModelConfig | undefined
    experimentalAutoEditEnabled: boolean
    experimentalCommitMessage: boolean
    experimentalNoodle: boolean
    experimentalMinionAnthropicKey: string | undefined
    experimentalNoxideEnabled: boolean
    experimentalGuardrailsTimeoutSeconds: number | undefined

    //#region Unstable
    internalUnstable: boolean
    internalDebugContext?: boolean
    internalDebugState?: boolean

    //#region Hidden Settings
    hasNativeWebview: boolean
    isRunningInsideAgent?: boolean

    /**
     * @deprecated Do not use directly. Call {@link clientCapabilities} instead
     * (`clientCapabilities().agentIDE`) and see the docstring on
     * {@link ClientCapabilitiesWithLegacyFields.agentIDE}.
     */
    agentIDE?: CodyIDE

    /**
     * @deprecated Do not use directly. Call {@link clientCapabilities} instead
     * (`clientCapabilities().agentIDEVersion`) and see the docstring on
     * {@link ClientCapabilitiesWithLegacyFields.agentIDEVersion}.
     */
    agentIDEVersion?: ClientCapabilitiesWithLegacyFields['agentIDEVersion']

    /**
     * @deprecated Do not use directly. Call {@link clientCapabilities} instead
     * (`clientCapabilities().agentExtensionVersion`) and see the docstring on
     * {@link ClientCapabilitiesWithLegacyFields.agentExtensionVersion}.
     */
    agentExtensionVersion?: ClientCapabilitiesWithLegacyFields['agentExtensionVersion']

    /**
     * @deprecated Do not use directly. Call {@link clientCapabilities} instead
     * (`clientCapabilities().agentIDEVersion`) and see the docstring on
     * {@link ClientCapabilitiesWithLegacyFields.agentIDEVersion}.
     */
    telemetryClientName?: string

    agentHasPersistentStorage?: boolean
    autocompleteFirstCompletionTimeout: number
    autocompleteAdvancedModel: string | null
    providerLimitPrompt?: number
    devModels?: ChatModelProviderConfig[]

    //#region Forced Overrides
    /**
     * Overrides always take precedence over other configuration. Specific
     * override flags should be preferred over opaque broad settings /
     * environment variables such as TESTING_MODE which can make it difficult to
     * understand the broad implications such a setting can have.
     */
    overrideServerEndpoint?: string | undefined
    overrideAuthToken?: string | undefined
<<<<<<< HEAD

    authExternalProviders: ExternalAuthProvider[]
    chatTemperature: number
    experimentalChatContextIncludeReadme: boolean
=======
>>>>>>> dae2b0ba
}

/**
 * Client configuration, such as VS Code settings.
 */
export type ClientConfiguration = ReadonlyDeep<RawClientConfiguration>

export enum CodyIDE {
    VSCode = 'VSCode',
    JetBrains = 'JetBrains',
    Neovim = 'Neovim',
    Emacs = 'Emacs',
    Web = 'Web',
    VisualStudio = 'VisualStudio',
    Eclipse = 'Eclipse',

    /**
     * The standalone web client in the Cody repository's `web/` tree.
     */
    StandaloneWeb = 'StandaloneWeb',
}

/**
 * These values must match the enum values in cody.suggestions.mode in vscode/package.json
 */
export enum CodyAutoSuggestionMode {
    /**
     * The suggestion mode where suggestions come from the OpenAI completions API. This is the default mode.
     */
    Autocomplete = 'autocomplete',
    /**
     * The suggestion mode where suggestions come from the Cody AI agent chat API.
     */
    Autoedit = 'auto-edit (Experimental)',
    /**
     * Disable Cody suggestions altogether.
     */
    Off = 'off',
}

export type AutocompleteProviderID = keyof typeof AUTOCOMPLETE_PROVIDER_ID

export const AUTOCOMPLETE_PROVIDER_ID = {
    /**
     * Default identifier that maps to the recommended autocomplete provider on DotCom.
     */
    default: 'default',

    /**
     * Cody talking to Fireworks official API.
     * https://docs.fireworks.ai/api-reference/introduction
     */
    fireworks: 'fireworks',

    /**
     * Cody talking to openai compatible API.
     * We plan to use this provider instead of all the existing openai-related providers.
     */
    openaicompatible: 'openaicompatible',

    /**
     * Cody talking to OpenAI's official public API.
     * https://platform.openai.com/docs/api-reference/introduction
     */
    openai: 'openai',

    /**
     * Cody talking to OpenAI's official public API.
     * https://platform.openai.com/docs/api-reference/introduction
     *
     * @deprecated use `openai` instead
     */
    'unstable-openai': 'unstable-openai',

    /**
     * Cody talking to OpenAI through Microsoft Azure's API (they re-sell the OpenAI API, but slightly modified).
     *
     * @deprecated use `openai` instead
     */
    'azure-openai': 'azure-openai',

    /**
     * This refers to either Anthropic models re-sold by AWS,
     * or to other models hosted by AWS' Bedrock inference API service
     */
    'aws-bedrock': 'aws-bedrock',

    /**
     * Cody talking to Anthropic's official public API.
     * https://docs.anthropic.com/en/api/getting-started
     */
    anthropic: 'anthropic',

    /**
     * Cody talking to Google's APIs for models created by Google, which include:
     * - their public Gemini API
     * - their GCP Gemini API
     * - GCP Vertex API
     * - Anthropic-reselling APIs
     */
    google: 'google',

    /**
     * Cody talking to Google's APIs for models created by Google, which include:
     * - their public Gemini API
     * - their GCP Gemini API
     * - GCP Vertex API
     */
    gemini: 'gemini',

    /**
     * Cody talking to Google's APIs for models created by Google, which include:
     * - their public Gemini API
     * - their GCP Gemini API
     * - GCP Vertex API
     *
     * @deprecated use `gemini` instead.
     */
    'unstable-gemini': 'unstable-gemini',

    /**
     * Cody talking to Ollama's official public API.
     * https://ollama.ai/docs/api
     */
    'experimental-ollama': 'experimental-ollama',

    /**
     * Cody talking to Ollama's official public API.
     * https://ollama.ai/docs/api
     *
     * @deprecated use `experimental-ollama` instead.
     */
    'unstable-ollama': 'unstable-ollama',
} as const

export interface OllamaOptions {
    /**
     * URL to the Ollama server.
     * @example http://localhost:11434
     */
    url: string

    /**
     * The Ollama model to use. Currently only codellama and derived models are supported.
     * @example codellama:7b-code
     */
    model: string

    /**
     * Parameters for how Ollama will run the model. See Ollama PARAMETER documentation.
     */
    parameters?: OllamaGenerateParameters
}

/**
 * @see https://sourcegraph.com/github.com/jmorganca/ollama/-/blob/docs/modelfile.md#valid-parameters-and-values
 * @see https://sourcegraph.com/github.com/jmorganca/ollama/-/blob/api/types.go?L143
 */
export interface OllamaGenerateParameters {
    /**
     * Sets the random number seed to use for generation. Setting this to a specific number will make the model generate the same text for the same prompt.
     * (Default: 0)
     */
    seed?: number

    /**
     * Sets the size of the context window used to generate the next token.
     * (Default: 2048)
     */
    num_ctx?: number

    /**
     * The temperature of the model. Increasing the temperature will make the model answer more creatively.
     * (Default: 0.8)
     */
    temperature?: number

    /**
     * Sets the stop sequences to use. When this pattern is encountered the LLM will stop generating text and return.
     * Multiple stop patterns may be set by specifying multiple separate stop parameters in a modelfile.
     */
    stop?: string[]

    /**
     * Reduces the probability of generating nonsense. A higher value (e.g. 100) will give more diverse answers,
     * while a lower value (e.g. 10) will be more conservative.
     * (Default: 40)
     */
    top_k?: number

    /**
     * Works together with top-k. A higher value (e.g., 0.95) will lead to more diverse text,
     * while a lower value (e.g., 0.5) will generate more focused and conservative text.
     * (Default: 0.9)
     */
    top_p?: number

    /**
     * Sets the number of threads to use during computation.
     * By default, Ollama will detect this for optimal performance.
     * It is recommended to set this value to the number of physical CPU cores
     * your system has (as opposed to the logical number of cores).
     */
    num_thread?: number

    /**
     * Maximum number of tokens to predict when generating text.
     * (Default: 128, -1 = infinite generation, -2 = fill context)
     */
    num_predict?: number

    /**
     * Enable Mirostat sampling for controlling perplexity.
     * (default: 0, 0 = disabled, 1 = Mirostat, 2 = Mirostat 2.0)
     */
    mirostat?: number

    /**
     * Influences how quickly the algorithm responds to feedback from the generated text. A lower learning rate will result in slower adjustments,
     * while a higher learning rate will make the algorithm more responsive.
     * (Default: 0.1)
     */
    mirostat_eta?: number

    /**
     * Controls the balance between coherence and diversity of the output. A lower value will result in more focused and coherent text.
     * (Default: 5.0)
     */
    mirostat_tau?: number

    /**
     * The number of GQA groups in the transformer layer. Required for some models, for example it is 8 for llama2:70b.
     */
    num_gqa?: number

    /**
     * The number of layers to send to the GPU(s). On macOS it defaults to 1 to enable metal support, 0 to disable.
     */
    num_gpu?: number

    /**
     * Sets how far back for the model to look back to prevent repetition.
     * (Default: 64, 0 = disabled, -1 = num_ctx)
     */
    repeat_last_n?: number

    /**
     * Sets how strongly to penalize repetitions. A higher value (e.g., 1.5) will penalize repetitions more strongly,
     * while a lower value (e.g., 0.9) will be more lenient.
     * (Default: 1.1)
     */
    repeat_penalty?: number

    /**
     * Tail free sampling is used to reduce the impact of less probable tokens from the output.
     * A higher value (e.g., 2.0) will reduce the impact more, while a value of 1.0 disables this setting.
     * (default: 1)
     */
    tfs_z?: number
}

export interface ExperimentalFireworksConfig {
    url: string
    token: string
    model: string
    parameters?: FireworksCodeCompletionParams
}

/**
 * @see https://console.groq.com/docs/text-chat
 */
export interface GroqCompletionOptions {
    /**
     *An optional name to disambiguate messages from different users with the same role.
     */
    name?: string
    /**
     *Seed used for sampling. Groq attempts to return the same response to the same request with an identical seed.
     */
    seed?: number
    /**
     *The maximum number of tokens that the model can process in a single response. This limits ensures computational efficiency and resource management.
     */
    max_tokens?: number
    /**
     *A method of text generation where a model will only consider the most probable next tokens that make up the probability p. 0.5 means half of all likelihood-weighted options are considered.
     */
    top_p?: number
    /**
     *Controls randomness of responses. A lower temperature leads to more predictable outputs while a higher temperature results in more varies and sometimes more creative outputs.
     */
    temperature?: number
    /**
     *User server-side events to send the completion in small deltas rather than in a single batch after all processing has finished. This reduces the time to first token received.
     */
    stream?: boolean
    /**
     *A stop sequence is a predefined or user-specified text string that signals an AI to stop generating content, ensuring its responses remain focused and concise.
     */
    stop?: string[]
}

export interface FireworksCodeCompletionParams {
    model: string | undefined
    prompt: string
    max_tokens: number
    echo: boolean
    temperature: number | undefined
    top_p: number | undefined
    top_k: number | undefined
    stop: string[]
    stream: boolean
    languageId: string
    user: string | null
}

export interface AgentToolboxSettings {
    /**
     * The agent that user has currently enabled.
     */
    agent?: {
        /**
         * The name of the agent that user has currently enabled. E.g. "deep-cody"
         */
        name?: string
    }
    /**
     * Whether the user has enabled terminal context.
     * Defaulted to undefined if shell context is not enabled by site admin via feature flag.
     */
    shell?: {
        enabled: boolean
        error?: string
    }
}<|MERGE_RESOLUTION|>--- conflicted
+++ resolved
@@ -165,13 +165,8 @@
      */
     overrideServerEndpoint?: string | undefined
     overrideAuthToken?: string | undefined
-<<<<<<< HEAD
-
-    authExternalProviders: ExternalAuthProvider[]
     chatTemperature: number
     experimentalChatContextIncludeReadme: boolean
-=======
->>>>>>> dae2b0ba
 }
 
 /**
