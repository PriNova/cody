--- conflicted
+++ resolved
@@ -23,12 +23,7 @@
 
 export interface HeaderCredential {
     // We use function instead of property to prevent accidential top level serialization - we never want to store this data
-<<<<<<< HEAD
-    getHeaders(): Record<string, string>
-    expiration: number | undefined
-=======
     getHeaders(): Promise<Record<string, string>>
->>>>>>> d6c8b6ee
 }
 
 export interface TokenCredential {
@@ -195,11 +190,8 @@
     overrideAuthToken?: string | undefined
 
     authExternalProviders: ExternalAuthProvider[]
-<<<<<<< HEAD
     chatTemperature: number
     experimentalChatContextIncludeReadme: boolean
-=======
->>>>>>> d6c8b6ee
 }
 
 /**
