import type { ClientCapabilitiesWithLegacyFields } from './configuration/clientCapabilities'
import type { ChatModelProviderConfig } from './models/sync'

import type { PromptString } from './prompt/prompt-string'
import type { ReadonlyDeep } from './utils'

/**
 * Represents the source of an authentication token generation, either a redirect or paste flow.
 * A redirect flow is initiated by the user clicking a link in the browser, while a paste flow is initiated by the user
 * manually entering the access from into the VsCode App.
 */
export type TokenSource = 'redirect' | 'paste'

/**
 * The user's authentication credentials, which are stored separately from the rest of the
 * configuration.
 */
export interface AuthCredentials {
    serverEndpoint: string
    credentials: HeaderCredential | TokenCredential | undefined
    error?: any
}

export interface HeaderCredential {
    // We use function instead of property to prevent accidential top level serialization - we never want to store this data
    getHeaders(): Promise<Record<string, string>>
}

export interface TokenCredential {
    token: string
    source?: TokenSource
}

export interface AutoEditsTokenLimit {
    prefixTokens: number
    suffixTokens: number
    maxPrefixLinesInArea: number
    maxSuffixLinesInArea: number
    codeToRewritePrefixLines: number
    codeToRewriteSuffixLines: number
    contextSpecificTokenLimit: Record<string, number>
}

/**
 * Configuration for the auto-edit model provider.
 * Used to configure the model provider for auto-edit functionality in the VS Code extension.
 */
export interface AutoEditsModelConfig {
    /** The provider service to use for auto-edit. Can be 'openai', 'fireworks', 'cody-gateway', or 'sourcegraph' */
    provider: 'openai' | 'fireworks' | 'cody-gateway' | 'sourcegraph'
    /** The specific model identifier to use for auto-edit */
    model: string
    /** The endpoint URL for the provider's API */
    url: string
    /** API key for authentication with the provider */
    apiKey: string
    /** Token limits configuration for the model's context window */
    tokenLimit: AutoEditsTokenLimit
    /** Whether the model is a chat-based model (true) or completions model (false)
     *  Depending on this variable:
     *   - The request is directed either to chat or completions endpoint
     *   - The prompt is formatted accordingly
     */
    isChatModel: boolean
}

export interface NetConfiguration {
    mode?: string | undefined | null
    proxy?: {
        endpoint?: string | undefined | null
        cacert?: string | undefined | null
        skipCertValidation?: boolean | undefined | null
    }
    vscode?: string | undefined | null
}

export interface AgenticContextConfiguration {
    shell?: {
        allow?: string[] | undefined | null
        block?: string[] | undefined | null
    }
}

export interface ExternalAuthCommand {
    commandLine: readonly string[]
    environment?: Record<string, string>
    shell?: string
    timeout?: number
    windowsHide?: boolean
}

export interface ExternalAuthProvider {
    endpoint: string
    executable: ExternalAuthCommand
}

interface RawClientConfiguration {
    net: NetConfiguration
    codebase?: string
    debugFilter: RegExp | null
    debugVerbose: boolean
    telemetryLevel: 'all' | 'off' | 'agent'

    serverEndpoint?: string
    customHeaders?: Record<string, string>
    chatPreInstruction?: PromptString
    editPreInstruction?: PromptString
    codeActions: boolean
    commandHints: boolean
    commandCodeLenses: boolean

    // Deep Cody
    agenticContextExperimentalOptions?: AgenticContextConfiguration

    //#region Autocomplete
    autocomplete: boolean
    autocompleteLanguages: Record<string, boolean>
    autocompleteAdvancedProvider: AutocompleteProviderID | string
    autocompleteCompleteSuggestWidgetSelection?: boolean
    autocompleteFormatOnAccept?: boolean
    autocompleteDisableInsideComments: boolean

    //#region Experimental
    autocompleteExperimentalGraphContext: 'lsp-light' | 'tsc' | 'tsc-mixed' | null
    autocompleteExperimentalOllamaOptions: OllamaOptions
    autocompleteExperimentalFireworksOptions?: ExperimentalFireworksConfig

    experimentalTracing: boolean
    experimentalSupercompletions: boolean
    experimentalAutoEditRendererTesting: boolean
    experimentalAutoEditConfigOverride: AutoEditsModelConfig | undefined
    experimentalAutoEditEnabled: boolean
    experimentalCommitMessage: boolean
    experimentalNoodle: boolean
    experimentalMinionAnthropicKey: string | undefined
    experimentalNoxideEnabled: boolean
    experimentalGuardrailsTimeoutSeconds: number | undefined

    rulesEnabled?: boolean | undefined

    //#region Unstable
    internalUnstable: boolean
    internalDebugContext?: boolean
    internalDebugState?: boolean

    //#region Hidden Settings
    hasNativeWebview: boolean
    isRunningInsideAgent?: boolean

    /**
     * @deprecated Do not use directly. Call {@link clientCapabilities} instead
     * (`clientCapabilities().agentIDE`) and see the docstring on
     * {@link ClientCapabilitiesWithLegacyFields.agentIDE}.
     */
    agentIDE?: CodyIDE

    /**
     * @deprecated Do not use directly. Call {@link clientCapabilities} instead
     * (`clientCapabilities().agentIDEVersion`) and see the docstring on
     * {@link ClientCapabilitiesWithLegacyFields.agentIDEVersion}.
     */
    agentIDEVersion?: ClientCapabilitiesWithLegacyFields['agentIDEVersion']

    /**
     * @deprecated Do not use directly. Call {@link clientCapabilities} instead
     * (`clientCapabilities().agentExtensionVersion`) and see the docstring on
     * {@link ClientCapabilitiesWithLegacyFields.agentExtensionVersion}.
     */
    agentExtensionVersion?: ClientCapabilitiesWithLegacyFields['agentExtensionVersion']

    /**
     * @deprecated Do not use directly. Call {@link clientCapabilities} instead
     * (`clientCapabilities().agentIDEVersion`) and see the docstring on
     * {@link ClientCapabilitiesWithLegacyFields.agentIDEVersion}.
     */
    telemetryClientName?: string

    agentHasPersistentStorage?: boolean
    autocompleteFirstCompletionTimeout: number
    autocompleteAdvancedModel: string | null
    providerLimitPrompt?: number
    devModels?: ChatModelProviderConfig[]

    //#region Forced Overrides
    /**
     * Overrides always take precedence over other configuration. Specific
     * override flags should be preferred over opaque broad settings /
     * environment variables such as TESTING_MODE which can make it difficult to
     * understand the broad implications such a setting can have.
     */
    overrideServerEndpoint?: string | undefined
    overrideAuthToken?: string | undefined
<<<<<<< HEAD
    chatTemperature: number
    experimentalChatContextIncludeReadme: boolean
=======

    authExternalProviders: ExternalAuthProvider[]
>>>>>>> a7f12f72
}

/**
 * Client configuration, such as VS Code settings.
 */
export type ClientConfiguration = ReadonlyDeep<RawClientConfiguration>

export enum CodyIDE {
    VSCode = 'VSCode',
    JetBrains = 'JetBrains',
    Neovim = 'Neovim',
    Emacs = 'Emacs',
    Web = 'Web',
    VisualStudio = 'VisualStudio',
    Eclipse = 'Eclipse',

    /**
     * The standalone web client in the Cody repository's `web/` tree.
     */
    StandaloneWeb = 'StandaloneWeb',
}

/**
 * These values must match the enum values in cody.suggestions.mode in vscode/package.json
 */
export enum CodyAutoSuggestionMode {
    /**
     * The suggestion mode where suggestions come from the OpenAI completions API. This is the default mode.
     */
    Autocomplete = 'autocomplete',
    /**
     * The suggestion mode where suggestions come from the Cody AI agent chat API.
     */
    Autoedit = 'auto-edit (Experimental)',
    /**
     * Disable Cody suggestions altogether.
     */
    Off = 'off',
}

export type AutocompleteProviderID = keyof typeof AUTOCOMPLETE_PROVIDER_ID

export const AUTOCOMPLETE_PROVIDER_ID = {
    /**
     * Default identifier that maps to the recommended autocomplete provider on DotCom.
     */
    default: 'default',

    /**
     * Cody talking to Fireworks official API.
     * https://docs.fireworks.ai/api-reference/introduction
     */
    fireworks: 'fireworks',

    /**
     * Cody talking to openai compatible API.
     * We plan to use this provider instead of all the existing openai-related providers.
     */
    openaicompatible: 'openaicompatible',

    /**
     * Cody talking to OpenAI's official public API.
     * https://platform.openai.com/docs/api-reference/introduction
     */
    openai: 'openai',

    /**
     * Cody talking to OpenAI's official public API.
     * https://platform.openai.com/docs/api-reference/introduction
     *
     * @deprecated use `openai` instead
     */
    'unstable-openai': 'unstable-openai',

    /**
     * Cody talking to OpenAI through Microsoft Azure's API (they re-sell the OpenAI API, but slightly modified).
     *
     * @deprecated use `openai` instead
     */
    'azure-openai': 'azure-openai',

    /**
     * This refers to either Anthropic models re-sold by AWS,
     * or to other models hosted by AWS' Bedrock inference API service
     */
    'aws-bedrock': 'aws-bedrock',

    /**
     * Cody talking to Anthropic's official public API.
     * https://docs.anthropic.com/en/api/getting-started
     */
    anthropic: 'anthropic',

    /**
     * Cody talking to Google's APIs for models created by Google, which include:
     * - their public Gemini API
     * - their GCP Gemini API
     * - GCP Vertex API
     * - Anthropic-reselling APIs
     */
    google: 'google',

    /**
     * Cody talking to Google's APIs for models created by Google, which include:
     * - their public Gemini API
     * - their GCP Gemini API
     * - GCP Vertex API
     */
    gemini: 'gemini',

    /**
     * Cody talking to Google's APIs for models created by Google, which include:
     * - their public Gemini API
     * - their GCP Gemini API
     * - GCP Vertex API
     *
     * @deprecated use `gemini` instead.
     */
    'unstable-gemini': 'unstable-gemini',

    /**
     * Cody talking to Ollama's official public API.
     * https://ollama.ai/docs/api
     */
    'experimental-ollama': 'experimental-ollama',

    /**
     * Cody talking to Ollama's official public API.
     * https://ollama.ai/docs/api
     *
     * @deprecated use `experimental-ollama` instead.
     */
    'unstable-ollama': 'unstable-ollama',
} as const

export interface OllamaOptions {
    /**
     * URL to the Ollama server.
     * @example http://localhost:11434
     */
    url: string

    /**
     * The Ollama model to use. Currently only codellama and derived models are supported.
     * @example codellama:7b-code
     */
    model: string

    /**
     * Parameters for how Ollama will run the model. See Ollama PARAMETER documentation.
     */
    parameters?: OllamaGenerateParameters
}

/**
 * @see https://sourcegraph.com/github.com/jmorganca/ollama/-/blob/docs/modelfile.md#valid-parameters-and-values
 * @see https://sourcegraph.com/github.com/jmorganca/ollama/-/blob/api/types.go?L143
 */
export interface OllamaGenerateParameters {
    /**
     * Sets the random number seed to use for generation. Setting this to a specific number will make the model generate the same text for the same prompt.
     * (Default: 0)
     */
    seed?: number

    /**
     * Sets the size of the context window used to generate the next token.
     * (Default: 2048)
     */
    num_ctx?: number

    /**
     * The temperature of the model. Increasing the temperature will make the model answer more creatively.
     * (Default: 0.8)
     */
    temperature?: number

    /**
     * Sets the stop sequences to use. When this pattern is encountered the LLM will stop generating text and return.
     * Multiple stop patterns may be set by specifying multiple separate stop parameters in a modelfile.
     */
    stop?: string[]

    /**
     * Reduces the probability of generating nonsense. A higher value (e.g. 100) will give more diverse answers,
     * while a lower value (e.g. 10) will be more conservative.
     * (Default: 40)
     */
    top_k?: number

    /**
     * Works together with top-k. A higher value (e.g., 0.95) will lead to more diverse text,
     * while a lower value (e.g., 0.5) will generate more focused and conservative text.
     * (Default: 0.9)
     */
    top_p?: number

    /**
     * Sets the number of threads to use during computation.
     * By default, Ollama will detect this for optimal performance.
     * It is recommended to set this value to the number of physical CPU cores
     * your system has (as opposed to the logical number of cores).
     */
    num_thread?: number

    /**
     * Maximum number of tokens to predict when generating text.
     * (Default: 128, -1 = infinite generation, -2 = fill context)
     */
    num_predict?: number

    /**
     * Enable Mirostat sampling for controlling perplexity.
     * (default: 0, 0 = disabled, 1 = Mirostat, 2 = Mirostat 2.0)
     */
    mirostat?: number

    /**
     * Influences how quickly the algorithm responds to feedback from the generated text. A lower learning rate will result in slower adjustments,
     * while a higher learning rate will make the algorithm more responsive.
     * (Default: 0.1)
     */
    mirostat_eta?: number

    /**
     * Controls the balance between coherence and diversity of the output. A lower value will result in more focused and coherent text.
     * (Default: 5.0)
     */
    mirostat_tau?: number

    /**
     * The number of GQA groups in the transformer layer. Required for some models, for example it is 8 for llama2:70b.
     */
    num_gqa?: number

    /**
     * The number of layers to send to the GPU(s). On macOS it defaults to 1 to enable metal support, 0 to disable.
     */
    num_gpu?: number

    /**
     * Sets how far back for the model to look back to prevent repetition.
     * (Default: 64, 0 = disabled, -1 = num_ctx)
     */
    repeat_last_n?: number

    /**
     * Sets how strongly to penalize repetitions. A higher value (e.g., 1.5) will penalize repetitions more strongly,
     * while a lower value (e.g., 0.9) will be more lenient.
     * (Default: 1.1)
     */
    repeat_penalty?: number

    /**
     * Tail free sampling is used to reduce the impact of less probable tokens from the output.
     * A higher value (e.g., 2.0) will reduce the impact more, while a value of 1.0 disables this setting.
     * (default: 1)
     */
    tfs_z?: number
}

export interface ExperimentalFireworksConfig {
    url: string
    token: string
    model: string
    parameters?: FireworksCodeCompletionParams
}

/**
 * @see https://console.groq.com/docs/text-chat
 */
export interface GroqCompletionOptions {
    /**
     *An optional name to disambiguate messages from different users with the same role.
     */
    name?: string
    /**
     *Seed used for sampling. Groq attempts to return the same response to the same request with an identical seed.
     */
    seed?: number
    /**
     *The maximum number of tokens that the model can process in a single response. This limits ensures computational efficiency and resource management.
     */
    max_tokens?: number
    /**
     *A method of text generation where a model will only consider the most probable next tokens that make up the probability p. 0.5 means half of all likelihood-weighted options are considered.
     */
    top_p?: number
    /**
     *Controls randomness of responses. A lower temperature leads to more predictable outputs while a higher temperature results in more varies and sometimes more creative outputs.
     */
    temperature?: number
    /**
     *User server-side events to send the completion in small deltas rather than in a single batch after all processing has finished. This reduces the time to first token received.
     */
    stream?: boolean
    /**
     *A stop sequence is a predefined or user-specified text string that signals an AI to stop generating content, ensuring its responses remain focused and concise.
     */
    stop?: string[]
}

export interface FireworksCodeCompletionParams {
    model: string | undefined
    prompt: string
    max_tokens: number
    echo: boolean
    temperature: number | undefined
    top_p: number | undefined
    top_k: number | undefined
    stop: string[]
    stream: boolean
    languageId: string
    user: string | null
}

export interface AgentToolboxSettings {
    /**
     * The agent that user has currently enabled.
     */
    agent?: {
        /**
         * The name of the agent that user has currently enabled. E.g. "deep-cody"
         */
        name?: string
    }
    /**
     * Whether the user has enabled terminal context.
     * Defaulted to undefined if shell context is not enabled by site admin via feature flag.
     */
    shell?: {
        enabled: boolean
        error?: string
    }
}<|MERGE_RESOLUTION|>--- conflicted
+++ resolved
@@ -190,13 +190,10 @@
      */
     overrideServerEndpoint?: string | undefined
     overrideAuthToken?: string | undefined
-<<<<<<< HEAD
+
+    authExternalProviders: ExternalAuthProvider[]
     chatTemperature: number
     experimentalChatContextIncludeReadme: boolean
-=======
-
-    authExternalProviders: ExternalAuthProvider[]
->>>>>>> a7f12f72
 }
 
 /**
