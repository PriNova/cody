--- conflicted
+++ resolved
@@ -1629,7 +1629,6 @@
 
         addTraceparent(headers)
         addCodyClientIdentificationHeaders(headers)
-        addAuthHeaders(config.auth, headers, url)
 
         try {
             await addAuthHeaders(config.auth, headers, url)
@@ -1637,11 +1636,8 @@
             return error
         }
 
-<<<<<<< HEAD
-=======
         const queryName = query.match(QUERY_TO_NAME_REGEXP)?.[1]
 
->>>>>>> d6c8b6ee
         const { abortController, timeoutSignal } = dependentAbortControllerWithTimeout(signal)
         return wrapInActiveSpan(`graphql.fetch${queryName ? `.${queryName}` : ''}`, () =>
             fetch(url, {
@@ -1686,16 +1682,12 @@
 
         addTraceparent(headers)
         addCodyClientIdentificationHeaders(headers)
-<<<<<<< HEAD
-        addAuthHeaders(config.auth, headers, url)
-=======
 
         try {
             await addAuthHeaders(config.auth, headers, url)
         } catch (error: any) {
             return error
         }
->>>>>>> d6c8b6ee
 
         const { abortController, timeoutSignal } = dependentAbortControllerWithTimeout(signal)
         return wrapInActiveSpan(`httpapi.fetch${queryName ? `.${queryName}` : ''}`, () =>
