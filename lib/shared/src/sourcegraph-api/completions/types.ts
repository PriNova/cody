--- conflicted
+++ resolved
@@ -60,10 +60,7 @@
     | TextContentPart // natively supported by LLM
     | { type: 'context_file'; uri: string; content?: string } // Cody extension
     | { type: 'context_repo'; repoId: string } // Cody extension
-<<<<<<< HEAD
     | InlineDataPart
-=======
->>>>>>> 3157b63a
     | ImageContentPart // natively supported by LLM
     | ToolCallContentPart // Assistant-only
     | ToolResultContentPart // Human-only
@@ -170,13 +167,6 @@
         type: 'content'
         content: string
     }
-<<<<<<< HEAD
-    // Rewrite and adaptive speculation is used by fireworks which improves performance for sparse rewrite tasks.
-    // https://docs.fireworks.ai/guides/predicted-outputs#using-predicted-outputs
-    rewriteSpeculation?: boolean
-    adaptiveSpeculation?: boolean
-=======
->>>>>>> 3157b63a
     tools?: any[]
 }
 
