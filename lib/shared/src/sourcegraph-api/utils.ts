// Converts the prefix of buf to a UTF8 string. If buf terminates in the middle
// of a character, returns the remaining bytes of the partial character in a
// new buffer. Note! This assumes that the prefix of buf *is* valid UTF8--it
// only examines the bytes of the last character in the buffer and assumes it

import type { AuthCredentials } from '..'

// will find an initial byte before the start of the buffer.
export function toPartialUtf8String(buf: Buffer): { str: string; buf: Buffer } {
    if (buf.length === 0) {
        return { str: '', buf: Buffer.of() }
    }
    let lastValidByteOffsetExclusive = buf.length
    if ((buf[lastValidByteOffsetExclusive - 1] & 0x80) !== 0) {
        // Multi-byte character. Count additional trailing bytes. UTF8 trailing
        // bytes have the bit pattern 10??_????.
        let numBytes = 1
        while ((buf[lastValidByteOffsetExclusive - numBytes] & 0xc0) === 0x80) {
            numBytes++
        }
        // Scrutinize the initial byte to see if the encoding is complete.
        // Characters of N bytes encode the length in the first character.
        // The high order N bits are set, and the next bit is clear. For
        // example a 4-byte character starts with 1111_0???.
        const byte = buf[lastValidByteOffsetExclusive - numBytes]
        const mask = 0xff ^ ((1 << (7 - numBytes)) - 1)
        const value = numBytes === 6 ? 0xfc : mask ^ (1 << (7 - numBytes))
        if ((byte & mask) !== value) {
            // The trailing bytes are incomplete; don't decode them.
            lastValidByteOffsetExclusive -= numBytes
        }
    }
    return {
        str: buf.slice(0, lastValidByteOffsetExclusive).toString('utf8'),
        buf: Buffer.from(buf.slice(lastValidByteOffsetExclusive)),
    }
}

<<<<<<< HEAD
export function addAuthHeaders(auth: AuthCredentials, headers: Headers, url: URL): void {
=======
export async function addAuthHeaders(auth: AuthCredentials, headers: Headers, url: URL): Promise<void> {
>>>>>>> d6c8b6ee
    // We want to be sure we sent authorization headers only to the valid endpoint
    if (auth.credentials && url.host === new URL(auth.serverEndpoint).host) {
        if ('token' in auth.credentials) {
            headers.set('Authorization', `token ${auth.credentials.token}`)
        } else if (typeof auth.credentials.getHeaders === 'function') {
<<<<<<< HEAD
            for (const [key, value] of Object.entries(auth.credentials.getHeaders())) {
=======
            for (const [key, value] of Object.entries(await auth.credentials.getHeaders())) {
>>>>>>> d6c8b6ee
                headers.set(key, value)
            }
        } else {
            console.error('Cannot add headers: neither token nor headers found')
        }
    }
}<|MERGE_RESOLUTION|>--- conflicted
+++ resolved
@@ -36,21 +36,13 @@
     }
 }
 
-<<<<<<< HEAD
-export function addAuthHeaders(auth: AuthCredentials, headers: Headers, url: URL): void {
-=======
 export async function addAuthHeaders(auth: AuthCredentials, headers: Headers, url: URL): Promise<void> {
->>>>>>> d6c8b6ee
     // We want to be sure we sent authorization headers only to the valid endpoint
     if (auth.credentials && url.host === new URL(auth.serverEndpoint).host) {
         if ('token' in auth.credentials) {
             headers.set('Authorization', `token ${auth.credentials.token}`)
         } else if (typeof auth.credentials.getHeaders === 'function') {
-<<<<<<< HEAD
-            for (const [key, value] of Object.entries(auth.credentials.getHeaders())) {
-=======
             for (const [key, value] of Object.entries(await auth.credentials.getHeaders())) {
->>>>>>> d6c8b6ee
                 headers.set(key, value)
             }
         } else {
