import type { URI } from 'vscode-uri'
import YAML from 'yaml'
import { isDefined } from '../common'
import { pathFunctionsForURI, posixFilePaths } from '../common/path'
import { PromptString, ps } from '../prompt/prompt-string'

/**
 * From sourcegraph/sourcegraph rule.tsp `Rule`.
 *
 * Only fields we (currently) need are included.
 *
 * @see https://sourcegraph.sourcegraph.com/github.com/sourcegraph/sourcegraph/-/blob/internal/openapi/rule.tsp
 */
export interface Rule extends ReviewFilterFields {
    uri: string
    display_name: string
    title?: string | null
    description?: string | null
    instruction?: string | null
    tags?: string[] | null
}

/**
 * From sourcegraph/sourcegraph review.tsp `ReviewFilterFields`.
 *
 * Only fields we (currently) need are included.
 *
 * @see https://sourcegraph.sourcegraph.com/github.com/sourcegraph/sourcegraph/-/blob/internal/openapi/review.tsp
 */
interface ReviewFilterFields {
    path_filters?: PatternFilters | null
    repo_filters?: PatternFilters | null
    language_filters?: PatternFilters | null
    text_content_filters?: PatternFilters | null
}

/**
 * From sourcegraph/sourcegraph shared.tsp `PatternFilters`.
 *
 * @see https://sourcegraph.sourcegraph.com/github.com/sourcegraph/sourcegraph/-/blob/internal/openapi/shared.tsp
 */
export interface PatternFilters {
    include?: string[] | null
    exclude?: string[] | null
}

/**
 * Parse a *.rule.md file. The {@link uri} and {@link root} are used to determine the `uri` and
 * `display_name` field values.
 *
 * @see [parseRuleMarkdown](https://sourcegraph.sourcegraph.com/github.com/sourcegraph/sourcegraph/-/blob/internal/rule/rulemd.go)
 */
export function parseRuleFile(uri: URI, root: URI, content: string): Rule {
    const rule: Rule = {
        uri: uri.toString(),
        display_name: ruleFileDisplayName(uri, root),
        instruction: content,
    }

    const frontMatterMatch = content.match(/^---\n([\s\S]*?)\n---\n([\s\S]*)$/)
    if (frontMatterMatch) {
        const [, frontMatter, remainingContent] = frontMatterMatch
        const metadata = YAML.parse(frontMatter)

        if (typeof metadata?.title === 'string') {
            rule.title = metadata.title
        }

        if (typeof metadata?.description === 'string') {
            rule.description = metadata.description
        }

        rule.instruction = remainingContent.trim()

        if (
            metadata &&
            Array.isArray(metadata.tags) &&
            metadata.tags.every((t: any) => typeof t === 'string')
        ) {
            rule.tags = metadata.tags
        }

        if (isValidPatternFilters(metadata.repo_filters)) {
            rule.repo_filters = metadata.repo_filters
        }
        if (isValidPatternFilters(metadata.path_filters)) {
            rule.path_filters = metadata.path_filters
        }
        if (isValidPatternFilters(metadata.language_filters)) {
            rule.language_filters = metadata.language_filters
        }
        if (isValidPatternFilters(metadata.text_content_filters)) {
            rule.text_content_filters = metadata.text_content_filters
        }

        // `lang: go` is convenience syntax for `language_filters: {include: ["go"]}`.
        if (metadata.lang && typeof metadata.lang === 'string') {
            rule.language_filters = { include: [metadata.lang] }
        }
    }

    return rule
}

function isValidPatternFilters(v: any): v is PatternFilters {
    return (
        v &&
        typeof v === 'object' &&
        !Array.isArray(v) &&
        (v.include === undefined ||
            v.include === null ||
            (Array.isArray(v.include) && v.include.every((p: any) => typeof p === 'string'))) &&
        (v.exclude === undefined ||
            v.exclude === null ||
            (Array.isArray(v.exclude) && v.exclude.every((p: any) => typeof p === 'string')))
    )
}

export function ruleFileDisplayName(uri: URI, root: URI): string {
    return posixFilePaths
        .relative(root.path, uri.path)
        .replace(/\.sourcegraph\/rules\/([^/]+)\.rule\.md$/, '$1')
}

export function isRuleFilename(file: string | URI): boolean {
    return /\.rule\.md$/.test(typeof file === 'string' ? file : file.path)
}

/**
 * Return all search paths (possible `.sourcegraph/` dirs) for a given URI, stopping ascending the
 * directory tree at {@link root}.
 */
export function ruleSearchPaths(uri: URI, root: URI): URI[] {
    const pathFuncs = pathFunctionsForURI(uri)
    const searchPaths: URI[] = []

    let current = uri
    while (true) {
        if (pathFuncs.relative(current.path, root.path) === '') {
            break
        }
        current = current.with({ path: pathFuncs.dirname(current.path) })
<<<<<<< HEAD
        searchPaths.push(current.with({ path: pathFuncs.resolve(current.path) }))
    }
    const rulePath = pathFuncs.resolve(root.path, '.sourcegraph/rules')
    searchPaths.push(current.with({ path: rulePath }))
    return searchPaths
=======

        // Special case: If the current path itself is already a .sourcegraph directory,
        // don't try to add another .sourcegraph inside it
        if (current.path.endsWith('.sourcegraph')) {
            // Just add the current path (which is a .sourcegraph directory)
            searchPaths.push(current)
        } else {
            // Normal case - add .sourcegraph directory to the current path
            searchPaths.push(current.with({ path: pathFuncs.resolve(current.path, '.sourcegraph') }))
        }
    }
    // Remove any duplicates that might have been added
    return [...new Map(searchPaths.map(path => [path.toString(), path])).values()]
>>>>>>> 3157b63a
}

export function formatRuleForPrompt(rule: Rule): PromptString {
    const { title, description, instruction } = PromptString.fromRule(rule)
    return PromptString.join(
        [
            ps`Title: ${title}`,
            description ? ps`Description: ${description}` : undefined,
            ps`Instruction: ${instruction}`,
        ].filter(isDefined),
        ps`\n`
    )
}

export function ruleTitle(rule: Pick<Rule, 'title' | 'display_name'>): string {
    return rule.title ?? rule.display_name
}<|MERGE_RESOLUTION|>--- conflicted
+++ resolved
@@ -140,13 +140,6 @@
             break
         }
         current = current.with({ path: pathFuncs.dirname(current.path) })
-<<<<<<< HEAD
-        searchPaths.push(current.with({ path: pathFuncs.resolve(current.path) }))
-    }
-    const rulePath = pathFuncs.resolve(root.path, '.sourcegraph/rules')
-    searchPaths.push(current.with({ path: rulePath }))
-    return searchPaths
-=======
 
         // Special case: If the current path itself is already a .sourcegraph directory,
         // don't try to add another .sourcegraph inside it
@@ -155,12 +148,13 @@
             searchPaths.push(current)
         } else {
             // Normal case - add .sourcegraph directory to the current path
-            searchPaths.push(current.with({ path: pathFuncs.resolve(current.path, '.sourcegraph') }))
+            searchPaths.push(current.with({ path: pathFuncs.resolve(current.path) }))
         }
     }
+    const rulePath = pathFuncs.resolve(root.path, '.sourcegraph/rules')
+    searchPaths.push(current.with({ path: rulePath }))
     // Remove any duplicates that might have been added
     return [...new Map(searchPaths.map(path => [path.toString(), path])).values()]
->>>>>>> 3157b63a
 }
 
 export function formatRuleForPrompt(rule: Rule): PromptString {
