import { isDotCom } from '../sourcegraph-api/environments'
import type { UserProductSubscription } from '../sourcegraph-api/userProductSubscription'

/**
 * The authentication status, which includes representing the state when authentication failed or
 * has not yet been attempted.
 */
export type AuthStatus = UnauthenticatedAuthStatus | AuthenticatedAuthStatus

/**
 * The authentication status for a user who has successfully authenticated.
 */
export interface AuthenticatedAuthStatus {
    endpoint: string

    authenticated: true

    username: string

    /**
     * Used to enable Fireworks tracing for Sourcegraph teammates on DotCom.
     * https://readme.fireworks.ai/docs/enabling-tracing
     */
    isFireworksTracingEnabled?: boolean

    hasVerifiedEmail?: boolean
    requiresVerifiedEmail?: boolean

    primaryEmail?: string
    displayName?: string
    avatarURL?: string

    pendingValidation: boolean

    /**
     * Organizations on the instance that the user is a member of.
     */
    organizations?: { name: string; id: string }[]
}

/**
 * The authentication status for a user who has not yet authenticated or for whom authentication
 * failed.
 */
export interface UnauthenticatedAuthStatus {
    endpoint: string
    authenticated: false
    error?: AuthenticationError
    pendingValidation: boolean
}

export interface NetworkAuthError {
    type: 'network-error'
}

export interface InvalidAccessTokenError {
    type: 'invalid-access-token'
}

export interface EnterpriseUserDotComError {
    type: 'enterprise-user-logged-into-dotcom'
    enterprise: string
}

<<<<<<< HEAD
export interface AuthConfigError extends AuthenticationErrorMessage {
    type: 'auth-config-error'
=======
export interface AuthConfigError {
    type: 'auth-config-error'
    message: string
}

export interface ExternalAuthProviderError {
    type: 'external-auth-provider-error'
    message: string
>>>>>>> d6c8b6ee
}

export type AuthenticationError =
    | NetworkAuthError
    | InvalidAccessTokenError
    | EnterpriseUserDotComError
    | AuthConfigError
<<<<<<< HEAD
=======
    | ExternalAuthProviderError
>>>>>>> d6c8b6ee

export interface AuthenticationErrorMessage {
    title?: string
    message: string
}

export function getAuthErrorMessage(error: AuthenticationError): AuthenticationErrorMessage {
    switch (error.type) {
        case 'network-error':
            return {
                title: 'Network Error',
                message: 'Cody is unreachable',
            }
        case 'invalid-access-token':
            return {
                title: 'Invalid Access Token',
                message: 'The access token is invalid or has expired',
            }
        case 'enterprise-user-logged-into-dotcom':
            return {
                title: 'Enterprise User Authentication Error',
                message:
                    'Based on your email address we think you may be an employee of ' +
                    `${error.enterprise}. To get access to all your features please sign ` +
                    "in through your organization's enterprise instance instead. If you need assistance " +
                    'please contact your Sourcegraph admin.',
            }
        case 'auth-config-error':
<<<<<<< HEAD
            return error
=======
            return {
                title: 'Auth Config Error',
                message: error.message,
            }
        case 'external-auth-provider-error':
            return {
                title: 'External Auth Provider Error',
                message: error.message,
            }
>>>>>>> d6c8b6ee
    }
}

export const AUTH_STATUS_FIXTURE_AUTHED: AuthenticatedAuthStatus = {
    endpoint: 'https://example.com',
    authenticated: true,
    username: 'alice',
    pendingValidation: false,
}

export const AUTH_STATUS_FIXTURE_UNAUTHED: AuthStatus & { authenticated: false } = {
    endpoint: 'https://example.com',
    authenticated: false,
    pendingValidation: false,
}

export const AUTH_STATUS_FIXTURE_AUTHED_DOTCOM: AuthenticatedAuthStatus = {
    ...AUTH_STATUS_FIXTURE_AUTHED,
    endpoint: 'https://sourcegraph.com' as string,
}

export function isCodyProUser(authStatus: AuthStatus, sub: UserProductSubscription | null): boolean {
    return isDotCom(authStatus) && authStatus.authenticated && sub !== null && !sub.userCanUpgrade
}

export function isFreeUser(authStatus: AuthStatus, sub: UserProductSubscription | null): boolean {
    return isDotCom(authStatus) && authStatus.authenticated && sub !== null && !!sub.userCanUpgrade
}

export function isEnterpriseUser(authStatus: AuthStatus): boolean {
    return !isDotCom(authStatus)
}<|MERGE_RESOLUTION|>--- conflicted
+++ resolved
@@ -62,10 +62,6 @@
     enterprise: string
 }
 
-<<<<<<< HEAD
-export interface AuthConfigError extends AuthenticationErrorMessage {
-    type: 'auth-config-error'
-=======
 export interface AuthConfigError {
     type: 'auth-config-error'
     message: string
@@ -74,7 +70,6 @@
 export interface ExternalAuthProviderError {
     type: 'external-auth-provider-error'
     message: string
->>>>>>> d6c8b6ee
 }
 
 export type AuthenticationError =
@@ -82,10 +77,7 @@
     | InvalidAccessTokenError
     | EnterpriseUserDotComError
     | AuthConfigError
-<<<<<<< HEAD
-=======
     | ExternalAuthProviderError
->>>>>>> d6c8b6ee
 
 export interface AuthenticationErrorMessage {
     title?: string
@@ -114,9 +106,6 @@
                     'please contact your Sourcegraph admin.',
             }
         case 'auth-config-error':
-<<<<<<< HEAD
-            return error
-=======
             return {
                 title: 'Auth Config Error',
                 message: error.message,
@@ -126,7 +115,6 @@
                 title: 'External Auth Provider Error',
                 message: error.message,
             }
->>>>>>> d6c8b6ee
     }
 }
 
