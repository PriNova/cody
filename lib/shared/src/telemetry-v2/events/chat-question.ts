--- conflicted
+++ resolved
@@ -212,11 +212,8 @@
         'current-repository': cloneDeep(defaultByTypeCount),
         'current-directory': cloneDeep(defaultByTypeCount),
         'current-open-tabs': cloneDeep(defaultByTypeCount),
-<<<<<<< HEAD
+        'tool-state': cloneDeep(defaultByTypeCount),
         workflows: cloneDeep(defaultByTypeCount),
-=======
-        'tool-state': cloneDeep(defaultByTypeCount),
->>>>>>> 52d16e39
     }
     const byOpenctxProvider = {
         [REMOTE_REPOSITORY_PROVIDER_URI]: cloneDeep(defaultSharedItemCount),
@@ -364,11 +361,8 @@
         'current-directory': undefined,
         'current-open-tabs': undefined,
         media: undefined,
-<<<<<<< HEAD
+        'tool-state': undefined,
         workflows: undefined,
-=======
-        'tool-state': undefined,
->>>>>>> 52d16e39
     },
 }
 
