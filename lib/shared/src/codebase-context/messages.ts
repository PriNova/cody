--- conflicted
+++ resolved
@@ -144,11 +144,8 @@
     | ContextItemCurrentDirectory
     | ContextItemCurrentOpenTabs
     | ContextItemMedia
-<<<<<<< HEAD
+    | ContextItemToolState
     | ContextItemWorkflows
-=======
-    | ContextItemToolState
->>>>>>> 52d16e39
 
 /**
  * Context items to show by default in the chat input, or as suggestions in the chat UI.
