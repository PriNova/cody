--- conflicted
+++ resolved
@@ -84,18 +84,15 @@
     filterMentions(filter: (item: SerializedContextItem) => boolean): Promise<void>
     setInitialContextMentions(items: ContextItem[]): Promise<void>
     setEditorState(state: SerializedPromptEditorState): void
-<<<<<<< HEAD
     registerMutationListener: (
         klass: KlassConstructor<typeof LexicalNode>,
         listener: (mutatedNodes: Map<string, NodeMutation>) => void
     ) => () => void
-=======
 
     /**
      * Triggers opening the at-mention menu at the end of the current input value.
      */
     openAtMentionMenu(): Promise<void>
->>>>>>> 53582276
 }
 
 /**
