--- conflicted
+++ resolved
@@ -20,11 +20,6 @@
           git config --global user.name 'sourcegraph-bot'
           git config --global user.email 'bot@sourcegraph.com'
           git fetch --tags origin
-<<<<<<< HEAD
-          git checkout main
-          git pull
-=======
->>>>>>> d6c8b6ee
       - name: Download changelog
         env:
           GH_TOKEN: ${{ secrets.DEVX_SERVICE_GH_TOKEN }}
@@ -60,11 +55,7 @@
             --output.pr.title="Changelog for %s" \
             --output.pr.body="Automated release and changelog for VS code Cody %s" \
             --output.changelog="vscode/CHANGELOG.md" \
-<<<<<<< HEAD
-            --output.changelog.marker='<!--- {/_ CHANGELOG_START _/} --->' \
-=======
             --output.changelog.marker='<!--- {/_ CHANGELOG_START _/} -->' \
->>>>>>> d6c8b6ee
             --releaseregistry.version=$text
 
           #   --title "VS Code: Release v$VERSION" \
