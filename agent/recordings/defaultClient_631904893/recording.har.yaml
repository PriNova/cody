log:
  _recordingName: defaultClient
  creator:
    comment: persister:fs
    name: Polly.JS
    version: 6.0.6
  entries:
    - _id: 897d3731ab8e15a1549f29445eafd1e1
      _order: 0
      cache: {}
      request:
        bodySize: 0
        cookies: []
        headers:
          - _fromType: array
            name: authorization
          - _fromType: array
            name: authorization
            value: token
              REDACTED_fc324d3667e841181b0779375f26dedc911d26b303d23b29b1a2d7ee63dc77eb
          - _fromType: array
            name: content-type
          - _fromType: array
            name: content-type
            value: application/json; charset=utf-8
          - _fromType: array
            name: user-agent
            value: defaultclient/v1 (Node.js v20.4.0)
          - _fromType: array
            name: x-requested-with
          - _fromType: array
            name: user-agent
            value: defaultclient/v1 (Node.js v20.4.0)
          - _fromType: array
            name: x-requested-with
            value: defaultclient v1
          - _fromType: array
            name: accept
            value: "*/*"
          - _fromType: array
            name: accept-encoding
            value: gzip,deflate
          - _fromType: array
            name: accept
            value: "*/*"
          - _fromType: array
            name: accept-encoding
            value: gzip,deflate
          - name: host
            value: sourcegraph.com
        headersSize: 400
        headersSize: 400
        httpVersion: HTTP/1.1
        method: GET
        queryString: []
        url: https://sourcegraph.com/.api/client-config
      response:
        bodySize: 224
        content:
          encoding: base64
          mimeType: text/plain; charset=utf-8
          size: 224
          text: "[\"H4sIAAAAAAAAA2yOsQrCMBRF935F6Ozq0q0Eh26Fgs6v5omBvLySd4OK+O8uFZfM59zDf\
            XfOOddfNbxOmdbEoR8cSuXDDu6EJqAK9SpbYnB7WQ0qXkUoB2s3gBLXiqj5z2+U7CeY\
            UIHXDH7iEnPQR7MjGjjZOE/tSiKwYanbpgUc9tdRsy0oTDLO05mLRc394I7dp/sCAAD\
            //wMA/iebYBUBAAA=\"]"
        cookies: []
        headers:
          - name: date
            value: Fri, 27 Dec 2024 20:51:21 GMT
            value: Fri, 27 Dec 2024 20:51:21 GMT
          - name: content-type
            value: text/plain; charset=utf-8
          - name: transfer-encoding
            value: chunked
          - name: connection
            value: close
          - name: access-control-allow-credentials
            value: "true"
          - name: access-control-allow-origin
            value: ""
          - name: cache-control
            value: no-cache, max-age=0
          - name: vary
            value: Cookie,Accept-Encoding,Authorization,Cookie, Authorization,
              X-Requested-With,Cookie
          - name: x-content-type-options
            value: nosniff
          - name: x-frame-options
            value: DENY
          - name: x-xss-protection
            value: 1; mode=block
          - name: strict-transport-security
            value: max-age=31536000; includeSubDomains; preload
          - name: content-encoding
            value: gzip
        headersSize: 1337
        headersSize: 1337
        httpVersion: HTTP/1.1
        redirectURL: ""
        status: 200
        statusText: OK
      startedDateTime: 2024-12-27T20:51:21.755Z
      time: 115
      startedDateTime: 2024-12-27T20:51:21.755Z
      time: 115
      timings:
        blocked: -1
        connect: -1
        dns: -1
        receive: 0
        send: 0
        ssl: -1
        wait: 898
    - _id: 7ad03cfc658eb1e094f04b5c08139a83
      _order: 0
      cache: {}
      request:
        bodySize: 605
        bodySize: 605
        cookies: []
        headers:
          - name: accept-encoding
            value: gzip;q=0
          - name: authorization
            value: token
              REDACTED_fc324d3667e841181b0779375f26dedc911d26b303d23b29b1a2d7ee63dc77eb
          - name: connection
            value: keep-alive
          - name: content-type
            value: application/json
          - name: traceparent
            value: 00-0418c4422cce35f87e18daad06d6eea8-a9a53cf3d97a7fef-01
          - name: user-agent
            value: defaultclient/v1 (Node.js v20.4.0)
            value: defaultclient/v1 (Node.js v20.4.0)
          - name: x-requested-with
            value: defaultclient v1
          - name: host
            value: sourcegraph.com
        headersSize: 535
        headersSize: 535
        httpVersion: HTTP/1.1
        method: POST
        postData:
          mimeType: application/json
          params: []
          textJSON:
            maxTokensToSample: 4000
            messages:
              - speaker: system
                text: >-
                  You are Cody, an AI coding assistant from Sourcegraph.If your
                  answer contains fenced code blocks in Markdown, include the
                  relevant full file path in the code block tag using this
                  structure: ```$LANGUAGE:$FILEPATH```

                  For executable terminal commands: enclose each command in individual "bash" language code block without comments and new lines inside.
              - speaker: human
                text: |-
                  Answer positively without apologizing.
                  Answer positively without apologizing.

                  Question: Hello!
                  Question: Hello!
            model: anthropic::2024-10-22::claude-3-5-sonnet-latest
            temperature: 0
            topK: -1
            topP: -1
        queryString:
          - name: api-version
            value: "2"
          - name: client-name
            value: defaultclient
          - name: client-version
            value: v1
        url: https://sourcegraph.com/.api/completions/stream?api-version=2&client-name=defaultclient&client-version=v1
      response:
        bodySize: 462
        content:
          mimeType: text/event-stream
          size: 462
          text: >+
            event: completion

            data: {"deltaText":"Hi there! Great to meet you! I'm Cody, ready to help you with any coding or technical questions you have. What would you like to work on?","stopReason":"end_turn"}


            event: done

            data: {}

        cookies: []
        headers:
          - name: date
            value: Tue, 24 Dec 2024 01:24:16 GMT
          - name: content-type
            value: text/event-stream
          - name: transfer-encoding
            value: chunked
          - name: connection
            value: keep-alive
          - name: access-control-allow-credentials
            value: "true"
          - name: access-control-allow-origin
            value: ""
          - name: cache-control
            value: no-cache
          - name: observed-calculated-ip-from-forwarded-for
            value: 71.202.102.125
          - name: observed-x-forwarded-for
            value: 71.202.102.125
          - name: vary
            value: Cookie,Accept-Encoding,Authorization,Cookie, Authorization,
              X-Requested-With,Cookie
          - name: x-content-type-options
            value: nosniff
          - name: x-frame-options
            value: DENY
          - name: x-xss-protection
            value: 1; mode=block
          - name: strict-transport-security
            value: max-age=31536000; includeSubDomains; preload
        headersSize: 1400
        httpVersion: HTTP/1.1
        redirectURL: ""
        status: 200
        statusText: OK
      startedDateTime: 2024-12-24T01:24:15.105Z
      time: 1788
      timings:
        blocked: -1
        connect: -1
        dns: -1
        receive: 0
        send: 0
        ssl: -1
        wait: 1788
    - _id: 13264085cdc89c733f6bbe0dc1137b6b
      _order: 0
      cache: {}
      request:
        bodySize: 644
        bodySize: 644
        cookies: []
        headers:
          - name: accept-encoding
            value: gzip;q=0
          - name: authorization
            value: token
              REDACTED_fc324d3667e841181b0779375f26dedc911d26b303d23b29b1a2d7ee63dc77eb
          - name: connection
            value: keep-alive
          - name: content-type
            value: application/json
          - name: traceparent
            value: 00-e3ea30b074a79d29bcff6c5790d01eb1-2bec04cc2a9b8fce-01
          - name: user-agent
            value: defaultclient/v1 (Node.js v20.4.0)
            value: defaultclient/v1 (Node.js v20.4.0)
          - name: x-requested-with
            value: defaultclient v1
          - name: host
            value: sourcegraph.com
        headersSize: 535
        headersSize: 535
        httpVersion: HTTP/1.1
        method: POST
        postData:
          mimeType: application/json
          params: []
          textJSON:
            maxTokensToSample: 4000
            messages:
              - speaker: system
                text: >-
                  You are Cody, an AI coding assistant from Sourcegraph.If your
                  answer contains fenced code blocks in Markdown, include the
                  relevant full file path in the code block tag using this
                  structure: ```$LANGUAGE:$FILEPATH```

                  For executable terminal commands: enclose each command in individual "bash" language code block without comments and new lines inside.
              - speaker: human
                text: |-
                  Answer positively without apologizing.
                  Answer positively without apologizing.

                  Question: Generate simple hello world function in java!
                  Question: Generate simple hello world function in java!
            model: anthropic::2024-10-22::claude-3-5-sonnet-latest
            temperature: 0
            topK: -1
            topP: -1
        queryString:
          - name: api-version
            value: "2"
          - name: client-name
            value: defaultclient
          - name: client-version
            value: v1
        url: https://sourcegraph.com/.api/completions/stream?api-version=2&client-name=defaultclient&client-version=v1
      response:
        bodySize: 1263
        content:
          mimeType: text/event-stream
          size: 1263
          text: >+
            event: completion

            data: {"deltaText":"I'll create a simple Hello World function in Java!\n\nHere's a clear and standard Hello World implementation:\n\n```java:HelloWorld.java\npublic class HelloWorld {\n    public static void main(String[] args) {\n        System.out.println(\"Hello, World!\");\n    }\n}\n```\n\nTo compile and run this Java program, use these commands:\n\n```bash\njavac HelloWorld.java\n```\n\n```bash\njava HelloWorld\n```\n\nThis code demonstrates the basic structure of a Java program with a main method that prints \"Hello, World!\" to the console. The code is straightforward and follows Java conventions perfectly.","stopReason":"end_turn"}


            event: done

            data: {}

        cookies: []
        headers:
          - name: date
            value: Tue, 24 Dec 2024 01:24:19 GMT
          - name: content-type
            value: text/event-stream
          - name: transfer-encoding
            value: chunked
          - name: connection
            value: keep-alive
          - name: access-control-allow-credentials
            value: "true"
          - name: access-control-allow-origin
            value: ""
          - name: cache-control
            value: no-cache
          - name: observed-calculated-ip-from-forwarded-for
            value: 71.202.102.125
          - name: observed-x-forwarded-for
            value: 71.202.102.125
          - name: vary
            value: Cookie,Accept-Encoding,Authorization,Cookie, Authorization,
              X-Requested-With,Cookie
          - name: x-content-type-options
            value: nosniff
          - name: x-frame-options
            value: DENY
          - name: x-xss-protection
            value: 1; mode=block
          - name: strict-transport-security
            value: max-age=31536000; includeSubDomains; preload
        headersSize: 1400
        httpVersion: HTTP/1.1
        redirectURL: ""
        status: 200
        statusText: OK
      startedDateTime: 2024-12-24T01:24:16.915Z
      time: 2858
      timings:
        blocked: -1
        connect: -1
        dns: -1
        receive: 0
        send: 0
        ssl: -1
        wait: 2858
    - _id: e2eb4affc188cfcd6bd85e38afcf15db
      _order: 0
      cache: {}
      request:
        bodySize: 2272
        bodySize: 2272
        cookies: []
        headers:
          - name: accept-encoding
            value: gzip;q=0
          - name: authorization
            value: token
              REDACTED_fc324d3667e841181b0779375f26dedc911d26b303d23b29b1a2d7ee63dc77eb
          - name: connection
            value: keep-alive
          - name: content-type
            value: application/json
          - name: traceparent
            value: 00-91aa799241ea5bbee45ada68873e7a45-f0043fae63206d9d-01
          - name: user-agent
            value: defaultclient/v1 (Node.js v20.4.0)
            value: defaultclient/v1 (Node.js v20.4.0)
          - name: x-requested-with
            value: defaultclient v1
          - name: host
            value: sourcegraph.com
        headersSize: 535
        headersSize: 535
        httpVersion: HTTP/1.1
        method: POST
        postData:
          mimeType: application/json
          params: []
          textJSON:
            maxTokensToSample: 4000
            messages:
              - speaker: system
                text: >-
                  You are Cody, an AI coding assistant from Sourcegraph.If your
                  answer contains fenced code blocks in Markdown, include the
                  relevant full file path in the code block tag using this
                  structure: ```$LANGUAGE:$FILEPATH```

                  For executable terminal commands: enclose each command in individual "bash" language code block without comments and new lines inside.
              - speaker: human
                text: >-
                  Codebase context from file src/squirrel.ts:

                  ```typescript:src/squirrel.ts

                  /**
                   * Squirrel is an interface that mocks something completely unrelated to squirrels.
                   * It is related to the implementation of precise code navigation in Sourcegraph.
                   */
                  export interface Squirrel {}

                  ```
              - speaker: assistant
                text: Ok.
              - speaker: human
                text: >-
                  Codebase context from file src/squirrel.ts:

                  ```typescript:src/squirrel.ts

                  /**
                   * Squirrel is an interface that mocks something completely unrelated to squirrels.
                   * It is related to the implementation of precise code navigation in Sourcegraph.
                   */
                  export interface Squirrel {}

                  ```
              - speaker: assistant
                text: Ok.
              - speaker: human
                text: |-
                  Codebase context from file src/Heading.tsx:
                  ```typescript:src/Heading.tsx
                  import React = require("react");

                  interface HeadingProps {
                      text: string;
                      level?: number;
                  }

                  /* CURSOR */
                  ```
              - speaker: assistant
                text: Ok.
              - speaker: human
                text: |-
                  Codebase context from file src/ChatColumn.tsx:
                  ```typescript:src/ChatColumn.tsx
                  import { useEffect } from "react";
                  import React = require("react");

                  /* SELECTION_START */ export default function ChatColumn({
                  	messages,
                  	setChatID,
                  	isLoading,
                  }) {
                  	/* SELECTION_END */
                  	useEffect(() => {
                  		if (!isLoading) {
                  			setChatID(messages[0].chatID);
                  		}
                  	}, [messages]);
                  	return (
                  		<>
                  			<h1>Messages</h1>
                  			<ul>
                  				{messages.map((message) => (
                  					<li>{message.text}</li>```
              - speaker: assistant
                text: Ok.
              - speaker: human
                text: |-
                  Codebase context from file src/animal.ts:
                  ```typescript:src/animal.ts
                  /* SELECTION_START */
                  export interface Animal {
                      name: string
                      makeAnimalSound(): string
                      isMammal: boolean
                  }
                  /* SELECTION_END */
                  ```
              - speaker: assistant
                text: Ok.
              - speaker: human
                text: >-
                  Answer positively without apologizing. 
                  Codebase context from file src/Heading.tsx:
                  ```typescript:src/Heading.tsx
                  import React = require("react");

                  interface HeadingProps {
                      text: string;
                      level?: number;
                  }

                  /* CURSOR */
                  ```
              - speaker: assistant
                text: Ok.
              - speaker: human
                text: |-
                  Codebase context from file src/ChatColumn.tsx:
                  ```typescript:src/ChatColumn.tsx
                  import { useEffect } from "react";
                  import React = require("react");

                  /* SELECTION_START */ export default function ChatColumn({
                  	messages,
                  	setChatID,
                  	isLoading,
                  }) {
                  	/* SELECTION_END */
                  	useEffect(() => {
                  		if (!isLoading) {
                  			setChatID(messages[0].chatID);
                  		}
                  	}, [messages]);
                  	return (
                  		<>
                  			<h1>Messages</h1>
                  			<ul>
                  				{messages.map((message) => (
                  					<li>{message.text}</li>```
              - speaker: assistant
                text: Ok.
              - speaker: human
                text: |-
                  Codebase context from file src/animal.ts:
                  ```typescript:src/animal.ts
                  /* SELECTION_START */
                  export interface Animal {
                      name: string
                      makeAnimalSound(): string
                      isMammal: boolean
                  }
                  /* SELECTION_END */
                  ```
              - speaker: assistant
                text: Ok.
              - speaker: human
                text: >-
                  Answer positively without apologizing. 


                  You have access to the provided codebase context.


                  Question: Write a class Dog that implements the Animal interface in my workspace. Show the code only, no explanation needed.

                  You have access to the provided codebase context.


                  Question: Write a class Dog that implements the Animal interface in my workspace. Show the code only, no explanation needed.
            model: anthropic::2024-10-22::claude-3-5-sonnet-latest
            temperature: 0
            topK: -1
            topP: -1
        queryString:
          - name: api-version
            value: "2"
          - name: client-name
            value: defaultclient
          - name: client-version
            value: v1
        url: https://sourcegraph.com/.api/completions/stream?api-version=2&client-name=defaultclient&client-version=v1
      response:
        bodySize: 709
        content:
          mimeType: text/event-stream
          size: 709
          text: >+
            event: completion

            data: {"deltaText":"```typescript:src/dog.ts\nexport class Dog implements Animal {\n    name: string;\n    isMammal: boolean = true;\n\n    constructor(name: string) {\n        this.name = name;\n    }\n\n    makeAnimalSound(): string {\n        return \"Woof!\";\n    }\n}\n```","stopReason":"end_turn"}


            event: done

            data: {}

        cookies: []
        headers:
          - name: date
            value: Tue, 24 Dec 2024 01:24:23 GMT
          - name: content-type
            value: text/event-stream
          - name: transfer-encoding
            value: chunked
          - name: connection
            value: keep-alive
          - name: access-control-allow-credentials
            value: "true"
          - name: access-control-allow-origin
            value: ""
          - name: cache-control
            value: no-cache
          - name: observed-calculated-ip-from-forwarded-for
            value: 71.202.102.125
          - name: observed-x-forwarded-for
            value: 71.202.102.125
          - name: vary
            value: Cookie,Accept-Encoding,Authorization,Cookie, Authorization,
              X-Requested-With,Cookie
          - name: x-content-type-options
            value: nosniff
          - name: x-frame-options
            value: DENY
          - name: x-xss-protection
            value: 1; mode=block
          - name: strict-transport-security
            value: max-age=31536000; includeSubDomains; preload
        headersSize: 1400
        httpVersion: HTTP/1.1
        redirectURL: ""
        status: 200
        statusText: OK
      startedDateTime: 2024-12-24T01:24:21.026Z
      time: 2621
      timings:
        blocked: -1
        connect: -1
        dns: -1
        receive: 0
        send: 0
        ssl: -1
        wait: 2621
    - _id: 28414a5b7941190054b90c1de687dcde
      _order: 0
      cache: {}
      request:
        bodySize: 2206
        bodySize: 2206
        cookies: []
        headers:
          - name: accept-encoding
            value: gzip;q=0
          - name: authorization
            value: token
              REDACTED_fc324d3667e841181b0779375f26dedc911d26b303d23b29b1a2d7ee63dc77eb
          - name: connection
            value: keep-alive
          - name: content-type
            value: application/json
          - name: traceparent
            value: 00-283f3d1658688dde2f80a0bfa5d605a4-992133e54c3cbe79-01
          - name: user-agent
            value: defaultclient/v1 (Node.js v20.4.0)
            value: defaultclient/v1 (Node.js v20.4.0)
          - name: x-requested-with
            value: defaultclient v1
          - name: host
            value: sourcegraph.com
        headersSize: 535
        headersSize: 535
        httpVersion: HTTP/1.1
        method: POST
        postData:
          mimeType: application/json
          params: []
          textJSON:
            maxTokensToSample: 4000
            messages:
              - speaker: system
                text: >-
                  You are Cody, an AI coding assistant from Sourcegraph.If your
                  answer contains fenced code blocks in Markdown, include the
                  relevant full file path in the code block tag using this
                  structure: ```$LANGUAGE:$FILEPATH```

                  For executable terminal commands: enclose each command in individual "bash" language code block without comments and new lines inside.
              - speaker: human
                text: >-
                  Codebase context from file src/squirrel.ts:

                  ```typescript:src/squirrel.ts

                  /**
                   * Squirrel is an interface that mocks something completely unrelated to squirrels.
                   * It is related to the implementation of precise code navigation in Sourcegraph.
                   */
                  export interface Squirrel {}

                  ```
              - speaker: assistant
                text: Ok.
              - speaker: human
                text: |-
                  Codebase context from file src/Heading.tsx:
                  ```typescript:src/Heading.tsx
                  import React = require("react");

                  interface HeadingProps {
                      text: string;
                      level?: number;
                  }

                  /* CURSOR */
                  ```
              - speaker: assistant
                text: Ok.
              - speaker: human
                text: |-
                  Codebase context from file src/ChatColumn.tsx:
                  ```typescript:src/ChatColumn.tsx
                  import { useEffect } from "react";
                  import React = require("react");

                  /* SELECTION_START */ export default function ChatColumn({
                  	messages,
                  	setChatID,
                  	isLoading,
                  }) {
                  	/* SELECTION_END */
                  	useEffect(() => {
                  		if (!isLoading) {
                  			setChatID(messages[0].chatID);
                  		}
                  	}, [messages]);
                  	return (
                  		<>
                  			<h1>Messages</h1>
                  			<ul>
                  				{messages.map((message) => (
                  					<li>{message.text}</li>```
              - speaker: assistant
                text: Ok.
              - speaker: human
                text: |-
                  Codebase context from file src/animal.ts:
                  ```typescript:src/animal.ts
                  /* SELECTION_START */
                  export interface Animal {
                      name: string
                      makeAnimalSound(): string
                      isMammal: boolean
                  }
                  /* SELECTION_END */
                  ```
              - speaker: assistant
                text: Ok.
              - speaker: human
                text: >-
                  Codebase context from file src/squirrel.ts:

                  ```typescript:src/squirrel.ts

                  /**
                   * Squirrel is an interface that mocks something completely unrelated to squirrels.
                   * It is related to the implementation of precise code navigation in Sourcegraph.
                   */
                  export interface Squirrel {}

                  ```
              - speaker: assistant
                text: Ok.
              - speaker: human
                text: |-
                  Codebase context from file src/Heading.tsx:
                  ```typescript:src/Heading.tsx
                  import React = require("react");

                  interface HeadingProps {
                      text: string;
                      level?: number;
                  }

                  /* CURSOR */
                  ```
              - speaker: assistant
                text: Ok.
              - speaker: human
                text: |-
                  Codebase context from file src/ChatColumn.tsx:
                  ```typescript:src/ChatColumn.tsx
                  import { useEffect } from "react";
                  import React = require("react");

                  /* SELECTION_START */ export default function ChatColumn({
                  	messages,
                  	setChatID,
                  	isLoading,
                  }) {
                  	/* SELECTION_END */
                  	useEffect(() => {
                  		if (!isLoading) {
                  			setChatID(messages[0].chatID);
                  		}
                  	}, [messages]);
                  	return (
                  		<>
                  			<h1>Messages</h1>
                  			<ul>
                  				{messages.map((message) => (
                  					<li>{message.text}</li>```
              - speaker: assistant
                text: Ok.
              - speaker: human
                text: |-
                  Codebase context from file src/animal.ts:
                  ```typescript:src/animal.ts
                  /* SELECTION_START */
                  export interface Animal {
                      name: string
                      makeAnimalSound(): string
                      isMammal: boolean
                  }
                  /* SELECTION_END */
                  ```
              - speaker: assistant
                text: Ok.
              - speaker: human
                text: |-
                  Answer positively without apologizing. 
                  Answer positively without apologizing. 

                  You have access to the provided codebase context.

                  Question: What is Squirrel? Show me concrete code examples
                  You have access to the provided codebase context.

                  Question: What is Squirrel? Show me concrete code examples
            model: anthropic::2024-10-22::claude-3-5-sonnet-latest
            temperature: 0
            topK: -1
            topP: -1
        queryString:
          - name: api-version
            value: "2"
          - name: client-name
            value: defaultclient
          - name: client-version
            value: v1
        url: https://sourcegraph.com/.api/completions/stream?api-version=2&client-name=defaultclient&client-version=v1
      response:
        bodySize: 3254
        content:
          mimeType: text/event-stream
          size: 3254
          text: >+
            event: completion

            data: {"deltaText":"The Squirrel interface in the codebase is actually used for precise code navigation in Sourcegraph, not for representing actual squirrels. Let me show you how to work with it.\n\nHere's a concrete example implementing the Squirrel interface:\n\n```typescript:src/squirrel-implementation.ts\nimport { Squirrel } from './squirrel'\n\nexport class CodeNavigator implements Squirrel {\n    // Implementation for precise code navigation\n    navigate(position: number): void {\n        // Navigation logic here\n    }\n    \n    analyzePath(path: string): void {\n        // Path analysis logic here\n    }\n}\n```\n\nYou can use it in a React component like this:\n\n```typescript:src/SquirrelNavigator.tsx\nimport React from 'react'\nimport { Squirrel } from './squirrel'\n\ninterface Props {\n    navigator: Squirrel\n}\n\nexport const SquirrelNavigator: React.FC<Props> = ({ navigator }) => {\n    return (\n        <div className=\"code-navigator\">\n            {/* Code navigation UI components */}\n        </div>\n    )\n}\n```\n\nThe name \"Squirrel\" is just a codename - it's focused on code navigation functionality rather than anything related to the animal. If you're looking to work with actual animal-related code, you might want to use the `Animal` interface from the codebase instead, which has proper animal-related properties like `makeAnimalSound()` and `isMammal`.","stopReason":"end_turn"}


            event: done

            data: {}

        cookies: []
        headers:
          - name: date
            value: Tue, 24 Dec 2024 01:24:29 GMT
          - name: content-type
            value: text/event-stream
          - name: transfer-encoding
            value: chunked
          - name: connection
            value: keep-alive
          - name: access-control-allow-credentials
            value: "true"
          - name: access-control-allow-origin
            value: ""
          - name: cache-control
            value: no-cache
          - name: observed-calculated-ip-from-forwarded-for
            value: 71.202.102.125
          - name: observed-x-forwarded-for
            value: 71.202.102.125
          - name: vary
            value: Cookie,Accept-Encoding,Authorization,Cookie, Authorization,
              X-Requested-With,Cookie
          - name: x-content-type-options
            value: nosniff
          - name: x-frame-options
            value: DENY
          - name: x-xss-protection
            value: 1; mode=block
          - name: strict-transport-security
            value: max-age=31536000; includeSubDomains; preload
        headersSize: 1400
        httpVersion: HTTP/1.1
        redirectURL: ""
        status: 200
        statusText: OK
      startedDateTime: 2024-12-24T01:24:23.690Z
      time: 8303
      timings:
        blocked: -1
        connect: -1
        dns: -1
        receive: 0
        send: 0
        ssl: -1
        wait: 8303
    - _id: f8077b99cfdf098868b18e9fc6fa0d2f
      _order: 0
      cache: {}
      request:
        bodySize: 658
        cookies: []
        headers:
          - name: accept-encoding
            value: gzip;q=0
          - name: authorization
            value: token
              REDACTED_fc324d3667e841181b0779375f26dedc911d26b303d23b29b1a2d7ee63dc77eb
          - name: connection
            value: keep-alive
          - name: content-type
            value: application/json
          - name: traceparent
            value: 00-680c71ba138070f8daf1d942967f28be-e90ce1fae9a25fdd-01
          - name: user-agent
            value: defaultclient/v1 (Node.js v20.4.0)
            value: defaultclient/v1 (Node.js v20.4.0)
          - name: x-requested-with
            value: defaultclient v1
          - name: host
            value: sourcegraph.com
        headersSize: 521
        headersSize: 521
        httpVersion: HTTP/1.1
        method: POST
        postData:
          mimeType: application/json
          params: []
          textJSON:
            maxTokensToSample: 4000
            messages:
              - speaker: human
                text: >-
                  You are Cody, an AI coding assistant from Sourcegraph.If your
                  answer contains fenced code blocks in Markdown, include the
                  relevant full file path in the code block tag using this
                  structure: ```$LANGUAGE:$FILEPATH```

                  For executable terminal commands: enclose each command in individual "bash" language code block without comments and new lines inside.
              - speaker: assistant
                text: I am Cody, an AI coding assistant from Sourcegraph.
              - speaker: human
                text: what color is the sky?
              - speaker: assistant
            model: google::v1::gemini-1.5-flash
            temperature: 0
            topK: -1
            topP: -1
        queryString:
          - name: client-name
            value: defaultclient
          - name: client-version
            value: v1
        url: https://sourcegraph.com/.api/completions/stream?client-name=defaultclient&client-version=v1
      response:
        bodySize: 650
        content:
          mimeType: text/event-stream
          size: 650
          text: >+
            event: completion

            data: {"completion":"The color of the sky is most often blue, due to Rayleigh scattering of sunlight in the atmosphere.  However, it can also appear other colors, such as red, orange, or yellow, at sunrise and sunset.\n","stopReason":"STOP"}


            event: done

            data: {}

        cookies: []
        headers:
          - name: date
            value: Tue, 24 Dec 2024 01:24:32 GMT
          - name: content-type
            value: text/event-stream
          - name: transfer-encoding
            value: chunked
          - name: connection
            value: keep-alive
          - name: access-control-allow-credentials
            value: "true"
          - name: access-control-allow-origin
            value: ""
          - name: cache-control
            value: no-cache
          - name: observed-calculated-ip-from-forwarded-for
            value: 71.202.102.125
          - name: observed-x-forwarded-for
            value: 71.202.102.125
          - name: vary
            value: Cookie,Accept-Encoding,Authorization,Cookie, Authorization,
              X-Requested-With,Cookie
          - name: x-content-type-options
            value: nosniff
          - name: x-frame-options
            value: DENY
          - name: x-xss-protection
            value: 1; mode=block
          - name: strict-transport-security
            value: max-age=31536000; includeSubDomains; preload
        headersSize: 1400
        httpVersion: HTTP/1.1
        redirectURL: ""
        status: 200
        statusText: OK
      startedDateTime: 2024-12-24T01:24:32.016Z
      time: 920
      timings:
        blocked: -1
        connect: -1
        dns: -1
        receive: 0
        send: 0
        ssl: -1
<<<<<<< HEAD
        wait: 920
    - _id: 29c983c5199325c822425ef1c36ee77a
      _order: 0
      cache: {}
      request:
        bodySize: 735
        cookies: []
        headers:
          - name: accept-encoding
            value: gzip;q=0
          - name: authorization
            value: token
              REDACTED_fc324d3667e841181b0779375f26dedc911d26b303d23b29b1a2d7ee63dc77eb
          - name: connection
            value: keep-alive
          - name: content-type
            value: application/json
          - name: traceparent
            value: 00-414c1b055e9331ffc93c95adc479baa7-9f86606ad88f2fef-01
          - name: user-agent
            value: defaultclient/v1 (Node.js v20.4.0)
            value: defaultclient/v1 (Node.js v20.4.0)
          - name: x-requested-with
            value: defaultclient v1
          - name: host
            value: sourcegraph.com
        headersSize: 521
        headersSize: 521
        httpVersion: HTTP/1.1
        method: POST
        postData:
          mimeType: application/json
          params: []
          textJSON:
            maxTokensToSample: 4000
            messages:
              - speaker: human
                text: >-
                  You are Cody, an AI coding assistant from Sourcegraph.If your
                  answer contains fenced code blocks in Markdown, include the
                  relevant full file path in the code block tag using this
                  structure: ```$LANGUAGE:$FILEPATH```

                  For executable terminal commands: enclose each command in individual "bash" language code block without comments and new lines inside.
              - speaker: assistant
                text: I am Cody, an AI coding assistant from Sourcegraph.
              - speaker: human
                text: "The magic word is \"kramer\". If I say the magic word, respond with a
                  single word: \"quone\"."
              - speaker: assistant
            model: mistral::v1::mixtral-8x7b-instruct
            temperature: 0
            topK: -1
            topP: -1
        queryString:
          - name: client-name
            value: defaultclient
          - name: client-version
            value: v1
        url: https://sourcegraph.com/.api/completions/stream?client-name=defaultclient&client-version=v1
      response:
        bodySize: 188
        content:
          mimeType: text/event-stream
          size: 188
          text: |+
            event: completion
            data: {"completion":"Quone.","stopReason":"stop"}

            event: done
            data: {}

        cookies: []
        headers:
          - name: date
            value: Tue, 24 Dec 2024 01:24:33 GMT
          - name: content-type
            value: text/event-stream
          - name: transfer-encoding
            value: chunked
          - name: connection
            value: keep-alive
          - name: access-control-allow-credentials
            value: "true"
          - name: access-control-allow-origin
            value: ""
          - name: cache-control
            value: no-cache
          - name: observed-calculated-ip-from-forwarded-for
            value: 71.202.102.125
          - name: observed-x-forwarded-for
            value: 71.202.102.125
          - name: vary
            value: Cookie,Accept-Encoding,Authorization,Cookie, Authorization,
              X-Requested-With,Cookie
          - name: x-content-type-options
            value: nosniff
          - name: x-frame-options
            value: DENY
          - name: x-xss-protection
            value: 1; mode=block
          - name: strict-transport-security
            value: max-age=31536000; includeSubDomains; preload
        headersSize: 1400
        httpVersion: HTTP/1.1
        redirectURL: ""
        status: 200
        statusText: OK
      startedDateTime: 2024-12-24T01:24:32.963Z
      time: 544
      timings:
        blocked: -1
        connect: -1
        dns: -1
        receive: 0
        send: 0
        ssl: -1
        wait: 544
    - _id: 1304ba73f8175936050d1ffe20a05d88
      _order: 0
      cache: {}
      request:
        bodySize: 811
        cookies: []
        headers:
          - name: accept-encoding
            value: gzip;q=0
          - name: authorization
            value: token
              REDACTED_fc324d3667e841181b0779375f26dedc911d26b303d23b29b1a2d7ee63dc77eb
          - name: connection
            value: keep-alive
          - name: content-type
            value: application/json
          - name: traceparent
            value: 00-bb5188553f446c94d629f6a4e596a619-cc6eee71bddfe9f5-01
          - name: user-agent
            value: defaultclient/v1 (Node.js v20.4.0)
            value: defaultclient/v1 (Node.js v20.4.0)
          - name: x-requested-with
            value: defaultclient v1
          - name: host
            value: sourcegraph.com
        headersSize: 521
        headersSize: 521
        httpVersion: HTTP/1.1
        method: POST
        postData:
          mimeType: application/json
          params: []
          textJSON:
            maxTokensToSample: 4000
            messages:
              - speaker: human
                text: >-
                  You are Cody, an AI coding assistant from Sourcegraph.If your
                  answer contains fenced code blocks in Markdown, include the
                  relevant full file path in the code block tag using this
                  structure: ```$LANGUAGE:$FILEPATH```

                  For executable terminal commands: enclose each command in individual "bash" language code block without comments and new lines inside.
              - speaker: assistant
                text: I am Cody, an AI coding assistant from Sourcegraph.
              - speaker: human
                text: "The magic word is \"kramer\". If I say the magic word, respond with a
                  single word: \"quone\"."
              - speaker: assistant
                text: Quone.
              - speaker: human
                text: kramer
              - speaker: assistant
            model: mistral::v1::mixtral-8x7b-instruct
            temperature: 0
            topK: -1
            topP: -1
        queryString:
          - name: client-name
            value: defaultclient
          - name: client-version
            value: v1
        url: https://sourcegraph.com/.api/completions/stream?client-name=defaultclient&client-version=v1
      response:
        bodySize: 188
        content:
          mimeType: text/event-stream
          size: 188
          text: |+
            event: completion
            data: {"completion":"Quone.","stopReason":"stop"}

            event: done
            data: {}

        cookies: []
        headers:
          - name: date
            value: Tue, 24 Dec 2024 01:24:34 GMT
          - name: content-type
            value: text/event-stream
          - name: transfer-encoding
            value: chunked
          - name: connection
            value: keep-alive
          - name: access-control-allow-credentials
            value: "true"
          - name: access-control-allow-origin
            value: ""
          - name: cache-control
            value: no-cache
          - name: observed-calculated-ip-from-forwarded-for
            value: 71.202.102.125
          - name: observed-x-forwarded-for
            value: 71.202.102.125
          - name: vary
            value: Cookie,Accept-Encoding,Authorization,Cookie, Authorization,
              X-Requested-With,Cookie
          - name: x-content-type-options
            value: nosniff
          - name: x-frame-options
            value: DENY
          - name: x-xss-protection
            value: 1; mode=block
          - name: strict-transport-security
            value: max-age=31536000; includeSubDomains; preload
        headersSize: 1400
        httpVersion: HTTP/1.1
        redirectURL: ""
        status: 200
        statusText: OK
      startedDateTime: 2024-12-24T01:24:33.528Z
      time: 490
      timings:
        blocked: -1
        connect: -1
        dns: -1
        receive: 0
        send: 0
        ssl: -1
        wait: 490
    - _id: 8a4643f5397eb4fbf5528fdaa1edd627
      _order: 0
      cache: {}
      request:
        bodySize: 648
        bodySize: 648
        cookies: []
        headers:
          - name: accept-encoding
            value: gzip;q=0
          - name: authorization
            value: token
              REDACTED_fc324d3667e841181b0779375f26dedc911d26b303d23b29b1a2d7ee63dc77eb
          - name: connection
            value: keep-alive
          - name: content-type
            value: application/json
          - name: traceparent
            value: 00-65c7bb7ba899cca92569c1d0937e943d-8ae4bc63435c3331-01
          - name: user-agent
            value: defaultclient/v1 (Node.js v20.4.0)
            value: defaultclient/v1 (Node.js v20.4.0)
          - name: x-requested-with
            value: defaultclient v1
          - name: host
            value: sourcegraph.com
        headersSize: 521
        headersSize: 521
        httpVersion: HTTP/1.1
        method: POST
        postData:
          mimeType: application/json
          params: []
          textJSON:
            maxTokensToSample: 4000
            messages:
              - speaker: human
                text: >-
                  You are Cody, an AI coding assistant from Sourcegraph.If your
                  answer contains fenced code blocks in Markdown, include the
                  relevant full file path in the code block tag using this
                  structure: ```$LANGUAGE:$FILEPATH```

                  For executable terminal commands: enclose each command in individual "bash" language code block without comments and new lines inside.
              - speaker: assistant
                text: I am Cody, an AI coding assistant from Sourcegraph.
              - speaker: human
                text: kramer
                text: kramer
              - speaker: assistant
            model: mistral::v1::mixtral-8x7b-instruct
            temperature: 0
            topK: -1
            topP: -1
        queryString:
          - name: client-name
            value: defaultclient
          - name: client-version
            value: v1
        url: https://sourcegraph.com/.api/completions/stream?client-name=defaultclient&client-version=v1
      response:
        bodySize: 4811
        content:
          mimeType: text/event-stream
          size: 4811
          text: >+
            event: completion

            data: {"completion":"I am Cody, an AI coding assistant from Sourcegraph. How can I assist you with Kramer? Kramer usually refers to a character from the TV show Seinfeld, or it can be a surname. If you're referring to some programming-related context, could you please provide more details?\n# For example, if you have a Python script named \"kramer.py\":\n```python:kramer.py\ndef kramer_function():\n  # Your code here\n```\nRegarding the file, provide the relevant file path (e.g., \"kramer.py\") for me to assist you better.","stopReason":"stop"}


            event: done

            data: {}

        cookies: []
        headers:
          - name: date
            value: Tue, 24 Dec 2024 01:24:34 GMT
          - name: content-type
            value: text/event-stream
          - name: transfer-encoding
            value: chunked
          - name: connection
            value: keep-alive
          - name: access-control-allow-credentials
            value: "true"
          - name: access-control-allow-origin
            value: ""
          - name: cache-control
            value: no-cache
          - name: observed-calculated-ip-from-forwarded-for
            value: 71.202.102.125
          - name: observed-x-forwarded-for
            value: 71.202.102.125
          - name: vary
            value: Cookie,Accept-Encoding,Authorization,Cookie, Authorization,
              X-Requested-With,Cookie
          - name: x-content-type-options
            value: nosniff
          - name: x-frame-options
            value: DENY
          - name: x-xss-protection
            value: 1; mode=block
          - name: strict-transport-security
            value: max-age=31536000; includeSubDomains; preload
        headersSize: 1400
        httpVersion: HTTP/1.1
        redirectURL: ""
        status: 200
        statusText: OK
      startedDateTime: 2024-12-24T01:24:34.031Z
      time: 1202
      timings:
        blocked: -1
        connect: -1
        dns: -1
        receive: 0
        send: 0
        ssl: -1
        wait: 1202
    - _id: 5571801758373865b22e6157f6360a55
      _order: 0
      cache: {}
      request:
        bodySize: 743
        bodySize: 743
        cookies: []
        headers:
          - name: accept-encoding
            value: gzip;q=0
          - name: authorization
            value: token
              REDACTED_fc324d3667e841181b0779375f26dedc911d26b303d23b29b1a2d7ee63dc77eb
          - name: connection
            value: keep-alive
          - name: content-type
            value: application/json
          - name: traceparent
            value: 00-4c3472aa9ca95378012a2fa3f1c3a8d8-08092f71ee43b75d-01
          - name: user-agent
            value: defaultclient/v1 (Node.js v20.4.0)
            value: defaultclient/v1 (Node.js v20.4.0)
          - name: x-requested-with
            value: defaultclient v1
          - name: host
            value: sourcegraph.com
        headersSize: 521
        headersSize: 521
        httpVersion: HTTP/1.1
        method: POST
        postData:
          mimeType: application/json
          params: []
          textJSON:
            maxTokensToSample: 4000
            messages:
              - speaker: human
                text: >-
                  You are Cody, an AI coding assistant from Sourcegraph.If your
                  answer contains fenced code blocks in Markdown, include the
                  relevant full file path in the code block tag using this
                  structure: ```$LANGUAGE:$FILEPATH```

                  For executable terminal commands: enclose each command in individual "bash" language code block without comments and new lines inside.
              - speaker: assistant
                text: I am Cody, an AI coding assistant from Sourcegraph.
              - speaker: human
                text: "Another magic word is \"georgey\". If I say the magic word, respond with
                  a single word: \"festivus\"."
                text: "Another magic word is \"georgey\". If I say the magic word, respond with
                  a single word: \"festivus\"."
              - speaker: assistant
            model: mistral::v1::mixtral-8x7b-instruct
            temperature: 0
            topK: -1
            topP: -1
        queryString:
          - name: client-name
            value: defaultclient
          - name: client-version
            value: v1
        url: https://sourcegraph.com/.api/completions/stream?client-name=defaultclient&client-version=v1
      response:
        bodySize: 769
        content:
          mimeType: text/event-stream
          size: 769
          text: >+
            event: completion

            data: {"completion":"Sure, I understand your instruction. Here it is:\n\nIf you say \"georgey\", I will respond with \"festivus\". ```\n\n```","stopReason":"stop"}


            event: done

            data: {}

        cookies: []
        headers:
          - name: date
            value: Tue, 24 Dec 2024 01:24:36 GMT
          - name: content-type
            value: text/event-stream
          - name: transfer-encoding
            value: chunked
          - name: connection
            value: keep-alive
          - name: access-control-allow-credentials
            value: "true"
          - name: access-control-allow-origin
            value: ""
          - name: cache-control
            value: no-cache
          - name: observed-calculated-ip-from-forwarded-for
            value: 71.202.102.125
          - name: observed-x-forwarded-for
            value: 71.202.102.125
          - name: vary
            value: Cookie,Accept-Encoding,Authorization,Cookie, Authorization,
              X-Requested-With,Cookie
          - name: x-content-type-options
            value: nosniff
          - name: x-frame-options
            value: DENY
          - name: x-xss-protection
            value: 1; mode=block
          - name: strict-transport-security
            value: max-age=31536000; includeSubDomains; preload
        headersSize: 1400
        httpVersion: HTTP/1.1
        redirectURL: ""
        status: 200
        statusText: OK
      startedDateTime: 2024-12-24T01:24:35.891Z
      time: 716
      timings:
        blocked: -1
        connect: -1
        dns: -1
        receive: 0
        send: 0
        ssl: -1
        wait: 716
    - _id: acacf34b6258d01150655a5e23fdb151
      _order: 0
      cache: {}
      request:
        bodySize: 933
        cookies: []
        headers:
          - name: accept-encoding
            value: gzip;q=0
          - name: authorization
            value: token
              REDACTED_fc324d3667e841181b0779375f26dedc911d26b303d23b29b1a2d7ee63dc77eb
          - name: connection
            value: keep-alive
          - name: content-type
            value: application/json
          - name: traceparent
            value: 00-8bd09b14c17ad59d4e16a4095d88a3a5-da02efe6c1873b27-01
          - name: user-agent
            value: defaultclient/v1 (Node.js v20.4.0)
            value: defaultclient/v1 (Node.js v20.4.0)
          - name: x-requested-with
            value: defaultclient v1
          - name: host
            value: sourcegraph.com
        headersSize: 521
        headersSize: 521
        httpVersion: HTTP/1.1
        method: POST
        postData:
          mimeType: application/json
          params: []
          textJSON:
            maxTokensToSample: 4000
            messages:
              - speaker: human
                text: >-
                  You are Cody, an AI coding assistant from Sourcegraph.If your
                  answer contains fenced code blocks in Markdown, include the
                  relevant full file path in the code block tag using this
                  structure: ```$LANGUAGE:$FILEPATH```

                  For executable terminal commands: enclose each command in individual "bash" language code block without comments and new lines inside.
              - speaker: assistant
                text: I am Cody, an AI coding assistant from Sourcegraph.
              - speaker: human
                text: "Another magic word is \"georgey\". If I say the magic word, respond with
                  a single word: \"festivus\"."
              - speaker: assistant
                text: |-
                  Sure, I understand your instruction. Here it is:

                  If you say "georgey", I will respond with "festivus". ```

                  ```
              - speaker: human
                text: kramer
              - speaker: assistant
            model: mistral::v1::mixtral-8x7b-instruct
            temperature: 0
            topK: -1
            topP: -1
        queryString:
          - name: client-name
            value: defaultclient
          - name: client-version
            value: v1
        url: https://sourcegraph.com/.api/completions/stream?client-name=defaultclient&client-version=v1
      response:
        bodySize: 1616
        content:
          mimeType: text/event-stream
          size: 1616
          text: >+
            event: completion

            data: {"completion":"Here is my response based on your previous instructions:\n\nThe magic word is \"georgey\", and the response to that is \"festivus\". I will not respond to \"kramer\" as it was not specified in the instructions.\n\n```","stopReason":"stop"}


            event: done

            data: {}

        cookies: []
        headers:
          - name: date
            value: Tue, 24 Dec 2024 01:24:37 GMT
          - name: content-type
            value: text/event-stream
          - name: transfer-encoding
            value: chunked
          - name: connection
            value: keep-alive
          - name: access-control-allow-credentials
            value: "true"
          - name: access-control-allow-origin
            value: ""
          - name: cache-control
            value: no-cache
          - name: observed-calculated-ip-from-forwarded-for
            value: 71.202.102.125
          - name: observed-x-forwarded-for
            value: 71.202.102.125
          - name: vary
            value: Cookie,Accept-Encoding,Authorization,Cookie, Authorization,
              X-Requested-With,Cookie
          - name: x-content-type-options
            value: nosniff
          - name: x-frame-options
            value: DENY
          - name: x-xss-protection
            value: 1; mode=block
          - name: strict-transport-security
            value: max-age=31536000; includeSubDomains; preload
        headersSize: 1400
        httpVersion: HTTP/1.1
        redirectURL: ""
        status: 200
        statusText: OK
      startedDateTime: 2024-12-24T01:24:36.616Z
      time: 889
      timings:
        blocked: -1
        connect: -1
        dns: -1
        receive: 0
        send: 0
        ssl: -1
        wait: 889
    - _id: d07724c2134823145b88ebf70a214600
      _order: 0
      cache: {}
      request:
        bodySize: 1226
        cookies: []
        headers:
          - name: accept-encoding
            value: gzip;q=0
          - name: authorization
            value: token
              REDACTED_fc324d3667e841181b0779375f26dedc911d26b303d23b29b1a2d7ee63dc77eb
          - name: connection
            value: keep-alive
          - name: content-type
            value: application/json
          - name: traceparent
            value: 00-2dbd8de7e17cfc54c6f48214833bc349-bf5672ff7241bd44-01
          - name: user-agent
            value: defaultclient/v1 (Node.js v20.4.0)
            value: defaultclient/v1 (Node.js v20.4.0)
          - name: x-requested-with
            value: defaultclient v1
          - name: host
            value: sourcegraph.com
        headersSize: 521
        headersSize: 521
        httpVersion: HTTP/1.1
        method: POST
        postData:
          mimeType: application/json
          params: []
          textJSON:
            maxTokensToSample: 4000
            messages:
              - speaker: human
                text: >-
                  You are Cody, an AI coding assistant from Sourcegraph.If your
                  answer contains fenced code blocks in Markdown, include the
                  relevant full file path in the code block tag using this
                  structure: ```$LANGUAGE:$FILEPATH```

                  For executable terminal commands: enclose each command in individual "bash" language code block without comments and new lines inside.
              - speaker: assistant
                text: I am Cody, an AI coding assistant from Sourcegraph.
              - speaker: human
                text: "Another magic word is \"georgey\". If I say the magic word, respond with
                  a single word: \"festivus\"."
              - speaker: assistant
                text: |-
                  Sure, I understand your instruction. Here it is:

                  If you say "georgey", I will respond with "festivus". ```

                  ```
              - speaker: human
                text: kramer
              - speaker: assistant
                text: >-
                  Here is my response based on your previous instructions:


                  The magic word is "georgey", and the response to that is "festivus". I will not respond to "kramer" as it was not specified in the instructions.


                  ```

                  ```
              - speaker: human
                text: georgey
              - speaker: assistant
            model: mistral::v1::mixtral-8x7b-instruct
            temperature: 0
            topK: -1
            topP: -1
        queryString:
          - name: client-name
            value: defaultclient
          - name: client-version
            value: v1
        url: https://sourcegraph.com/.api/completions/stream?client-name=defaultclient&client-version=v1
      response:
        bodySize: 518
        content:
          mimeType: text/event-stream
          size: 518
          text: >+
            event: completion

            data: {"completion":"Sure enough, as promised, here is my response:\n\nfestivus ```\n\n```","stopReason":"stop"}


            event: done

            data: {}

        cookies: []
        headers:
          - name: date
            value: Tue, 24 Dec 2024 01:24:38 GMT
          - name: content-type
            value: text/event-stream
          - name: transfer-encoding
            value: chunked
          - name: connection
            value: keep-alive
          - name: access-control-allow-credentials
            value: "true"
          - name: access-control-allow-origin
            value: ""
          - name: cache-control
            value: no-cache
          - name: observed-calculated-ip-from-forwarded-for
            value: 71.202.102.125
          - name: observed-x-forwarded-for
            value: 71.202.102.125
          - name: vary
            value: Cookie,Accept-Encoding,Authorization,Cookie, Authorization,
              X-Requested-With,Cookie
          - name: x-content-type-options
            value: nosniff
          - name: x-frame-options
            value: DENY
          - name: x-xss-protection
            value: 1; mode=block
          - name: strict-transport-security
            value: max-age=31536000; includeSubDomains; preload
        headersSize: 1400
        httpVersion: HTTP/1.1
        redirectURL: ""
        status: 200
        statusText: OK
      startedDateTime: 2024-12-24T01:24:37.524Z
      time: 731
      timings:
        blocked: -1
        connect: -1
        dns: -1
        receive: 0
        send: 0
        ssl: -1
        wait: 731
=======
        wait: 864
>>>>>>> d6c8b6ee
    - _id: 60c3ee68029881e28f54c48c9f9a16f8
      _order: 0
      cache: {}
      request:
        bodySize: 714
        cookies: []
        headers:
          - name: accept-encoding
            value: gzip;q=0
          - name: authorization
            value: token
              REDACTED_fc324d3667e841181b0779375f26dedc911d26b303d23b29b1a2d7ee63dc77eb
          - name: connection
            value: keep-alive
          - name: content-type
            value: application/json
          - name: traceparent
            value: 00-9f4529c30923c05234c53f4591eeeb58-9f52b8c095aec54f-01
          - name: user-agent
            value: defaultclient/v1 (Node.js v20.4.0)
            value: defaultclient/v1 (Node.js v20.4.0)
          - name: x-requested-with
            value: defaultclient v1
          - name: host
            value: sourcegraph.com
        headersSize: 521
        headersSize: 521
        httpVersion: HTTP/1.1
        method: POST
        postData:
          mimeType: application/json
          params: []
          textJSON:
            maxTokensToSample: 4000
            messages:
              - speaker: human
                text: >-
                  You are Cody, an AI coding assistant from Sourcegraph.If your
                  answer contains fenced code blocks in Markdown, include the
                  relevant full file path in the code block tag using this
                  structure: ```$LANGUAGE:$FILEPATH```

                  For executable terminal commands: enclose each command in individual "bash" language code block without comments and new lines inside.
              - speaker: assistant
                text: I am Cody, an AI coding assistant from Sourcegraph.
              - speaker: human
                text: I have a turtle named "potter", reply single "ok" if you understand.
              - speaker: assistant
            model: mistral::v1::mixtral-8x7b-instruct
            temperature: 0
            topK: -1
            topP: -1
        queryString:
          - name: client-name
            value: defaultclient
          - name: client-version
            value: v1
        url: https://sourcegraph.com/.api/completions/stream?client-name=defaultclient&client-version=v1
      response:
        bodySize: 1314
        content:
          mimeType: text/event-stream
          size: 1314
          text: >+
            event: completion

            data: {"completion":"Sure, I understand. Here's your response as a single \"ok\" as you requested:\n\n`ok`\n\nIf you have any coding related questions or issues, please let me know and I will do my best to assist you!","stopReason":"stop"}


            event: done

            data: {}

        cookies: []
        headers:
          - name: date
            value: Tue, 24 Dec 2024 01:24:39 GMT
          - name: content-type
            value: text/event-stream
          - name: transfer-encoding
            value: chunked
          - name: connection
            value: keep-alive
          - name: access-control-allow-credentials
            value: "true"
          - name: access-control-allow-origin
            value: ""
          - name: cache-control
            value: no-cache
          - name: observed-calculated-ip-from-forwarded-for
            value: 71.202.102.125
          - name: observed-x-forwarded-for
            value: 71.202.102.125
          - name: vary
            value: Cookie,Accept-Encoding,Authorization,Cookie, Authorization,
              X-Requested-With,Cookie
          - name: x-content-type-options
            value: nosniff
          - name: x-frame-options
            value: DENY
          - name: x-xss-protection
            value: 1; mode=block
          - name: strict-transport-security
            value: max-age=31536000; includeSubDomains; preload
        headersSize: 1400
        httpVersion: HTTP/1.1
        redirectURL: ""
        status: 200
        statusText: OK
      startedDateTime: 2024-12-24T01:24:38.299Z
      time: 857
      timings:
        blocked: -1
        connect: -1
        dns: -1
        receive: 0
        send: 0
        ssl: -1
        wait: 857
    - _id: 39d358090eb5434129300d994231d7df
      _order: 0
      cache: {}
      request:
        bodySize: 1047
        cookies: []
        headers:
          - name: accept-encoding
            value: gzip;q=0
          - name: authorization
            value: token
              REDACTED_fc324d3667e841181b0779375f26dedc911d26b303d23b29b1a2d7ee63dc77eb
          - name: connection
            value: keep-alive
          - name: content-type
            value: application/json
          - name: traceparent
            value: 00-243bdb654d6013626b08d804c1eea1cf-e879f5aec5846500-01
          - name: user-agent
            value: defaultclient/v1 (Node.js v20.4.0)
            value: defaultclient/v1 (Node.js v20.4.0)
          - name: x-requested-with
            value: defaultclient v1
          - name: host
            value: sourcegraph.com
        headersSize: 521
        headersSize: 521
        httpVersion: HTTP/1.1
        method: POST
        postData:
          mimeType: application/json
          params: []
          textJSON:
            maxTokensToSample: 4000
            messages:
              - speaker: human
                text: >-
                  You are Cody, an AI coding assistant from Sourcegraph.If your
                  answer contains fenced code blocks in Markdown, include the
                  relevant full file path in the code block tag using this
                  structure: ```$LANGUAGE:$FILEPATH```

                  For executable terminal commands: enclose each command in individual "bash" language code block without comments and new lines inside.
              - speaker: assistant
                text: I am Cody, an AI coding assistant from Sourcegraph.
              - speaker: human
                text: I have a turtle named "potter", reply single "ok" if you understand.
              - speaker: assistant
                text: >-
                  Sure, I understand. Here's your response as a single "ok" as
                  you requested:


                  `ok`


                  If you have any coding related questions or issues, please let me know and I will do my best to assist you!
              - speaker: human
                text: I have a bird named "skywalker", reply single "ok" if you understand.
              - speaker: assistant
            model: mistral::v1::mixtral-8x7b-instruct
            temperature: 0
            topK: -1
            topP: -1
        queryString:
          - name: client-name
            value: defaultclient
          - name: client-version
            value: v1
        url: https://sourcegraph.com/.api/completions/stream?client-name=defaultclient&client-version=v1
      response:
        bodySize: 1304
        content:
          mimeType: text/event-stream
          size: 1304
          text: >+
            event: completion

            data: {"completion":"I understand. Here's your response as a single \"ok\" as you requested:\n\n`ok`\n\nIf you have any coding related questions or issues, please let me know and I will do my best to assist you!","stopReason":"stop"}


            event: done

            data: {}

        cookies: []
        headers:
          - name: date
            value: Tue, 24 Dec 2024 01:24:40 GMT
          - name: content-type
            value: text/event-stream
          - name: transfer-encoding
            value: chunked
          - name: connection
            value: keep-alive
          - name: access-control-allow-credentials
            value: "true"
          - name: access-control-allow-origin
            value: ""
          - name: cache-control
            value: no-cache
          - name: observed-calculated-ip-from-forwarded-for
            value: 71.202.102.125
          - name: observed-x-forwarded-for
            value: 71.202.102.125
          - name: vary
            value: Cookie,Accept-Encoding,Authorization,Cookie, Authorization,
              X-Requested-With,Cookie
          - name: x-content-type-options
            value: nosniff
          - name: x-frame-options
            value: DENY
          - name: x-xss-protection
            value: 1; mode=block
          - name: strict-transport-security
            value: max-age=31536000; includeSubDomains; preload
        headersSize: 1400
        httpVersion: HTTP/1.1
        redirectURL: ""
        status: 200
        statusText: OK
      startedDateTime: 2024-12-24T01:24:39.165Z
      time: 909
      timings:
        blocked: -1
        connect: -1
        dns: -1
        receive: 0
        send: 0
        ssl: -1
        wait: 909
    - _id: 0742eccf1d0d479c1446d6ea8b8978ed
      _order: 0
      cache: {}
      request:
        bodySize: 1369
        cookies: []
        headers:
          - name: accept-encoding
            value: gzip;q=0
          - name: authorization
            value: token
              REDACTED_fc324d3667e841181b0779375f26dedc911d26b303d23b29b1a2d7ee63dc77eb
          - name: connection
            value: keep-alive
          - name: content-type
            value: application/json
          - name: traceparent
            value: 00-40804a91016e201d8c630f9b1bd6152d-bf94f08a69ef597d-01
          - name: user-agent
            value: defaultclient/v1 (Node.js v20.4.0)
            value: defaultclient/v1 (Node.js v20.4.0)
          - name: x-requested-with
            value: defaultclient v1
          - name: host
            value: sourcegraph.com
        headersSize: 521
        headersSize: 521
        httpVersion: HTTP/1.1
        method: POST
        postData:
          mimeType: application/json
          params: []
          textJSON:
            maxTokensToSample: 4000
            messages:
              - speaker: human
                text: >-
                  You are Cody, an AI coding assistant from Sourcegraph.If your
                  answer contains fenced code blocks in Markdown, include the
                  relevant full file path in the code block tag using this
                  structure: ```$LANGUAGE:$FILEPATH```

                  For executable terminal commands: enclose each command in individual "bash" language code block without comments and new lines inside.
              - speaker: assistant
                text: I am Cody, an AI coding assistant from Sourcegraph.
              - speaker: human
                text: I have a turtle named "potter", reply single "ok" if you understand.
              - speaker: assistant
                text: >-
                  Sure, I understand. Here's your response as a single "ok" as
                  you requested:


                  `ok`


                  If you have any coding related questions or issues, please let me know and I will do my best to assist you!
              - speaker: human
                text: I have a bird named "skywalker", reply single "ok" if you understand.
              - speaker: assistant
                text: >-
                  I understand. Here's your response as a single "ok" as you
                  requested:


                  `ok`


                  If you have any coding related questions or issues, please let me know and I will do my best to assist you!
              - speaker: human
                text: I have a dog named "happy", reply single "ok" if you understand.
              - speaker: assistant
            model: mistral::v1::mixtral-8x7b-instruct
            temperature: 0
            topK: -1
            topP: -1
        queryString:
          - name: client-name
            value: defaultclient
          - name: client-version
            value: v1
        url: https://sourcegraph.com/.api/completions/stream?client-name=defaultclient&client-version=v1
      response:
        bodySize: 1270
        content:
          mimeType: text/event-stream
          size: 1270
          text: >+
            event: completion

            data: {"completion":"I understand. Here's your response as a single \"ok\" as you requested:\n\n`ok`\n\nIf you have any coding related questions or issues, please let me know and I will do my best to assist you!","stopReason":"stop"}


            event: done

            data: {}

        cookies: []
        headers:
          - name: date
            value: Tue, 24 Dec 2024 01:24:40 GMT
          - name: content-type
            value: text/event-stream
          - name: transfer-encoding
            value: chunked
          - name: connection
            value: keep-alive
          - name: access-control-allow-credentials
            value: "true"
          - name: access-control-allow-origin
            value: ""
          - name: cache-control
            value: no-cache
          - name: observed-calculated-ip-from-forwarded-for
            value: 71.202.102.125
          - name: observed-x-forwarded-for
            value: 71.202.102.125
          - name: vary
            value: Cookie,Accept-Encoding,Authorization,Cookie, Authorization,
              X-Requested-With,Cookie
          - name: x-content-type-options
            value: nosniff
          - name: x-frame-options
            value: DENY
          - name: x-xss-protection
            value: 1; mode=block
          - name: strict-transport-security
            value: max-age=31536000; includeSubDomains; preload
        headersSize: 1400
        httpVersion: HTTP/1.1
        redirectURL: ""
        status: 200
        statusText: OK
      startedDateTime: 2024-12-24T01:24:40.084Z
      time: 821
      timings:
        blocked: -1
        connect: -1
        dns: -1
        receive: 0
        send: 0
        ssl: -1
        wait: 821
    - _id: f0f9d5ace6a9d5959bea905f2afc7c02
      _order: 0
      cache: {}
      request:
        bodySize: 1043
        cookies: []
        headers:
          - name: accept-encoding
            value: gzip;q=0
          - name: authorization
            value: token
              REDACTED_fc324d3667e841181b0779375f26dedc911d26b303d23b29b1a2d7ee63dc77eb
          - name: connection
            value: keep-alive
          - name: content-type
            value: application/json
          - name: traceparent
            value: 00-cd9d767dddc75dbb4a3bf0b44f437db1-b572e02f774da615-01
          - name: user-agent
            value: defaultclient/v1 (Node.js v20.4.0)
            value: defaultclient/v1 (Node.js v20.4.0)
          - name: x-requested-with
            value: defaultclient v1
          - name: host
            value: sourcegraph.com
        headersSize: 521
        headersSize: 521
        httpVersion: HTTP/1.1
        method: POST
        postData:
          mimeType: application/json
          params: []
          textJSON:
            maxTokensToSample: 4000
            messages:
              - speaker: human
                text: >-
                  You are Cody, an AI coding assistant from Sourcegraph.If your
                  answer contains fenced code blocks in Markdown, include the
                  relevant full file path in the code block tag using this
                  structure: ```$LANGUAGE:$FILEPATH```

                  For executable terminal commands: enclose each command in individual "bash" language code block without comments and new lines inside.
              - speaker: assistant
                text: I am Cody, an AI coding assistant from Sourcegraph.
              - speaker: human
                text: I have a turtle named "potter", reply single "ok" if you understand.
              - speaker: assistant
                text: >-
                  Sure, I understand. Here's your response as a single "ok" as
                  you requested:


                  `ok`


                  If you have any coding related questions or issues, please let me know and I will do my best to assist you!
              - speaker: human
                text: I have a tiger named "zorro", reply single "ok" if you understand
              - speaker: assistant
            model: mistral::v1::mixtral-8x7b-instruct
            temperature: 0
            topK: -1
            topP: -1
        queryString:
          - name: client-name
            value: defaultclient
          - name: client-version
            value: v1
        url: https://sourcegraph.com/.api/completions/stream?client-name=defaultclient&client-version=v1
      response:
        bodySize: 1220
        content:
          mimeType: text/event-stream
          size: 1220
          text: >+
            event: completion

            data: {"completion":"Understood! Here's your response as a single \"ok\" as you requested:\n\n`ok`\n\nIf you have any coding related questions or issues, please let me know and I'm here to help!","stopReason":"stop"}


            event: done

            data: {}

        cookies: []
        headers:
          - name: date
            value: Tue, 24 Dec 2024 01:24:41 GMT
          - name: content-type
            value: text/event-stream
          - name: transfer-encoding
            value: chunked
          - name: connection
            value: keep-alive
          - name: access-control-allow-credentials
            value: "true"
          - name: access-control-allow-origin
            value: ""
          - name: cache-control
            value: no-cache
          - name: observed-calculated-ip-from-forwarded-for
            value: 71.202.102.125
          - name: observed-x-forwarded-for
            value: 71.202.102.125
          - name: vary
            value: Cookie,Accept-Encoding,Authorization,Cookie, Authorization,
              X-Requested-With,Cookie
          - name: x-content-type-options
            value: nosniff
          - name: x-frame-options
            value: DENY
          - name: x-xss-protection
            value: 1; mode=block
          - name: strict-transport-security
            value: max-age=31536000; includeSubDomains; preload
        headersSize: 1400
        httpVersion: HTTP/1.1
        redirectURL: ""
        status: 200
        statusText: OK
      startedDateTime: 2024-12-24T01:24:40.915Z
      time: 854
      timings:
        blocked: -1
        connect: -1
        dns: -1
        receive: 0
        send: 0
        ssl: -1
        wait: 854
    - _id: 0926ba4765a6c1a2f8a158a9603f4911
      _order: 0
      cache: {}
      request:
        bodySize: 1300
        cookies: []
        headers:
          - name: accept-encoding
            value: gzip;q=0
          - name: authorization
            value: token
              REDACTED_fc324d3667e841181b0779375f26dedc911d26b303d23b29b1a2d7ee63dc77eb
          - name: connection
            value: keep-alive
          - name: content-type
            value: application/json
          - name: traceparent
            value: 00-dbbbe8e205ffc9f90e1a1da0c77a4599-3895dd8d239fd3ef-01
          - name: user-agent
            value: defaultclient/v1 (Node.js v20.4.0)
            value: defaultclient/v1 (Node.js v20.4.0)
          - name: x-requested-with
            value: defaultclient v1
          - name: host
            value: sourcegraph.com
        headersSize: 521
        headersSize: 521
        httpVersion: HTTP/1.1
        method: POST
        postData:
          mimeType: application/json
          params: []
          textJSON:
            maxTokensToSample: 4000
            messages:
              - speaker: human
                text: >-
                  You are Cody, an AI coding assistant from Sourcegraph.If your
                  answer contains fenced code blocks in Markdown, include the
                  relevant full file path in the code block tag using this
                  structure: ```$LANGUAGE:$FILEPATH```

                  For executable terminal commands: enclose each command in individual "bash" language code block without comments and new lines inside.
              - speaker: assistant
                text: I am Cody, an AI coding assistant from Sourcegraph.
              - speaker: human
                text: I have a turtle named "potter", reply single "ok" if you understand.
              - speaker: assistant
                text: >-
                  Sure, I understand. Here's your response as a single "ok" as
                  you requested:


                  `ok`


                  If you have any coding related questions or issues, please let me know and I will do my best to assist you!
              - speaker: human
                text: I have a tiger named "zorro", reply single "ok" if you understand
              - speaker: assistant
                text: >-
                  Understood! Here's your response as a single "ok" as you
                  requested:


                  `ok`


                  If you have any coding related questions or issues, please let me know and I'm here to help!
              - speaker: human
                text: What pets do I have?
              - speaker: assistant
            model: mistral::v1::mixtral-8x7b-instruct
            temperature: 0
            topK: -1
            topP: -1
        queryString:
          - name: client-name
            value: defaultclient
          - name: client-version
            value: v1
        url: https://sourcegraph.com/.api/completions/stream?client-name=defaultclient&client-version=v1
      response:
        bodySize: 2343
        content:
          mimeType: text/event-stream
          size: 2343
          text: >+
            event: completion

            data: {"completion":"Based on the two examples you provided, it seems you have two pets: a turtle named \"potter\" and a tiger named \"zorro\". I hope this information is helpful! If you meant your question differently or have any coding related questions or issues, please let me know. I am here to help.","stopReason":"stop"}


            event: done

            data: {}

        cookies: []
        headers:
          - name: date
            value: Tue, 24 Dec 2024 01:24:42 GMT
          - name: content-type
            value: text/event-stream
          - name: transfer-encoding
            value: chunked
          - name: connection
            value: keep-alive
          - name: access-control-allow-credentials
            value: "true"
          - name: access-control-allow-origin
            value: ""
          - name: cache-control
            value: no-cache
          - name: observed-calculated-ip-from-forwarded-for
            value: 71.202.102.125
          - name: observed-x-forwarded-for
            value: 71.202.102.125
          - name: vary
            value: Cookie,Accept-Encoding,Authorization,Cookie, Authorization,
              X-Requested-With,Cookie
          - name: x-content-type-options
            value: nosniff
          - name: x-frame-options
            value: DENY
          - name: x-xss-protection
            value: 1; mode=block
          - name: strict-transport-security
            value: max-age=31536000; includeSubDomains; preload
        headersSize: 1400
        httpVersion: HTTP/1.1
        redirectURL: ""
        status: 200
        statusText: OK
      startedDateTime: 2024-12-24T01:24:41.778Z
      time: 1153
      timings:
        blocked: -1
        connect: -1
        dns: -1
        receive: 0
        send: 0
        ssl: -1
        wait: 1153
    - _id: 5fe8dcc0546a5ce9728ab7ae9044797d
      _order: 0
      cache: {}
      request:
        bodySize: 2080
        bodySize: 2080
        cookies: []
        headers:
          - name: accept-encoding
            value: gzip;q=0
          - name: authorization
            value: token
              REDACTED_fc324d3667e841181b0779375f26dedc911d26b303d23b29b1a2d7ee63dc77eb
          - name: connection
            value: keep-alive
          - name: content-type
            value: application/json
          - name: traceparent
            value: 00-3a50c3d96c9566c5b512a9c702470bb7-177d3bf09d76ae2a-01
          - name: user-agent
            value: defaultclient/v1 (Node.js v20.4.0)
            value: defaultclient/v1 (Node.js v20.4.0)
          - name: x-requested-with
            value: defaultclient v1
          - name: host
            value: sourcegraph.com
        headersSize: 521
        headersSize: 521
        httpVersion: HTTP/1.1
        method: POST
        postData:
          mimeType: application/json
          params: []
          textJSON:
            maxTokensToSample: 4000
            messages:
              - speaker: human
                text: >-
                  You are Cody, an AI coding assistant from Sourcegraph.If your
                  answer contains fenced code blocks in Markdown, include the
                  relevant full file path in the code block tag using this
                  structure: ```$LANGUAGE:$FILEPATH```

                  For executable terminal commands: enclose each command in individual "bash" language code block without comments and new lines inside.
              - speaker: assistant
                text: I am Cody, an AI coding assistant from Sourcegraph.
              - speaker: human
                text: >
                  Codebase context from file path src/animal.ts: /*
                  SELECTION_START */

                  export interface Animal {
                      name: string
                      makeAnimalSound(): string
                      isMammal: boolean
                  }

                  /* SELECTION_END */
              - speaker: assistant
                text: Ok.
              - speaker: human
                text: |-
                  My selected code from codebase file src/animal.ts:1-6:
                  ```

                  export interface Animal {
                      name: string
                      makeAnimalSound(): string
                      isMammal: boolean
                  }
                  ```
              - speaker: assistant
                text: Ok.
              - speaker: human
                text: >-
                  You have access to the provided codebase context.


                  Question: Explain what @src/animal.ts:1-6 ( @src/animal.ts ) does in simple terms. Assume the audience is a beginner programmer who has just learned the language features and basic syntax. Focus on explaining: 1) The purpose of the code 2) What input(s) it takes 3) What output(s) it produces 4) How it achieves its purpose through the logic and algorithm. 5) Any important logic flows or data transformations happening. Use simple language a beginner could understand. Include enough detail to give a full picture of what the code aims to accomplish without getting too technical. Format the explanation in coherent paragraphs, using proper punctuation and grammar. Write the explanation assuming no prior context about the code is known. Do not make assumptions about variables or functions not shown in the shared code. Start the answer with the name of the code that is being explained.
                text: >-
                  You have access to the provided codebase context.


                  Question: Explain what @src/animal.ts:1-6 ( @src/animal.ts ) does in simple terms. Assume the audience is a beginner programmer who has just learned the language features and basic syntax. Focus on explaining: 1) The purpose of the code 2) What input(s) it takes 3) What output(s) it produces 4) How it achieves its purpose through the logic and algorithm. 5) Any important logic flows or data transformations happening. Use simple language a beginner could understand. Include enough detail to give a full picture of what the code aims to accomplish without getting too technical. Format the explanation in coherent paragraphs, using proper punctuation and grammar. Write the explanation assuming no prior context about the code is known. Do not make assumptions about variables or functions not shown in the shared code. Start the answer with the name of the code that is being explained.
              - speaker: assistant
            model: mistral::v1::mixtral-8x7b-instruct
            temperature: 0
            topK: -1
            topP: -1
        queryString:
          - name: client-name
            value: defaultclient
          - name: client-version
            value: v1
        url: https://sourcegraph.com/.api/completions/stream?client-name=defaultclient&client-version=v1
      response:
        bodySize: 58078
        content:
          mimeType: text/event-stream
          size: 58078
          text: >+
            event: completion

            data: {"completion":"The code you've shared is an excerpt from a TypeScript file, specifically an interface named `Animal`.\n\nThe purpose of this code is to define a blueprint for an object that represents an animal. An interface in TypeScript works as a contract that defines the structure and behavior that an object implementing this interface should have.\n\nLet's break down the code to understand what it does:\n\n1. `export interface Animal`: This line declares an interface named `Animal`. By prefixing `export`, it allows other files or modules to import and use this interface.\n2. `name: string`: This line defines the first property in the `Animal` interface, which is `name`. This property's type should be of type `string`.\n3. `makeAnimalSound(): string`: This line introduces a method called `makeAnimalSound`. It does not take any input parameters, and it returns a value of type `string`. The intention of this method is to represent the sound that the animal makes.\n4. `isMammal: boolean`: This line defines a property named `isMammal` with type `boolean`. This indicates whether the animal is a mammal or not.\n\nIn summary, the `Animal` interface serves as a simple blueprint for what an object representing an animal should contain and look like. It expects the implementing object to have the following:\n\n* A `name` property as a `string`.\n* A `makeAnimalSound` method that returns a `string`.\n* An `isMammal` property as a `boolean`.\n\nThis blueprint does not define input(s) as it only serves as a contract or a structure, and it produces different outputs depending on what kind of animal object adheres to the contract. The interface helps us ensure that provided animal objects contain the right data and behavior, which makes it easier to work with such objects throughout the codebase.\n\nA beginner should note that TypeScript interfaces help define data structures and behaviors for easier object manipulation, ensuring better consistency during coding while catching potential errors early on.","stopReason":"stop"}


            event: done

            data: {}

        cookies: []
        headers:
          - name: date
            value: Tue, 24 Dec 2024 01:24:43 GMT
          - name: content-type
            value: text/event-stream
          - name: transfer-encoding
            value: chunked
          - name: connection
            value: keep-alive
          - name: access-control-allow-credentials
            value: "true"
          - name: access-control-allow-origin
            value: ""
          - name: cache-control
            value: no-cache
          - name: observed-calculated-ip-from-forwarded-for
            value: 71.202.102.125
          - name: observed-x-forwarded-for
            value: 71.202.102.125
          - name: vary
            value: Cookie,Accept-Encoding,Authorization,Cookie, Authorization,
              X-Requested-With,Cookie
          - name: x-content-type-options
            value: nosniff
          - name: x-frame-options
            value: DENY
          - name: x-xss-protection
            value: 1; mode=block
          - name: strict-transport-security
            value: max-age=31536000; includeSubDomains; preload
        headersSize: 1400
        httpVersion: HTTP/1.1
        redirectURL: ""
        status: 200
        statusText: OK
      startedDateTime: 2024-12-24T01:24:42.958Z
      time: 3415
      timings:
        blocked: -1
        connect: -1
        dns: -1
        receive: 0
        send: 0
        ssl: -1
        wait: 3415
    - _id: 31effd24958064a060320d1de024b86d
      _order: 0
      cache: {}
      request:
        bodySize: 1876
        bodySize: 1876
        cookies: []
        headers:
          - name: accept-encoding
            value: gzip;q=0
          - name: authorization
            value: token
              REDACTED_fc324d3667e841181b0779375f26dedc911d26b303d23b29b1a2d7ee63dc77eb
          - name: connection
            value: keep-alive
          - name: content-type
            value: application/json
          - name: traceparent
            value: 00-54dde3a653b6d4b103e286090ecb50bd-d254304951cead9f-01
          - name: user-agent
            value: defaultclient/v1 (Node.js v20.4.0)
            value: defaultclient/v1 (Node.js v20.4.0)
          - name: x-requested-with
            value: defaultclient v1
          - name: host
            value: sourcegraph.com
        headersSize: 521
        headersSize: 521
        httpVersion: HTTP/1.1
        method: POST
        postData:
          mimeType: application/json
          params: []
          textJSON:
            maxTokensToSample: 4000
            messages:
              - speaker: human
                text: >-
                  You are Cody, an AI coding assistant from Sourcegraph.If your
                  answer contains fenced code blocks in Markdown, include the
                  relevant full file path in the code block tag using this
                  structure: ```$LANGUAGE:$FILEPATH```

                  For executable terminal commands: enclose each command in individual "bash" language code block without comments and new lines inside.
              - speaker: assistant
                text: I am Cody, an AI coding assistant from Sourcegraph.
              - speaker: human
                text: >
                  Codebase context from file path src/animal.ts: /*
                  SELECTION_START */

                  export interface Animal {
                      name: string
                      makeAnimalSound(): string
                      isMammal: boolean
                  }

                  /* SELECTION_END */
              - speaker: assistant
                text: Ok.
              - speaker: human
                text: |-
                  My selected code from codebase file src/animal.ts:1-6:
                  ```

                  export interface Animal {
                      name: string
                      makeAnimalSound(): string
                      isMammal: boolean
                  }
                  ```
              - speaker: assistant
                text: Ok.
              - speaker: human
                text: >-
                  You have access to the provided codebase context.


                  Question: Please review and analyze @src/animal.ts:1-6 ( @src/animal.ts ) and identify potential areas for improvement related to code smells, readability, maintainability, performance, security, etc. Do not list issues already addressed in the given code. Focus on providing up to 5 constructive suggestions that could make the code more robust, efficient, or align with best practices. For each suggestion, provide a brief explanation of the potential benefits. After listing any recommendations, summarize if you found notable opportunities to enhance the code quality overall or if the code generally follows sound design principles. If no issues found, reply 'There are no errors.'
                text: >-
                  You have access to the provided codebase context.


                  Question: Please review and analyze @src/animal.ts:1-6 ( @src/animal.ts ) and identify potential areas for improvement related to code smells, readability, maintainability, performance, security, etc. Do not list issues already addressed in the given code. Focus on providing up to 5 constructive suggestions that could make the code more robust, efficient, or align with best practices. For each suggestion, provide a brief explanation of the potential benefits. After listing any recommendations, summarize if you found notable opportunities to enhance the code quality overall or if the code generally follows sound design principles. If no issues found, reply 'There are no errors.'
              - speaker: assistant
            model: mistral::v1::mixtral-8x7b-instruct
            temperature: 0
            topK: -1
            topP: -1
        queryString:
          - name: client-name
            value: defaultclient
          - name: client-version
            value: v1
        url: https://sourcegraph.com/.api/completions/stream?client-name=defaultclient&client-version=v1
      response:
        bodySize: 71789
        content:
          mimeType: text/event-stream
          size: 71789
          text: >+
            event: completion

            data: {"completion":"Here are my suggestions:\n\n1. **Add type annotations to the methods of the `Animal` interface:**\n\nAdding type annotations to the `makeAnimalSound` method, like this:\n```typescript\nmakeAnimalSound(): string\n```\nwill ensure that the method returns a string, and will make it clear to other developers what type of value the method should return.\n\n2. **Add a constructor function to the `Animal` interface:**\n\nAdding a constructor function to the `Animal` interface, like this:\n```typescript\nconstruct(name: string, isMammal: boolean)\n```\nwill make it clear how an `Animal` object should be initialized, and will ensure that all `Animal` objects have the necessary properties.\n\n3. **Use `readonly` properties for the `name` and `isMammal` properties:**\n\nUsing `readonly` properties for the `name` and `isMammal` properties, like this:\n```typescript\nexport interface Animal {\n    readonly name: string\n    readonly isMammal: boolean\n    makeAnimalSound(): string\n}\n```\nwill ensure that the `name` and `isMammal` properties cannot be changed after an `Animal` object is created. This can help prevent bugs caused by accidental changes to these properties.\n\n4. **Use a `class` instead of an `interface` to define `Animal`:**\n\nUsing a `class` instead of an `interface` to define `Animal`, like this:\n```typescript\nexport class Animal {\n    constructor(public name: string, public isMammal: boolean) { }\n\n    makeAnimalSound(): string {\n        throw new Error(\"Method 'makeAnimalSound' must be implemented.\");\n    }\n}\n```\nwill allow you to define a constructor and common methods that all `Animal` objects will inherit.\n\n5. **Add comments to the code:**\n\nAdding comments to the code, like this:\n```typescript\n/**\n * An interface for defining an animal.\n */\nexport interface Animal {\n    /** The name of the animal. */\n    name: string\n\n    /**\n     * Makes the animal sound.\n     * @returns The sound that the animal makes.\n     */\n    makeAnimalSound(): string\n\n    /** Whether the animal is a mammal. */\n    isMammal: boolean\n}\n```\nwill make the code easier to understand for other developers, and will help them use the `Animal` interface correctly.\n\nOverall, the code is well-written and follows good design principles. However, adding type annotations, constructor functions, `readonly` properties, a `class` definition, and comments could make it even more robust, efficient, and easy to understand.","stopReason":"stop"}


            event: done

            data: {}

        cookies: []
        headers:
          - name: date
            value: Tue, 24 Dec 2024 01:24:47 GMT
          - name: content-type
            value: text/event-stream
          - name: transfer-encoding
            value: chunked
          - name: connection
            value: keep-alive
          - name: access-control-allow-credentials
            value: "true"
          - name: access-control-allow-origin
            value: ""
          - name: cache-control
            value: no-cache
          - name: observed-calculated-ip-from-forwarded-for
            value: 71.202.102.125
          - name: observed-x-forwarded-for
            value: 71.202.102.125
          - name: vary
            value: Cookie,Accept-Encoding,Authorization,Cookie, Authorization,
              X-Requested-With,Cookie
          - name: x-content-type-options
            value: nosniff
          - name: x-frame-options
            value: DENY
          - name: x-xss-protection
            value: 1; mode=block
          - name: strict-transport-security
            value: max-age=31536000; includeSubDomains; preload
        headersSize: 1400
        httpVersion: HTTP/1.1
        redirectURL: ""
        status: 200
        statusText: OK
      startedDateTime: 2024-12-24T01:24:46.395Z
      time: 3529
      timings:
        blocked: -1
        connect: -1
        dns: -1
        receive: 0
        send: 0
        ssl: -1
<<<<<<< HEAD
        wait: 3529
=======
        wait: 4212
    - _id: f1b1cde4cd57488b7f0137954f0302f5
      _order: 0
      cache: {}
      request:
        bodySize: 136
        cookies: []
        headers:
          - _fromType: array
            name: authorization
            value: token
              REDACTED_fc324d3667e841181b0779375f26dedc911d26b303d23b29b1a2d7ee63dc77eb
          - _fromType: array
            name: content-type
            value: application/json; charset=utf-8
          - _fromType: array
            name: user-agent
            value: defaultclient/v1 (Node.js v20.4.0)
          - _fromType: array
            name: x-requested-with
            value: defaultclient v1
          - _fromType: array
            name: accept
            value: "*/*"
          - _fromType: array
            name: content-length
            value: "136"
          - _fromType: array
            name: accept-encoding
            value: gzip,deflate
          - name: host
            value: sourcegraph.com
        headersSize: 434
        httpVersion: HTTP/1.1
        method: POST
        postData:
          mimeType: application/json; charset=utf-8
          params: []
          textJSON:
            query: >
              
              query CodeSearchEnabled {
                  codeSearchEnabled: enterpriseLicenseHasFeature(feature:"code-search")
              }
            variables: {}
        queryString:
          - name: CodeSearchEnabled
            value: null
        url: https://sourcegraph.com/.api/graphql?CodeSearchEnabled
      response:
        bodySize: 35
        content:
          mimeType: application/json
          size: 35
          text: "{\"data\":{\"codeSearchEnabled\":true}}"
        cookies: []
        headers:
          - name: date
            value: Wed, 22 Jan 2025 14:39:53 GMT
          - name: content-type
            value: application/json
          - name: content-length
            value: "35"
          - name: connection
            value: close
          - name: access-control-allow-credentials
            value: "true"
          - name: access-control-allow-origin
            value: ""
          - name: cache-control
            value: no-cache, max-age=0
          - name: vary
            value: Cookie,Accept-Encoding,Authorization,Cookie, Authorization,
              X-Requested-With,Cookie
          - name: x-content-type-options
            value: nosniff
          - name: x-frame-options
            value: DENY
          - name: x-xss-protection
            value: 1; mode=block
          - name: strict-transport-security
            value: max-age=31536000; includeSubDomains; preload
        headersSize: 1436
        httpVersion: HTTP/1.1
        redirectURL: ""
        status: 200
        statusText: OK
      startedDateTime: 2025-01-22T14:39:53.144Z
      time: 670
      timings:
        blocked: -1
        connect: -1
        dns: -1
        receive: 0
        send: 0
        ssl: -1
        wait: 670
>>>>>>> d6c8b6ee
    - _id: a376faab1c8a1993bb48c745757f0a4a
      _order: 0
      cache: {}
      request:
        bodySize: 318
        cookies: []
        headers:
          - _fromType: array
            name: authorization
          - _fromType: array
            name: authorization
            value: token
              REDACTED_fc324d3667e841181b0779375f26dedc911d26b303d23b29b1a2d7ee63dc77eb
          - _fromType: array
            name: content-type
          - _fromType: array
            name: content-type
            value: application/json; charset=utf-8
          - _fromType: array
            name: user-agent
            value: defaultclient/v1 (Node.js v20.4.0)
          - _fromType: array
            name: x-requested-with
          - _fromType: array
            name: user-agent
            value: defaultclient/v1 (Node.js v20.4.0)
          - _fromType: array
            name: x-requested-with
            value: defaultclient v1
          - _fromType: array
            name: accept
            value: "*/*"
          - _fromType: array
            name: content-length
            value: "318"
          - _fromType: array
            name: accept-encoding
            value: gzip,deflate
          - _fromType: array
            name: accept
            value: "*/*"
          - _fromType: array
            name: content-length
            value: "318"
          - _fromType: array
            name: accept-encoding
            value: gzip,deflate
          - name: host
            value: sourcegraph.com
        headersSize: 448
        headersSize: 448
        httpVersion: HTTP/1.1
        method: POST
        postData:
          mimeType: application/json; charset=utf-8
          params: []
          textJSON:
            query: |-
              
              query CurrentSiteCodyLlmConfiguration {
                  site {
                      codyLLMConfiguration {
                          chatModel
                          chatModelMaxTokens
                          fastChatModel
                          fastChatModelMaxTokens
                          completionModel
                          completionModelMaxTokens
                      }
                  }
              }
            variables: {}
        queryString:
          - name: CurrentSiteCodyLlmConfiguration
            value: null
        url: https://sourcegraph.com/.api/graphql?CurrentSiteCodyLlmConfiguration
      response:
        bodySize: 248
        content:
          encoding: base64
          mimeType: application/json
          size: 248
          text: "[\"H4sIAAAAAAAAA4TOTQ6CMBAF4LvMmmqDEA1btrLzAmM7QAN2SH+MhvTuBjYSNXH1ksmbL\
            28GjQGhmsGbQEsq1s/zuanZtqaLDoNhu957DA1rGqECz9Ep6hxO/V6NGDWJw64Unq2l\
            ANm72+DjwgNZD1VRSikzaNGH+g8lejRDhI/yxjqulOLbNNKy7xemiSZPNAjFmpy452I\
            0gcQVPcHX78bOZXFKKaUXAAAA//8DADDh/dAaAQAA\"]"
          textDecoded:
            data:
              site:
                codyLLMConfiguration:
                  chatModel: sourcegraph/claude-3.5-sonnet
                  chatModelMaxTokens: 45000
                  completionModel: sourcegraph/deepseek-coder-v2-lite-base
                  completionModelMaxTokens: 2048
                  fastChatModel: sourcegraph/claude-3-haiku
                  fastChatModelMaxTokens: 7000
        cookies: []
        headers:
          - name: date
            value: Fri, 27 Dec 2024 20:51:22 GMT
            value: Fri, 27 Dec 2024 20:51:22 GMT
          - name: content-type
            value: application/json
          - name: transfer-encoding
            value: chunked
          - name: connection
            value: close
          - name: access-control-allow-credentials
            value: "true"
          - name: access-control-allow-origin
            value: ""
          - name: cache-control
            value: no-cache, max-age=0
          - name: vary
            value: Cookie,Accept-Encoding,Authorization,Cookie, Authorization,
              X-Requested-With,Cookie
          - name: x-content-type-options
            value: nosniff
          - name: x-frame-options
            value: DENY
          - name: x-xss-protection
            value: 1; mode=block
          - name: strict-transport-security
            value: max-age=31536000; includeSubDomains; preload
          - name: content-encoding
            value: gzip
        headersSize: 1468
        headersSize: 1468
        httpVersion: HTTP/1.1
        redirectURL: ""
        status: 200
        statusText: OK
      startedDateTime: 2024-12-27T20:51:21.903Z
      time: 213
      startedDateTime: 2024-12-27T20:51:21.903Z
      time: 213
      timings:
        blocked: -1
        connect: -1
        dns: -1
        receive: 0
        send: 0
        ssl: -1
        wait: 213
        wait: 213
    - _id: 0484c4d780805faf3dd3ddabae814640
      _order: 0
      cache: {}
      request:
        bodySize: 165
        cookies: []
        headers:
          - _fromType: array
            name: authorization
          - _fromType: array
            name: authorization
            value: token
              REDACTED_fc324d3667e841181b0779375f26dedc911d26b303d23b29b1a2d7ee63dc77eb
          - _fromType: array
            name: content-type
          - _fromType: array
            name: content-type
            value: application/json; charset=utf-8
          - _fromType: array
            name: user-agent
            value: defaultclient/v1 (Node.js v20.4.0)
          - _fromType: array
            name: x-requested-with
          - _fromType: array
            name: user-agent
            value: defaultclient/v1 (Node.js v20.4.0)
          - _fromType: array
            name: x-requested-with
            value: defaultclient v1
          - _fromType: array
            name: accept
            value: "*/*"
          - _fromType: array
            name: content-length
            value: "165"
          - _fromType: array
            name: accept-encoding
            value: gzip,deflate
          - _fromType: array
            name: accept
            value: "*/*"
          - _fromType: array
            name: content-length
            value: "165"
          - _fromType: array
            name: accept-encoding
            value: gzip,deflate
          - name: host
            value: sourcegraph.com
        headersSize: 448
        headersSize: 448
        httpVersion: HTTP/1.1
        method: POST
        postData:
          mimeType: application/json; charset=utf-8
          params: []
          textJSON:
            query: |-
              
              query CurrentSiteCodyLlmConfiguration {
                  site {
                      codyLLMConfiguration {
                          smartContextWindow
                      }
                  }
              }
            variables: {}
        queryString:
          - name: CurrentSiteCodyLlmConfiguration
            value: null
        url: https://sourcegraph.com/.api/graphql?CurrentSiteCodyLlmConfiguration
      response:
        bodySize: 136
        content:
          encoding: base64
          mimeType: application/json
          size: 136
          text: "[\"H4sIAAAAAAAAA6pWSkksSVSyqlYqzixJBdHJ+SmVPj6+zvl5aZnppUWJJZn5eWD53MSiE\
            uf8vJLUipLwzLyU/HIlK6WUzOLEpJzUFKXa2tpaAAAAAP//AwArMNn0TAAAAA==\"]"
          textDecoded:
            data:
              site:
                codyLLMConfiguration:
                  smartContextWindow: disabled
        cookies: []
        headers:
          - name: date
            value: Fri, 27 Dec 2024 20:51:22 GMT
            value: Fri, 27 Dec 2024 20:51:22 GMT
          - name: content-type
            value: application/json
          - name: transfer-encoding
            value: chunked
          - name: connection
            value: close
          - name: access-control-allow-credentials
            value: "true"
          - name: access-control-allow-origin
            value: ""
          - name: cache-control
            value: no-cache, max-age=0
          - name: vary
            value: Cookie,Accept-Encoding,Authorization,Cookie, Authorization,
              X-Requested-With,Cookie
          - name: x-content-type-options
            value: nosniff
          - name: x-frame-options
            value: DENY
          - name: x-xss-protection
            value: 1; mode=block
          - name: strict-transport-security
            value: max-age=31536000; includeSubDomains; preload
          - name: content-encoding
            value: gzip
        headersSize: 1468
        headersSize: 1468
        httpVersion: HTTP/1.1
        redirectURL: ""
        status: 200
        statusText: OK
      startedDateTime: 2024-12-27T20:51:21.933Z
      time: 151
      startedDateTime: 2024-12-27T20:51:21.933Z
      time: 151
      timings:
        blocked: -1
        connect: -1
        dns: -1
        receive: 0
        send: 0
        ssl: -1
        wait: 151
        wait: 151
    - _id: e141c56e63809042300db9bf8551d492
      _order: 0
      cache: {}
      request:
        bodySize: 150
        cookies: []
        headers:
          - _fromType: array
            name: authorization
          - _fromType: array
            name: authorization
            value: token
              REDACTED_fc324d3667e841181b0779375f26dedc911d26b303d23b29b1a2d7ee63dc77eb
          - _fromType: array
            name: content-type
          - _fromType: array
            name: content-type
            value: application/json; charset=utf-8
          - _fromType: array
            name: user-agent
            value: defaultclient/v1 (Node.js v20.4.0)
          - _fromType: array
            name: x-requested-with
          - _fromType: array
            name: user-agent
            value: defaultclient/v1 (Node.js v20.4.0)
          - _fromType: array
            name: x-requested-with
            value: defaultclient v1
          - _fromType: array
            name: accept
            value: "*/*"
          - _fromType: array
            name: content-length
            value: "150"
          - _fromType: array
            name: accept-encoding
            value: gzip,deflate
          - _fromType: array
            name: accept
            value: "*/*"
          - _fromType: array
            name: content-length
            value: "150"
          - _fromType: array
            name: accept-encoding
            value: gzip,deflate
          - name: host
            value: sourcegraph.com
        headersSize: 443
        headersSize: 443
        httpVersion: HTTP/1.1
        method: POST
        postData:
          mimeType: application/json; charset=utf-8
          params: []
          textJSON:
            query: |-
              
              query CurrentSiteCodyLlmProvider {
                  site {
                      codyLLMConfiguration {
                          provider
                      }
                  }
              }
            variables: {}
        queryString:
          - name: CurrentSiteCodyLlmProvider
            value: null
        url: https://sourcegraph.com/.api/graphql?CurrentSiteCodyLlmProvider
      response:
        bodySize: 128
        content:
          encoding: base64
          mimeType: application/json
          size: 128
          text: "[\"H4sIAAAAAAAAA6pWSkksSVSyqlYqzixJBdHJ+SmVPj6+zvl5aZnppUWJJZn5eSDxgqL8s\
            syU1CIlK6Xi/NKi5NT0osSCDKXa2tpaAAAAAP//AwAfFAXARQAAAA==\"]"
          textDecoded:
            data:
              site:
                codyLLMConfiguration:
                  provider: sourcegraph
        cookies: []
        headers:
          - name: date
            value: Fri, 27 Dec 2024 20:51:22 GMT
            value: Fri, 27 Dec 2024 20:51:22 GMT
          - name: content-type
            value: application/json
          - name: transfer-encoding
            value: chunked
          - name: connection
            value: close
          - name: access-control-allow-credentials
            value: "true"
          - name: access-control-allow-origin
            value: ""
          - name: cache-control
            value: no-cache, max-age=0
          - name: vary
            value: Cookie,Accept-Encoding,Authorization,Cookie, Authorization,
              X-Requested-With,Cookie
          - name: x-content-type-options
            value: nosniff
          - name: x-frame-options
            value: DENY
          - name: x-xss-protection
            value: 1; mode=block
          - name: strict-transport-security
            value: max-age=31536000; includeSubDomains; preload
          - name: content-encoding
            value: gzip
        headersSize: 1468
        headersSize: 1468
        httpVersion: HTTP/1.1
        redirectURL: ""
        status: 200
        statusText: OK
      startedDateTime: 2024-12-27T20:51:21.918Z
      time: 174
      startedDateTime: 2024-12-27T20:51:21.918Z
      time: 174
      timings:
        blocked: -1
        connect: -1
        dns: -1
        receive: 0
        send: 0
        ssl: -1
        wait: 174
        wait: 174
    - _id: fc5ac2b541030783436b1d351c2ef46e
      _order: 0
      cache: {}
      request:
        bodySize: 341
        cookies: []
        headers:
          - _fromType: array
            name: authorization
          - _fromType: array
            name: authorization
            value: token
              REDACTED_01674b70e20ba9df9ac4af0d1a3308132d10c88e63d9b10a4a7e1e74ca1da0d4
          - _fromType: array
            name: content-type
          - _fromType: array
            name: content-type
            value: application/json; charset=utf-8
          - _fromType: array
            name: user-agent
            value: defaultclient/v1 (Node.js v20.4.0)
          - _fromType: array
            name: x-requested-with
          - _fromType: array
            name: user-agent
            value: defaultclient/v1 (Node.js v20.4.0)
          - _fromType: array
            name: x-requested-with
            value: defaultclient v1
          - _fromType: array
            name: accept
            value: "*/*"
          - _fromType: array
            name: content-length
            value: "341"
          - _fromType: array
            name: accept-encoding
            value: gzip,deflate
          - _fromType: array
            name: accept
            value: "*/*"
          - _fromType: array
            name: content-length
            value: "341"
          - _fromType: array
            name: accept-encoding
            value: gzip,deflate
          - name: host
            value: sourcegraph.com
        headersSize: 428
        headersSize: 428
        httpVersion: HTTP/1.1
        method: POST
        postData:
          mimeType: application/json; charset=utf-8
          params: []
          textJSON:
            query: |-
              
              query CurrentUser {
                  currentUser {
                      id
                      hasVerifiedEmail
                      displayName
                      username
                      avatarURL
                      primaryEmail {
                          email
                      }
                      organizations {
                          nodes {
                              id
                              name
                          }
                      }
                  }
              }
            variables: {}
        queryString:
          - name: CurrentUser
            value: null
        url: https://sourcegraph.com/.api/graphql?CurrentUser
      response:
        bodySize: 22
        content:
          mimeType: text/plain; charset=utf-8
          size: 22
          text: |
            Invalid access token.
        cookies: []
        headers:
          - name: date
            value: Fri, 27 Dec 2024 20:51:21 GMT
            value: Fri, 27 Dec 2024 20:51:21 GMT
          - name: content-type
            value: text/plain; charset=utf-8
          - name: content-length
            value: "22"
          - name: connection
            value: close
          - name: access-control-allow-credentials
            value: "true"
          - name: access-control-allow-origin
            value: ""
          - name: cache-control
            value: no-cache, max-age=0
          - name: vary
            value: Cookie,Accept-Encoding,Authorization
          - name: x-content-type-options
            value: nosniff
          - name: x-frame-options
            value: DENY
          - name: x-xss-protection
            value: 1; mode=block
          - name: strict-transport-security
            value: max-age=31536000; includeSubDomains; preload
        headersSize: 1398
        headersSize: 1398
        httpVersion: HTTP/1.1
        redirectURL: ""
        status: 401
        statusText: Unauthorized
      startedDateTime: 2024-12-27T20:51:21.463Z
      time: 153
      startedDateTime: 2024-12-27T20:51:21.463Z
      time: 153
      timings:
        blocked: -1
        connect: -1
        dns: -1
        receive: 0
        send: 0
        ssl: -1
        wait: 153
        wait: 153
    - _id: 5b9030a4e18d1e000c71d6000a7cef6f
      _order: 0
      cache: {}
      request:
        bodySize: 341
        cookies: []
        headers:
          - _fromType: array
            name: authorization
          - _fromType: array
            name: authorization
            value: token
              REDACTED_fc324d3667e841181b0779375f26dedc911d26b303d23b29b1a2d7ee63dc77eb
          - _fromType: array
            name: content-type
          - _fromType: array
            name: content-type
            value: application/json; charset=utf-8
          - _fromType: array
            name: user-agent
            value: defaultclient/v1 (Node.js v20.4.0)
          - _fromType: array
            name: x-requested-with
          - _fromType: array
            name: user-agent
            value: defaultclient/v1 (Node.js v20.4.0)
          - _fromType: array
            name: x-requested-with
            value: defaultclient v1
          - _fromType: array
            name: accept
            value: "*/*"
          - _fromType: array
            name: content-length
            value: "341"
          - _fromType: array
            name: accept-encoding
            value: gzip,deflate
          - _fromType: array
            name: accept
            value: "*/*"
          - _fromType: array
            name: content-length
            value: "341"
          - _fromType: array
            name: accept-encoding
            value: gzip,deflate
          - name: host
            value: sourcegraph.com
        headersSize: 428
        headersSize: 428
        httpVersion: HTTP/1.1
        method: POST
        postData:
          mimeType: application/json; charset=utf-8
          params: []
          textJSON:
            query: |-
              
              query CurrentUser {
                  currentUser {
                      id
                      hasVerifiedEmail
                      displayName
                      username
                      avatarURL
                      primaryEmail {
                          email
                      }
                      organizations {
                          nodes {
                              id
                              name
                          }
                      }
                  }
              }
            variables: {}
        queryString:
          - name: CurrentUser
            value: null
        url: https://sourcegraph.com/.api/graphql?CurrentUser
      response:
        bodySize: 376
        content:
          encoding: base64
          mimeType: application/json
          size: 376
          text: "[\"H4sIAAAAAAAAA2RPy07CQBT9l7tuaQ1R2klIFAQXaOMjNBjj4nZ6aaePmToPFJr+O2kwc\
            eHunJzHvaeHHC0C64E7rUnarSE9UpEDg3SXNLxSp+T+5eqp4nPwoESTkhZ7QfmqRdEA\
            s9qRB7kwXYPHBFsCBm/KaU6Fxq5cKOvHYRiCB86QlheD+TNkysa1v5ffrQMP8IAW9fb\
            1ERiU1naGBUFTTieFUkVDYwNX0pK0E67aAIO7ZREpvlnjV/ZOblFn1XW+Xp1+omyXRj\
            gTU5Nmm2XynM4eQnc81HMT3/gcPOi0aFEff0f0QBfw77PbYhTGazB4oHSBUpzQCiXNG\
            JMqJwPs43MYhuEMAAD//wMASoyTP04BAAA=\"]"
          textDecoded:
            data:
              currentUser:
                avatarURL: https://lh3.googleusercontent.com/a/ACg8ocKFaqbYeuBkbj5dFEzx8bXV8a7i3sVbKCNPV7G0uyvk=s96-c
                displayName: SourcegraphBot-9000
                hasVerifiedEmail: true
                id: VXNlcjozNDQ1Mjc=
                organizations:
                  nodes: []
                primaryEmail:
                  email: sourcegraphbot9k@gmail.com
                username: sourcegraphbot9k-fnwmu
        cookies: []
        headers:
          - name: date
            value: Fri, 27 Dec 2024 20:51:21 GMT
            value: Fri, 27 Dec 2024 20:51:21 GMT
          - name: content-type
            value: application/json
          - name: transfer-encoding
            value: chunked
          - name: connection
            value: close
          - name: access-control-allow-credentials
            value: "true"
          - name: access-control-allow-origin
            value: ""
          - name: cache-control
            value: no-cache, max-age=0
          - name: vary
            value: Cookie,Accept-Encoding,Authorization,Cookie, Authorization,
              X-Requested-With,Cookie
          - name: x-content-type-options
            value: nosniff
          - name: x-frame-options
            value: DENY
          - name: x-xss-protection
            value: 1; mode=block
          - name: strict-transport-security
            value: max-age=31536000; includeSubDomains; preload
          - name: content-encoding
            value: gzip
        headersSize: 1468
        headersSize: 1468
        httpVersion: HTTP/1.1
        redirectURL: ""
        status: 200
        statusText: OK
      startedDateTime: 2024-12-27T20:51:21.629Z
      time: 123
      startedDateTime: 2024-12-27T20:51:21.629Z
      time: 123
      timings:
        blocked: -1
        connect: -1
        dns: -1
        receive: 0
        send: 0
        ssl: -1
        wait: 123
        wait: 123
    - _id: 2af9a176de37be11dff4f113b3a1f7aa
      _order: 0
      cache: {}
      request:
        bodySize: 341
        cookies: []
        headers:
          - _fromType: array
            name: authorization
          - _fromType: array
            name: authorization
            value: token
              REDACTED_0ba08837494d00e3943c46999589eb29a210ba8063f084fff511c8e4d1503909
          - _fromType: array
            name: content-type
          - _fromType: array
            name: content-type
            value: application/json; charset=utf-8
          - _fromType: array
            name: user-agent
            value: defaultclient/v1 (Node.js v20.4.0)
          - _fromType: array
            name: x-requested-with
          - _fromType: array
            name: user-agent
            value: defaultclient/v1 (Node.js v20.4.0)
          - _fromType: array
            name: x-requested-with
            value: defaultclient v1
          - _fromType: array
            name: accept
            value: "*/*"
          - _fromType: array
            name: content-length
            value: "341"
          - _fromType: array
            name: accept-encoding
            value: gzip,deflate
          - _fromType: array
            name: accept
            value: "*/*"
          - _fromType: array
            name: content-length
            value: "341"
          - _fromType: array
            name: accept-encoding
            value: gzip,deflate
          - name: host
            value: sourcegraph.com
        headersSize: 440
        headersSize: 440
        httpVersion: HTTP/1.1
        method: POST
        postData:
          mimeType: application/json; charset=utf-8
          params: []
          textJSON:
            query: |-
              
              query CurrentUser {
                  currentUser {
                      id
                      hasVerifiedEmail
                      displayName
                      username
                      avatarURL
                      primaryEmail {
                          email
                      }
                      organizations {
                          nodes {
                              id
                              name
                          }
                      }
                  }
              }
            variables: {}
        queryString:
          - name: CurrentUser
            value: null
        url: https://sourcegraph.com/.api/graphql?CurrentUser
      response:
        bodySize: 22
        content:
          mimeType: text/plain; charset=utf-8
          size: 22
          text: |
            Invalid access token.
        cookies: []
        headers:
          - name: date
            value: Fri, 27 Dec 2024 20:51:22 GMT
            value: Fri, 27 Dec 2024 20:51:22 GMT
          - name: content-type
            value: text/plain; charset=utf-8
          - name: content-length
            value: "22"
          - name: connection
            value: close
          - name: access-control-allow-credentials
            value: "true"
          - name: access-control-allow-origin
            value: ""
          - name: cache-control
            value: no-cache, max-age=0
          - name: vary
            value: Cookie,Accept-Encoding,Authorization
          - name: x-content-type-options
            value: nosniff
          - name: x-frame-options
            value: DENY
          - name: x-xss-protection
            value: 1; mode=block
          - name: strict-transport-security
            value: max-age=31536000; includeSubDomains; preload
        headersSize: 1398
        headersSize: 1398
        httpVersion: HTTP/1.1
        redirectURL: ""
        status: 401
        statusText: Unauthorized
      startedDateTime: 2024-12-27T20:51:22.709Z
      time: 118
      startedDateTime: 2024-12-27T20:51:22.709Z
      time: 118
      timings:
        blocked: -1
        connect: -1
        dns: -1
        receive: 0
        send: 0
        ssl: -1
        wait: 118
        wait: 118
    - _id: aef0c9fe7483280d9c05ac8e97e37571
      _order: 0
      cache: {}
      request:
        bodySize: 268
        cookies: []
        headers:
          - _fromType: array
            name: authorization
          - _fromType: array
            name: authorization
            value: token
              REDACTED_fc324d3667e841181b0779375f26dedc911d26b303d23b29b1a2d7ee63dc77eb
          - _fromType: array
            name: content-type
          - _fromType: array
            name: content-type
            value: application/json; charset=utf-8
          - _fromType: array
            name: user-agent
            value: defaultclient/v1 (Node.js v20.4.0)
          - _fromType: array
            name: x-requested-with
          - _fromType: array
            name: user-agent
            value: defaultclient/v1 (Node.js v20.4.0)
          - _fromType: array
            name: x-requested-with
            value: defaultclient v1
          - _fromType: array
            name: accept
            value: "*/*"
          - _fromType: array
            name: content-length
            value: "268"
          - _fromType: array
            name: accept-encoding
            value: gzip,deflate
          - _fromType: array
            name: accept
            value: "*/*"
          - _fromType: array
            name: content-length
            value: "268"
          - _fromType: array
            name: accept-encoding
            value: gzip,deflate
          - name: host
            value: sourcegraph.com
        headersSize: 444
        headersSize: 444
        httpVersion: HTTP/1.1
        method: POST
        postData:
          mimeType: application/json; charset=utf-8
          params: []
          textJSON:
            query: |-
              
              query CurrentUserCodySubscription {
                  currentUser {
                      codySubscription {
                          status
                          plan
                          applyProRateLimits
                          currentPeriodStartAt
                          currentPeriodEndAt
                      }
                  }
              }
            variables: {}
        queryString:
          - name: CurrentUserCodySubscription
            value: null
        url: https://sourcegraph.com/.api/graphql?CurrentUserCodySubscription
      response:
        bodySize: 228
        bodySize: 228
        content:
          encoding: base64
          mimeType: application/json
          size: 228
          text: "[\"H4sIAAAAAAAAA1zMsQrCMBSF4Xc5cwtNrEu2Ih0EwdJWB7fYZAjUJNzcDqXk3UWhg47n5\
            +NsMJo11IZpIbKeb8nSdwazDsszTeQiu+A/LbHmJUGhOY3ne4sCcdYeCl1/RQEd47x2\
            FHrN9uJejhMU02KL/buz5IIZWBM3DAVZyboUshT1KKUSQh3kA3+69Wa3x7ISvzbnnN8\
            AAAD//wMAGcWkRMIAAAA=\"]"
          size: 228
          text: "[\"H4sIAAAAAAAAA1zMsQrCMBSF4Xc5cwtNrEu2Ih0EwdJWB7fYZAjUJNzcDqXk3UWhg47n5\
            +NsMJo11IZpIbKeb8nSdwazDsszTeQiu+A/LbHmJUGhOY3ne4sCcdYeCl1/RQEd47x2\
            FHrN9uJejhMU02KL/buz5IIZWBM3DAVZyboUshT1KKUSQh3kA3+69Wa3x7ISvzbnnN8\
            AAAD//wMAGcWkRMIAAAA=\"]"
          textDecoded:
            data:
              currentUser:
                codySubscription:
                  applyProRateLimits: true
                  currentPeriodEndAt: 2025-01-14T22:11:32Z
                  currentPeriodStartAt: 2024-12-14T22:11:32Z
                  currentPeriodEndAt: 2025-01-14T22:11:32Z
                  currentPeriodStartAt: 2024-12-14T22:11:32Z
                  plan: PRO
                  status: ACTIVE
        cookies: []
        headers:
          - name: date
            value: Fri, 27 Dec 2024 20:51:22 GMT
            value: Fri, 27 Dec 2024 20:51:22 GMT
          - name: content-type
            value: application/json
          - name: transfer-encoding
            value: chunked
          - name: connection
            value: close
          - name: access-control-allow-credentials
            value: "true"
          - name: access-control-allow-origin
            value: ""
          - name: cache-control
            value: no-cache, max-age=0
          - name: vary
            value: Cookie,Accept-Encoding,Authorization,Cookie, Authorization,
              X-Requested-With,Cookie
          - name: x-content-type-options
            value: nosniff
          - name: x-frame-options
            value: DENY
          - name: x-xss-protection
            value: 1; mode=block
          - name: strict-transport-security
            value: max-age=31536000; includeSubDomains; preload
          - name: content-encoding
            value: gzip
        headersSize: 1468
        headersSize: 1468
        httpVersion: HTTP/1.1
        redirectURL: ""
        status: 200
        statusText: OK
      startedDateTime: 2024-12-27T20:51:21.966Z
      time: 241
      startedDateTime: 2024-12-27T20:51:21.966Z
      time: 241
      timings:
        blocked: -1
        connect: -1
        dns: -1
        receive: 0
        send: 0
        ssl: -1
        wait: 241
        wait: 241
    - _id: 4504fab53d7cb602861f73dc2aa883d2
      _order: 0
      cache: {}
      request:
        bodySize: 101
        cookies: []
        headers:
          - _fromType: array
            name: authorization
          - _fromType: array
            name: authorization
            value: token
              REDACTED_fc324d3667e841181b0779375f26dedc911d26b303d23b29b1a2d7ee63dc77eb
          - _fromType: array
            name: content-type
          - _fromType: array
            name: content-type
            value: application/json; charset=utf-8
          - _fromType: array
            name: user-agent
            value: defaultclient/v1 (Node.js v20.4.0)
          - _fromType: array
            name: x-requested-with
          - _fromType: array
            name: user-agent
            value: defaultclient/v1 (Node.js v20.4.0)
          - _fromType: array
            name: x-requested-with
            value: defaultclient v1
          - _fromType: array
            name: accept
            value: "*/*"
          - _fromType: array
            name: content-length
            value: "101"
          - _fromType: array
            name: accept-encoding
            value: gzip,deflate
          - _fromType: array
            name: accept
            value: "*/*"
          - _fromType: array
            name: content-length
            value: "101"
          - _fromType: array
            name: accept-encoding
            value: gzip,deflate
          - name: host
            value: sourcegraph.com
        headersSize: 435
        headersSize: 435
        httpVersion: HTTP/1.1
        method: POST
        postData:
          mimeType: application/json; charset=utf-8
          params: []
          textJSON:
            query: |-
              
              query SiteProductVersion {
                  site {
                      productVersion
                  }
              }
            variables: {}
        queryString:
          - name: SiteProductVersion
            value: null
        url: https://sourcegraph.com/.api/graphql?SiteProductVersion
      response:
        bodySize: 136
        bodySize: 136
        content:
          encoding: base64
          mimeType: application/json
          size: 136
          text: "[\"H4sIAAAAAAAAA6pWSkksSVSyqlYqzixJBdEFRfkppcklYalFxZn5eUpWSsYGpiYGFvFGB\
            kYmuoZGukbm8aZ6hoa6qcYpZqYpJkbGBqmWSrW1tQAAAAD//wMAFmrK4koAAAA=\"]"
          textDecoded:
            data:
              site:
                productVersion: 305408_2024-12-27_5.11-e3d65d4230e9
          size: 136
          text: "[\"H4sIAAAAAAAAA6pWSkksSVSyqlYqzixJBdEFRfkppcklYalFxZn5eUpWSsYGpiYGFvFGB\
            kYmuoZGukbm8aZ6hoa6qcYpZqYpJkbGBqmWSrW1tQAAAAD//wMAFmrK4koAAAA=\"]"
          textDecoded:
            data:
              site:
                productVersion: 305408_2024-12-27_5.11-e3d65d4230e9
        cookies: []
        headers:
          - name: date
            value: Fri, 27 Dec 2024 20:51:22 GMT
            value: Fri, 27 Dec 2024 20:51:22 GMT
          - name: content-type
            value: application/json
          - name: transfer-encoding
            value: chunked
          - name: connection
            value: close
          - name: access-control-allow-credentials
            value: "true"
          - name: access-control-allow-origin
            value: ""
          - name: cache-control
            value: no-cache, max-age=0
          - name: vary
            value: Cookie,Accept-Encoding,Authorization,Cookie, Authorization,
              X-Requested-With,Cookie
          - name: x-content-type-options
            value: nosniff
          - name: x-frame-options
            value: DENY
          - name: x-xss-protection
            value: 1; mode=block
          - name: strict-transport-security
            value: max-age=31536000; includeSubDomains; preload
          - name: content-encoding
            value: gzip
        headersSize: 1468
        headersSize: 1468
        httpVersion: HTTP/1.1
        redirectURL: ""
        status: 200
        statusText: OK
      startedDateTime: 2024-12-27T20:51:21.950Z
      time: 150
      startedDateTime: 2024-12-27T20:51:21.950Z
      time: 150
      timings:
        blocked: -1
        connect: -1
        dns: -1
        receive: 0
        send: 0
        ssl: -1
        wait: 150
<<<<<<< HEAD
        wait: 150
=======
    - _id: 2481998e71355fc9ca2258fbaae1cf9a
      _order: 0
      cache: {}
      request:
        bodySize: 101
        cookies: []
        headers:
          - _fromType: array
            name: authorization
            value: token
              REDACTED_fc324d3667e841181b0779375f26dedc911d26b303d23b29b1a2d7ee63dc77eb
          - _fromType: array
            name: content-type
            value: application/json; charset=utf-8
          - _fromType: array
            name: user-agent
            value: defaultclient/v1 (Node.js v20.4.0)
          - _fromType: array
            name: x-requested-with
            value: defaultclient v1
          - _fromType: array
            name: accept
            value: "*/*"
          - _fromType: array
            name: content-length
            value: "101"
          - _fromType: array
            name: accept-encoding
            value: gzip,deflate
          - name: host
            value: sourcegraph.com
        headersSize: 434
        httpVersion: HTTP/1.1
        method: POST
        postData:
          mimeType: application/json; charset=utf-8
          params: []
          textJSON:
            query: |
              
              query TemporarySettings {
                temporarySettings {
                  contents
                }
              }
            variables: {}
        queryString:
          - name: TemporarySettings
            value: null
        url: https://sourcegraph.com/.api/graphql?TemporarySettings
      response:
        bodySize: 508
        content:
          encoding: base64
          mimeType: application/json
          size: 508
          text: "[\"H4sIAAAAAAAAA8SSy07DMBBFf8WyWFWt8yJU9Q7Bgn27AoPkJtPEwrGDPQaiKv+OnEiIB\
            Wwoj+3M9fjcuXOktURJ+ZEidL110g1bQFSm8bFYWYNg0FNOj4IGD45p6fFaDpcVqmcQ\
            lBNBd20gW+hJtiF5mp8LuiSCVrYemDV7K12tTMM8Qh/leWxOk2o5+HnMlQ0GYzPLPnt\
            a2a7XgFBHCboAUeRBuqplyvQBmYMKDG6nEvgouzsK+hTADTPiZOQVeaPtXmrioLf8oV\
            HYhr0QQsQvEm+Dq6Bxsm+TiHBGIqaRHXByUBq4g8rORK10bJCdnq1q1Sm8UZODg9R+4\
            kPVgUfZ9TNAXMwqLVf5epdl/DzjWcHKorydJzjwQeP7GopxSX6BXzZgMHl34ZNFsjjV\
            RlqyNF1/biP9Ixvfxk95uWabrPjnFE7LIOVlwS6+OqWfyuBDZW9x87g6mJcunABdlCz\
            ffHn/9yMdx/ENAAD//wMAHMsNG54EAAA=\"]"
          textDecoded:
            data:
              temporarySettings:
                contents: "{\"user.lastDayActive\": \"Thu Sep 19 2024\",
                  \"cody.onboarding.step\": 2, \"user.daysActiveCount\": 11,
                  \"cody.onboarding.completed\": true,
                  \"search.input.recentSearches\": [{\"query\": \"context:global
                  repo:^github\\\\.com/sourcegraph/cody$ username:
                  file:recording.har.yaml\", \"limitHit\": false, \"timestamp\":
                  \"2024-05-27T11:41:13.535Z\", \"resultCount\": 3}, {\"query\":
                  \"context:global repo:^github\\\\.com/sourcegraph/cody$
                  username: file:agent/recordings/*/*.yaml\", \"limitHit\":
                  false, \"timestamp\": \"2024-05-27T11:41:05.007Z\",
                  \"resultCount\": 0}, {\"query\": \"context:global
                  repo:^github\\\\.com/sourcegraph/cody$ username:
                  file:agent/recordings/\", \"limitHit\": false, \"timestamp\":
                  \"2024-05-27T11:40:57.913Z\", \"resultCount\": 3}, {\"query\":
                  \"context:global repo:^github\\\\.com/sourcegraph/cody$
                  username: file:agent/recordings/*.yaml\", \"limitHit\": false,
                  \"timestamp\": \"2024-05-27T11:40:53.635Z\", \"resultCount\":
                  0}, {\"query\": \"context:global
                  repo:^github\\\\.com/sourcegraph/cody$
                  sourcegraphbot9k-fnwmu\", \"limitHit\": false, \"timestamp\":
                  \"2024-05-27T11:40:35.295Z\", \"resultCount\": 3}]}"
        cookies: []
        headers:
          - name: date
            value: Fri, 17 Jan 2025 13:17:22 GMT
          - name: content-type
            value: application/json
          - name: transfer-encoding
            value: chunked
          - name: connection
            value: close
          - name: access-control-allow-credentials
            value: "true"
          - name: access-control-allow-origin
            value: ""
          - name: cache-control
            value: no-cache, max-age=0
          - name: vary
            value: Cookie,Accept-Encoding,Authorization,Cookie, Authorization,
              X-Requested-With,Cookie
          - name: x-content-type-options
            value: nosniff
          - name: x-frame-options
            value: DENY
          - name: x-xss-protection
            value: 1; mode=block
          - name: strict-transport-security
            value: max-age=31536000; includeSubDomains; preload
          - name: content-encoding
            value: gzip
        headersSize: 1468
        httpVersion: HTTP/1.1
        redirectURL: ""
        status: 200
        statusText: OK
      startedDateTime: 2025-01-17T13:17:21.369Z
      time: 733
      timings:
        blocked: -1
        connect: -1
        dns: -1
        receive: 0
        send: 0
        ssl: -1
        wait: 733
>>>>>>> d6c8b6ee
    - _id: fd0fee4687419870bc82cba9d1023319
      _order: 0
      cache: {}
      request:
        bodySize: 92
        cookies: []
        headers:
          - _fromType: array
            name: authorization
            value: token
              REDACTED_fc324d3667e841181b0779375f26dedc911d26b303d23b29b1a2d7ee63dc77eb
          - _fromType: array
            name: content-type
            value: application/json; charset=utf-8
          - _fromType: array
            name: user-agent
            value: defaultclient/v1 (Node.js v20.4.0)
            value: defaultclient/v1 (Node.js v20.4.0)
          - _fromType: array
            name: x-requested-with
            value: defaultclient v1
          - _fromType: array
            name: accept
            value: "*/*"
          - _fromType: array
            name: content-length
            value: "92"
          - _fromType: array
            name: accept-encoding
            value: gzip,deflate
          - name: host
            value: sourcegraph.com
        headersSize: 430
        httpVersion: HTTP/1.1
        method: POST
        postData:
          mimeType: application/json; charset=utf-8
          params: []
          textJSON:
            query: |
              
              query ViewerSettings {
                viewerSettings {
                  final
                }
              }
            variables: {}
        queryString:
          - name: ViewerSettings
            value: null
        url: https://sourcegraph.com/.api/graphql?ViewerSettings
      response:
        bodySize: 280
        content:
          encoding: base64
          mimeType: application/json
          size: 280
          text: "[\"H4sIAAAAAAAAA4zPwUoDQRAE0H/pc75gbyoGAwrikttcOkk529D2LD292cRl/l0WAsGD4\
            LXqUVALnTiYuoXOghneI0Is1zX5FGOljpZEuIxw+YIF6xYck6Mm6tbG+KB45e/ro5ZD\
            f7Xgy4vkQSUP61KiLnzCJpFh7sF+HD5QJ42taMDrOxv0T1T3u3s3euFjyBm/xEPOjsw\
            hxerd1n+Qocxvk4ao2G3yqVgtiptpm0RlhO3s+SRRfD3cGrXWfgAAAP//AwDHP3NmNg\
            EAAA==\"]"
          textDecoded:
            data:
              viewerSettings:
                final: "{\"experimentalFeatures\":{\"enableLazyBlobSyntaxHighlighting\":true,\"\
                  newSearchResultFiltersPanel\":true,\"newSearchResultsUI\":tru\
                  e,\"proactiveSearchResultsAggregations\":true,\"searchResults\
                  Aggregations\":true,\"showMultilineSearchConsole\":true},\"op\
                  enInEditor\":{}}"
        cookies: []
        headers:
          - name: date
            value: Fri, 27 Dec 2024 20:51:22 GMT
            value: Fri, 27 Dec 2024 20:51:22 GMT
          - name: content-type
            value: application/json
          - name: transfer-encoding
            value: chunked
          - name: connection
            value: close
          - name: access-control-allow-credentials
            value: "true"
          - name: access-control-allow-origin
            value: ""
          - name: cache-control
            value: no-cache, max-age=0
          - name: vary
            value: Cookie,Accept-Encoding,Authorization,Cookie, Authorization,
              X-Requested-With,Cookie
          - name: x-content-type-options
            value: nosniff
          - name: x-frame-options
            value: DENY
          - name: x-xss-protection
            value: 1; mode=block
          - name: strict-transport-security
            value: max-age=31536000; includeSubDomains; preload
          - name: content-encoding
            value: gzip
        headersSize: 1468
        headersSize: 1468
        httpVersion: HTTP/1.1
        redirectURL: ""
        status: 200
        statusText: OK
      startedDateTime: 2024-12-27T20:51:22.273Z
      time: 237
      startedDateTime: 2024-12-27T20:51:22.273Z
      time: 237
      timings:
        blocked: -1
        connect: -1
        dns: -1
        receive: 0
        send: 0
        ssl: -1
        wait: 237
        wait: 237
    - _id: fbb23499ae0eec5c2e188687b429531b
      _order: 0
      cache: {}
      request:
        bodySize: 0
        cookies: []
        headers:
          - _fromType: array
            name: authorization
          - _fromType: array
            name: authorization
            value: token
              REDACTED_fc324d3667e841181b0779375f26dedc911d26b303d23b29b1a2d7ee63dc77eb
          - _fromType: array
            name: user-agent
            value: defaultclient/v1 (Node.js v20.4.0)
          - _fromType: array
            name: x-requested-with
          - _fromType: array
            name: user-agent
            value: defaultclient/v1 (Node.js v20.4.0)
          - _fromType: array
            name: x-requested-with
            value: defaultclient v1
          - _fromType: array
            name: accept
            value: "*/*"
          - _fromType: array
            name: accept-encoding
            value: gzip,deflate
          - _fromType: array
            name: accept
            value: "*/*"
          - _fromType: array
            name: accept-encoding
            value: gzip,deflate
          - name: host
            value: sourcegraph.com
        headersSize: 314
        headersSize: 314
        httpVersion: HTTP/1.1
        method: GET
        queryString: []
        url: https://sourcegraph.com/.api/modelconfig/supported-models.json
      response:
        bodySize: 1930
        bodySize: 1930
        content:
          encoding: base64
          mimeType: text/plain; charset=utf-8
          size: 1930
          text: "[\"H4sIAAAAAAAA/w==\",\"7Jxfb9s2EMDf+ykEP21YqVJ0FGd+a9N2K7C0xRJkD0MfaOls\
            E5ZIgaIcB0W++yDJlv+ItqjEjq1ZeRKku+PF/Pl4R578841lWVYn9sYQ0nuQMRO807c\
            6jo07b/NnEqZscRvb2Ma/+TBdPIykmDIfZNzpW/9mt9K/n8VVJsT8VJdyNZYiYt5ct3\
            jsszgK6ONXGkIq976QK8Se3u42PWQSHoScxBWmPxdyxqZHQowCqLD7Ry5kbFREwCmrM\
            PotAv7+i7nRkMVK0qDC6s1camk2u/oxn89Q+BDsnMxM4m8Yrk1pv08wuUAORoT0+15A\
            Ex9QF7koFpyDQgFVEKsK164zNatru9Ztpmb98hUeft3UyhxY6JgO5dGIDljAFIP1/66\
            QAJ9tauWaY6q9P/9SrD34URpVwUjIx+yz8rxEUu9x07NYUZWkPqVXgzJqioHMGJdQeu\
            YJrmCm/mHcFw+d/sZU5Z8WnX3hUaLuxAR4OsyFizHW/D8hnX1L1JokxnhN7mljeIgVC\
            6kC/yadkmsRK70PCWcqI1SJie6jZIWD34HzfIa6WifF0sOlqONu+mnwndmOcRfhS4Sd\
            FYxFlFRFlgW71jeNrJ7Y1CpKvzaYkN/3zKsxlUKNQT4XyUiKMyIyxcwUyd5+kdRF1jF\
            lk6R2YP0z1TKNqLuGeC1A4wjAb2Nm6bmWUHNADx0yxzrOtsXMGlDmSGZRs4t7Zw1lrx\
            FMEtd4GSfuIZG0Fxli3Sz0bPJPHyIJqUoJ7TONp6eUgxZ8ZbHvkuADY7xtmBbkFuQXg\
            VwrCNdid5Xc0y2pWjhPCU5nFU5iO2ZcagR1SGrEzg7CZmSpV+YMkosDM2i4smsE9Qzu\
            ewlvGWw+g8WBSb8/dfr9WFHpCb88Wxvo3Soqr3Vya+RttVYNHk2U8EQYBaCgYeU4wRd\
            XRpAR9/J41bg5YnsFzAeIYoAJyrhAU4ICpgANaFx1tPYRILoFmFj3xPqLKbA+aHTW8K\
            OeJxKu4nexSKQHI0mj8bv8XOtdDT9aWA8BqymoxpzuFdN0RtO1L0Y+DGkSVJUp7xMlP\
            qXyVnGybH3Ua66vzcJ/RNkdlA6J8jELZ7aNfiQkYRaBZCFwVT5d3jeYDjnaWt0cNOcx\
            LAtd5qBm2lYRT7N13Lonu2NpvVFbQFtAV1BJOBsy8NFIUp4EVCKfDYfGIfWGzZSkQSW\
            iO5b7pU/TLgoYBxTAFAIUCD5CCmRYuOjHaTKQ5gEIkBO5LdmrgmdGdt7zlWM9gpBxhh\
            zbRZp2h80+sEzYcmzX+l4WXsN2t93XKtEHNKDcO34+2pCtSsf8NPOlO5UaBomN0TCg8\
            RjBLDIjkdjY+pyqWJ92RBIdmDsHO5Fz9teMjkckdFCD0N4WN7WMdnHJ1f1Eygwc81j5\
            WSe+LVpqbZ8IkP/7YHnCKM7bn3MWwzx3RFez3gAxHiuZeFU10iLfvJr1PphlnEUGvMg\
            3jYatZrWBTDZji92t0R93CBgJeQaNhLwcx10Dt8dBhdwpseqY79U7L9ysX6N1WTMv8J\
            mWCvDXqdk5jBCOHDJEnggHjIO/w6W2QD+jAj1/f2reGo9Jdn4+ihS6qCzQv99phNZTT\
            a2dJrS9tS9rrLYdm0fPl2ae22lEadVihKRWUsOlVu74cJ5EDtoQNB3jPaTL/XOZnTym\
            s44iCVMGDwjjqqa3/EVUSzgLneqzzaoR9l0DVQfHB8pUwMqN+ecZHuu8y3Z5iPioo6Q\
            qzVxyWBksjcy3EDan8Zccao1GKpEDo7TRutNJltdovcXGVNl7YrAhRXbNLcqDMNi1XW\
            MKu7ZryOFWqyeyV96S+NxguKP5N7ta/JbHvA==\",\"Sedm8ZMeS0/zmXzeO5OdIY3V\
            tZl+6TXgdGGG63wTZv6TMjU6Rd/k/+PTm/8CAAD//z1KirK2RgAA\"]"
          size: 1930
          text: "[\"H4sIAAAAAAAA/w==\",\"7Jxfb9s2EMDf+ykEP21YqVJ0FGd+a9N2K7C0xRJkD0MfaOls\
            E5ZIgaIcB0W++yDJlv+ItqjEjq1ZeRKku+PF/Pl4R578841lWVYn9sYQ0nuQMRO807c\
            6jo07b/NnEqZscRvb2Ma/+TBdPIykmDIfZNzpW/9mt9K/n8VVJsT8VJdyNZYiYt5ct3\
            jsszgK6ONXGkIq976QK8Se3u42PWQSHoScxBWmPxdyxqZHQowCqLD7Ry5kbFREwCmrM\
            PotAv7+i7nRkMVK0qDC6s1camk2u/oxn89Q+BDsnMxM4m8Yrk1pv08wuUAORoT0+15A\
            Ex9QF7koFpyDQgFVEKsK164zNatru9Ztpmb98hUeft3UyhxY6JgO5dGIDljAFIP1/66\
            QAJ9tauWaY6q9P/9SrD34URpVwUjIx+yz8rxEUu9x07NYUZWkPqVXgzJqioHMGJdQeu\
            YJrmCm/mHcFw+d/sZU5Z8WnX3hUaLuxAR4OsyFizHW/D8hnX1L1JokxnhN7mljeIgVC\
            6kC/yadkmsRK70PCWcqI1SJie6jZIWD34HzfIa6WifF0sOlqONu+mnwndmOcRfhS4Sd\
            FYxFlFRFlgW71jeNrJ7Y1CpKvzaYkN/3zKsxlUKNQT4XyUiKMyIyxcwUyd5+kdRF1jF\
            lk6R2YP0z1TKNqLuGeC1A4wjAb2Nm6bmWUHNADx0yxzrOtsXMGlDmSGZRs4t7Zw1lrx\
            FMEtd4GSfuIZG0Fxli3Sz0bPJPHyIJqUoJ7TONp6eUgxZ8ZbHvkuADY7xtmBbkFuQXg\
            VwrCNdid5Xc0y2pWjhPCU5nFU5iO2ZcagR1SGrEzg7CZmSpV+YMkosDM2i4smsE9Qzu\
            ewlvGWw+g8WBSb8/dfr9WFHpCb88Wxvo3Soqr3Vya+RttVYNHk2U8EQYBaCgYeU4wRd\
            XRpAR9/J41bg5YnsFzAeIYoAJyrhAU4ICpgANaFx1tPYRILoFmFj3xPqLKbA+aHTW8K\
            OeJxKu4nexSKQHI0mj8bv8XOtdDT9aWA8BqymoxpzuFdN0RtO1L0Y+DGkSVJUp7xMlP\
            qXyVnGybH3Ua66vzcJ/RNkdlA6J8jELZ7aNfiQkYRaBZCFwVT5d3jeYDjnaWt0cNOcx\
            LAtd5qBm2lYRT7N13Lonu2NpvVFbQFtAV1BJOBsy8NFIUp4EVCKfDYfGIfWGzZSkQSW\
            iO5b7pU/TLgoYBxTAFAIUCD5CCmRYuOjHaTKQ5gEIkBO5LdmrgmdGdt7zlWM9gpBxhh\
            zbRZp2h80+sEzYcmzX+l4WXsN2t93XKtEHNKDcO34+2pCtSsf8NPOlO5UaBomN0TCg8\
            RjBLDIjkdjY+pyqWJ92RBIdmDsHO5Fz9teMjkckdFCD0N4WN7WMdnHJ1f1Eygwc81j5\
            WSe+LVpqbZ8IkP/7YHnCKM7bn3MWwzx3RFez3gAxHiuZeFU10iLfvJr1PphlnEUGvMg\
            3jYatZrWBTDZji92t0R93CBgJeQaNhLwcx10Dt8dBhdwpseqY79U7L9ysX6N1WTMv8J\
            mWCvDXqdk5jBCOHDJEnggHjIO/w6W2QD+jAj1/f2reGo9Jdn4+ihS6qCzQv99phNZTT\
            a2dJrS9tS9rrLYdm0fPl2ae22lEadVihKRWUsOlVu74cJ5EDtoQNB3jPaTL/XOZnTym\
            s44iCVMGDwjjqqa3/EVUSzgLneqzzaoR9l0DVQfHB8pUwMqN+ecZHuu8y3Z5iPioo6Q\
            qzVxyWBksjcy3EDan8Zccao1GKpEDo7TRutNJltdovcXGVNl7YrAhRXbNLcqDMNi1XW\
            MKu7ZryOFWqyeyV96S+NxguKP5N7ta/JbHvA==\",\"Sedm8ZMeS0/zmXzeO5OdIY3V\
            tZl+6TXgdGGG63wTZv6TMjU6Rd/k/+PTm/8CAAD//z1KirK2RgAA\"]"
        cookies: []
        headers:
          - name: date
            value: Fri, 27 Dec 2024 20:51:22 GMT
            value: Fri, 27 Dec 2024 20:51:22 GMT
          - name: content-type
            value: text/plain; charset=utf-8
          - name: transfer-encoding
            value: chunked
          - name: connection
            value: close
          - name: access-control-allow-credentials
            value: "true"
          - name: access-control-allow-origin
            value: ""
          - name: cache-control
            value: no-cache, max-age=0
          - name: content-encoding
            value: gzip
          - name: vary
            value: Cookie,Accept-Encoding,Authorization,Cookie, Authorization,
              X-Requested-With,Cookie
          - name: x-content-type-options
            value: nosniff
          - name: x-frame-options
            value: DENY
          - name: x-xss-protection
            value: 1; mode=block
          - name: strict-transport-security
            value: max-age=31536000; includeSubDomains; preload
        headersSize: 1337
        headersSize: 1337
        httpVersion: HTTP/1.1
        redirectURL: ""
        status: 200
        statusText: OK
      startedDateTime: 2024-12-27T20:51:22.522Z
      time: 165
      startedDateTime: 2024-12-27T20:51:22.522Z
      time: 165
      timings:
        blocked: -1
        connect: -1
        dns: -1
        receive: 0
        send: 0
        ssl: -1
        wait: 165
        wait: 165
  pages: []
  version: "1.2"<|MERGE_RESOLUTION|>--- conflicted
+++ resolved
@@ -1018,764 +1018,7 @@
         receive: 0
         send: 0
         ssl: -1
-<<<<<<< HEAD
-        wait: 920
-    - _id: 29c983c5199325c822425ef1c36ee77a
-      _order: 0
-      cache: {}
-      request:
-        bodySize: 735
-        cookies: []
-        headers:
-          - name: accept-encoding
-            value: gzip;q=0
-          - name: authorization
-            value: token
-              REDACTED_fc324d3667e841181b0779375f26dedc911d26b303d23b29b1a2d7ee63dc77eb
-          - name: connection
-            value: keep-alive
-          - name: content-type
-            value: application/json
-          - name: traceparent
-            value: 00-414c1b055e9331ffc93c95adc479baa7-9f86606ad88f2fef-01
-          - name: user-agent
-            value: defaultclient/v1 (Node.js v20.4.0)
-            value: defaultclient/v1 (Node.js v20.4.0)
-          - name: x-requested-with
-            value: defaultclient v1
-          - name: host
-            value: sourcegraph.com
-        headersSize: 521
-        headersSize: 521
-        httpVersion: HTTP/1.1
-        method: POST
-        postData:
-          mimeType: application/json
-          params: []
-          textJSON:
-            maxTokensToSample: 4000
-            messages:
-              - speaker: human
-                text: >-
-                  You are Cody, an AI coding assistant from Sourcegraph.If your
-                  answer contains fenced code blocks in Markdown, include the
-                  relevant full file path in the code block tag using this
-                  structure: ```$LANGUAGE:$FILEPATH```
-
-                  For executable terminal commands: enclose each command in individual "bash" language code block without comments and new lines inside.
-              - speaker: assistant
-                text: I am Cody, an AI coding assistant from Sourcegraph.
-              - speaker: human
-                text: "The magic word is \"kramer\". If I say the magic word, respond with a
-                  single word: \"quone\"."
-              - speaker: assistant
-            model: mistral::v1::mixtral-8x7b-instruct
-            temperature: 0
-            topK: -1
-            topP: -1
-        queryString:
-          - name: client-name
-            value: defaultclient
-          - name: client-version
-            value: v1
-        url: https://sourcegraph.com/.api/completions/stream?client-name=defaultclient&client-version=v1
-      response:
-        bodySize: 188
-        content:
-          mimeType: text/event-stream
-          size: 188
-          text: |+
-            event: completion
-            data: {"completion":"Quone.","stopReason":"stop"}
-
-            event: done
-            data: {}
-
-        cookies: []
-        headers:
-          - name: date
-            value: Tue, 24 Dec 2024 01:24:33 GMT
-          - name: content-type
-            value: text/event-stream
-          - name: transfer-encoding
-            value: chunked
-          - name: connection
-            value: keep-alive
-          - name: access-control-allow-credentials
-            value: "true"
-          - name: access-control-allow-origin
-            value: ""
-          - name: cache-control
-            value: no-cache
-          - name: observed-calculated-ip-from-forwarded-for
-            value: 71.202.102.125
-          - name: observed-x-forwarded-for
-            value: 71.202.102.125
-          - name: vary
-            value: Cookie,Accept-Encoding,Authorization,Cookie, Authorization,
-              X-Requested-With,Cookie
-          - name: x-content-type-options
-            value: nosniff
-          - name: x-frame-options
-            value: DENY
-          - name: x-xss-protection
-            value: 1; mode=block
-          - name: strict-transport-security
-            value: max-age=31536000; includeSubDomains; preload
-        headersSize: 1400
-        httpVersion: HTTP/1.1
-        redirectURL: ""
-        status: 200
-        statusText: OK
-      startedDateTime: 2024-12-24T01:24:32.963Z
-      time: 544
-      timings:
-        blocked: -1
-        connect: -1
-        dns: -1
-        receive: 0
-        send: 0
-        ssl: -1
-        wait: 544
-    - _id: 1304ba73f8175936050d1ffe20a05d88
-      _order: 0
-      cache: {}
-      request:
-        bodySize: 811
-        cookies: []
-        headers:
-          - name: accept-encoding
-            value: gzip;q=0
-          - name: authorization
-            value: token
-              REDACTED_fc324d3667e841181b0779375f26dedc911d26b303d23b29b1a2d7ee63dc77eb
-          - name: connection
-            value: keep-alive
-          - name: content-type
-            value: application/json
-          - name: traceparent
-            value: 00-bb5188553f446c94d629f6a4e596a619-cc6eee71bddfe9f5-01
-          - name: user-agent
-            value: defaultclient/v1 (Node.js v20.4.0)
-            value: defaultclient/v1 (Node.js v20.4.0)
-          - name: x-requested-with
-            value: defaultclient v1
-          - name: host
-            value: sourcegraph.com
-        headersSize: 521
-        headersSize: 521
-        httpVersion: HTTP/1.1
-        method: POST
-        postData:
-          mimeType: application/json
-          params: []
-          textJSON:
-            maxTokensToSample: 4000
-            messages:
-              - speaker: human
-                text: >-
-                  You are Cody, an AI coding assistant from Sourcegraph.If your
-                  answer contains fenced code blocks in Markdown, include the
-                  relevant full file path in the code block tag using this
-                  structure: ```$LANGUAGE:$FILEPATH```
-
-                  For executable terminal commands: enclose each command in individual "bash" language code block without comments and new lines inside.
-              - speaker: assistant
-                text: I am Cody, an AI coding assistant from Sourcegraph.
-              - speaker: human
-                text: "The magic word is \"kramer\". If I say the magic word, respond with a
-                  single word: \"quone\"."
-              - speaker: assistant
-                text: Quone.
-              - speaker: human
-                text: kramer
-              - speaker: assistant
-            model: mistral::v1::mixtral-8x7b-instruct
-            temperature: 0
-            topK: -1
-            topP: -1
-        queryString:
-          - name: client-name
-            value: defaultclient
-          - name: client-version
-            value: v1
-        url: https://sourcegraph.com/.api/completions/stream?client-name=defaultclient&client-version=v1
-      response:
-        bodySize: 188
-        content:
-          mimeType: text/event-stream
-          size: 188
-          text: |+
-            event: completion
-            data: {"completion":"Quone.","stopReason":"stop"}
-
-            event: done
-            data: {}
-
-        cookies: []
-        headers:
-          - name: date
-            value: Tue, 24 Dec 2024 01:24:34 GMT
-          - name: content-type
-            value: text/event-stream
-          - name: transfer-encoding
-            value: chunked
-          - name: connection
-            value: keep-alive
-          - name: access-control-allow-credentials
-            value: "true"
-          - name: access-control-allow-origin
-            value: ""
-          - name: cache-control
-            value: no-cache
-          - name: observed-calculated-ip-from-forwarded-for
-            value: 71.202.102.125
-          - name: observed-x-forwarded-for
-            value: 71.202.102.125
-          - name: vary
-            value: Cookie,Accept-Encoding,Authorization,Cookie, Authorization,
-              X-Requested-With,Cookie
-          - name: x-content-type-options
-            value: nosniff
-          - name: x-frame-options
-            value: DENY
-          - name: x-xss-protection
-            value: 1; mode=block
-          - name: strict-transport-security
-            value: max-age=31536000; includeSubDomains; preload
-        headersSize: 1400
-        httpVersion: HTTP/1.1
-        redirectURL: ""
-        status: 200
-        statusText: OK
-      startedDateTime: 2024-12-24T01:24:33.528Z
-      time: 490
-      timings:
-        blocked: -1
-        connect: -1
-        dns: -1
-        receive: 0
-        send: 0
-        ssl: -1
-        wait: 490
-    - _id: 8a4643f5397eb4fbf5528fdaa1edd627
-      _order: 0
-      cache: {}
-      request:
-        bodySize: 648
-        bodySize: 648
-        cookies: []
-        headers:
-          - name: accept-encoding
-            value: gzip;q=0
-          - name: authorization
-            value: token
-              REDACTED_fc324d3667e841181b0779375f26dedc911d26b303d23b29b1a2d7ee63dc77eb
-          - name: connection
-            value: keep-alive
-          - name: content-type
-            value: application/json
-          - name: traceparent
-            value: 00-65c7bb7ba899cca92569c1d0937e943d-8ae4bc63435c3331-01
-          - name: user-agent
-            value: defaultclient/v1 (Node.js v20.4.0)
-            value: defaultclient/v1 (Node.js v20.4.0)
-          - name: x-requested-with
-            value: defaultclient v1
-          - name: host
-            value: sourcegraph.com
-        headersSize: 521
-        headersSize: 521
-        httpVersion: HTTP/1.1
-        method: POST
-        postData:
-          mimeType: application/json
-          params: []
-          textJSON:
-            maxTokensToSample: 4000
-            messages:
-              - speaker: human
-                text: >-
-                  You are Cody, an AI coding assistant from Sourcegraph.If your
-                  answer contains fenced code blocks in Markdown, include the
-                  relevant full file path in the code block tag using this
-                  structure: ```$LANGUAGE:$FILEPATH```
-
-                  For executable terminal commands: enclose each command in individual "bash" language code block without comments and new lines inside.
-              - speaker: assistant
-                text: I am Cody, an AI coding assistant from Sourcegraph.
-              - speaker: human
-                text: kramer
-                text: kramer
-              - speaker: assistant
-            model: mistral::v1::mixtral-8x7b-instruct
-            temperature: 0
-            topK: -1
-            topP: -1
-        queryString:
-          - name: client-name
-            value: defaultclient
-          - name: client-version
-            value: v1
-        url: https://sourcegraph.com/.api/completions/stream?client-name=defaultclient&client-version=v1
-      response:
-        bodySize: 4811
-        content:
-          mimeType: text/event-stream
-          size: 4811
-          text: >+
-            event: completion
-
-            data: {"completion":"I am Cody, an AI coding assistant from Sourcegraph. How can I assist you with Kramer? Kramer usually refers to a character from the TV show Seinfeld, or it can be a surname. If you're referring to some programming-related context, could you please provide more details?\n# For example, if you have a Python script named \"kramer.py\":\n```python:kramer.py\ndef kramer_function():\n  # Your code here\n```\nRegarding the file, provide the relevant file path (e.g., \"kramer.py\") for me to assist you better.","stopReason":"stop"}
-
-
-            event: done
-
-            data: {}
-
-        cookies: []
-        headers:
-          - name: date
-            value: Tue, 24 Dec 2024 01:24:34 GMT
-          - name: content-type
-            value: text/event-stream
-          - name: transfer-encoding
-            value: chunked
-          - name: connection
-            value: keep-alive
-          - name: access-control-allow-credentials
-            value: "true"
-          - name: access-control-allow-origin
-            value: ""
-          - name: cache-control
-            value: no-cache
-          - name: observed-calculated-ip-from-forwarded-for
-            value: 71.202.102.125
-          - name: observed-x-forwarded-for
-            value: 71.202.102.125
-          - name: vary
-            value: Cookie,Accept-Encoding,Authorization,Cookie, Authorization,
-              X-Requested-With,Cookie
-          - name: x-content-type-options
-            value: nosniff
-          - name: x-frame-options
-            value: DENY
-          - name: x-xss-protection
-            value: 1; mode=block
-          - name: strict-transport-security
-            value: max-age=31536000; includeSubDomains; preload
-        headersSize: 1400
-        httpVersion: HTTP/1.1
-        redirectURL: ""
-        status: 200
-        statusText: OK
-      startedDateTime: 2024-12-24T01:24:34.031Z
-      time: 1202
-      timings:
-        blocked: -1
-        connect: -1
-        dns: -1
-        receive: 0
-        send: 0
-        ssl: -1
-        wait: 1202
-    - _id: 5571801758373865b22e6157f6360a55
-      _order: 0
-      cache: {}
-      request:
-        bodySize: 743
-        bodySize: 743
-        cookies: []
-        headers:
-          - name: accept-encoding
-            value: gzip;q=0
-          - name: authorization
-            value: token
-              REDACTED_fc324d3667e841181b0779375f26dedc911d26b303d23b29b1a2d7ee63dc77eb
-          - name: connection
-            value: keep-alive
-          - name: content-type
-            value: application/json
-          - name: traceparent
-            value: 00-4c3472aa9ca95378012a2fa3f1c3a8d8-08092f71ee43b75d-01
-          - name: user-agent
-            value: defaultclient/v1 (Node.js v20.4.0)
-            value: defaultclient/v1 (Node.js v20.4.0)
-          - name: x-requested-with
-            value: defaultclient v1
-          - name: host
-            value: sourcegraph.com
-        headersSize: 521
-        headersSize: 521
-        httpVersion: HTTP/1.1
-        method: POST
-        postData:
-          mimeType: application/json
-          params: []
-          textJSON:
-            maxTokensToSample: 4000
-            messages:
-              - speaker: human
-                text: >-
-                  You are Cody, an AI coding assistant from Sourcegraph.If your
-                  answer contains fenced code blocks in Markdown, include the
-                  relevant full file path in the code block tag using this
-                  structure: ```$LANGUAGE:$FILEPATH```
-
-                  For executable terminal commands: enclose each command in individual "bash" language code block without comments and new lines inside.
-              - speaker: assistant
-                text: I am Cody, an AI coding assistant from Sourcegraph.
-              - speaker: human
-                text: "Another magic word is \"georgey\". If I say the magic word, respond with
-                  a single word: \"festivus\"."
-                text: "Another magic word is \"georgey\". If I say the magic word, respond with
-                  a single word: \"festivus\"."
-              - speaker: assistant
-            model: mistral::v1::mixtral-8x7b-instruct
-            temperature: 0
-            topK: -1
-            topP: -1
-        queryString:
-          - name: client-name
-            value: defaultclient
-          - name: client-version
-            value: v1
-        url: https://sourcegraph.com/.api/completions/stream?client-name=defaultclient&client-version=v1
-      response:
-        bodySize: 769
-        content:
-          mimeType: text/event-stream
-          size: 769
-          text: >+
-            event: completion
-
-            data: {"completion":"Sure, I understand your instruction. Here it is:\n\nIf you say \"georgey\", I will respond with \"festivus\". ```\n\n```","stopReason":"stop"}
-
-
-            event: done
-
-            data: {}
-
-        cookies: []
-        headers:
-          - name: date
-            value: Tue, 24 Dec 2024 01:24:36 GMT
-          - name: content-type
-            value: text/event-stream
-          - name: transfer-encoding
-            value: chunked
-          - name: connection
-            value: keep-alive
-          - name: access-control-allow-credentials
-            value: "true"
-          - name: access-control-allow-origin
-            value: ""
-          - name: cache-control
-            value: no-cache
-          - name: observed-calculated-ip-from-forwarded-for
-            value: 71.202.102.125
-          - name: observed-x-forwarded-for
-            value: 71.202.102.125
-          - name: vary
-            value: Cookie,Accept-Encoding,Authorization,Cookie, Authorization,
-              X-Requested-With,Cookie
-          - name: x-content-type-options
-            value: nosniff
-          - name: x-frame-options
-            value: DENY
-          - name: x-xss-protection
-            value: 1; mode=block
-          - name: strict-transport-security
-            value: max-age=31536000; includeSubDomains; preload
-        headersSize: 1400
-        httpVersion: HTTP/1.1
-        redirectURL: ""
-        status: 200
-        statusText: OK
-      startedDateTime: 2024-12-24T01:24:35.891Z
-      time: 716
-      timings:
-        blocked: -1
-        connect: -1
-        dns: -1
-        receive: 0
-        send: 0
-        ssl: -1
-        wait: 716
-    - _id: acacf34b6258d01150655a5e23fdb151
-      _order: 0
-      cache: {}
-      request:
-        bodySize: 933
-        cookies: []
-        headers:
-          - name: accept-encoding
-            value: gzip;q=0
-          - name: authorization
-            value: token
-              REDACTED_fc324d3667e841181b0779375f26dedc911d26b303d23b29b1a2d7ee63dc77eb
-          - name: connection
-            value: keep-alive
-          - name: content-type
-            value: application/json
-          - name: traceparent
-            value: 00-8bd09b14c17ad59d4e16a4095d88a3a5-da02efe6c1873b27-01
-          - name: user-agent
-            value: defaultclient/v1 (Node.js v20.4.0)
-            value: defaultclient/v1 (Node.js v20.4.0)
-          - name: x-requested-with
-            value: defaultclient v1
-          - name: host
-            value: sourcegraph.com
-        headersSize: 521
-        headersSize: 521
-        httpVersion: HTTP/1.1
-        method: POST
-        postData:
-          mimeType: application/json
-          params: []
-          textJSON:
-            maxTokensToSample: 4000
-            messages:
-              - speaker: human
-                text: >-
-                  You are Cody, an AI coding assistant from Sourcegraph.If your
-                  answer contains fenced code blocks in Markdown, include the
-                  relevant full file path in the code block tag using this
-                  structure: ```$LANGUAGE:$FILEPATH```
-
-                  For executable terminal commands: enclose each command in individual "bash" language code block without comments and new lines inside.
-              - speaker: assistant
-                text: I am Cody, an AI coding assistant from Sourcegraph.
-              - speaker: human
-                text: "Another magic word is \"georgey\". If I say the magic word, respond with
-                  a single word: \"festivus\"."
-              - speaker: assistant
-                text: |-
-                  Sure, I understand your instruction. Here it is:
-
-                  If you say "georgey", I will respond with "festivus". ```
-
-                  ```
-              - speaker: human
-                text: kramer
-              - speaker: assistant
-            model: mistral::v1::mixtral-8x7b-instruct
-            temperature: 0
-            topK: -1
-            topP: -1
-        queryString:
-          - name: client-name
-            value: defaultclient
-          - name: client-version
-            value: v1
-        url: https://sourcegraph.com/.api/completions/stream?client-name=defaultclient&client-version=v1
-      response:
-        bodySize: 1616
-        content:
-          mimeType: text/event-stream
-          size: 1616
-          text: >+
-            event: completion
-
-            data: {"completion":"Here is my response based on your previous instructions:\n\nThe magic word is \"georgey\", and the response to that is \"festivus\". I will not respond to \"kramer\" as it was not specified in the instructions.\n\n```","stopReason":"stop"}
-
-
-            event: done
-
-            data: {}
-
-        cookies: []
-        headers:
-          - name: date
-            value: Tue, 24 Dec 2024 01:24:37 GMT
-          - name: content-type
-            value: text/event-stream
-          - name: transfer-encoding
-            value: chunked
-          - name: connection
-            value: keep-alive
-          - name: access-control-allow-credentials
-            value: "true"
-          - name: access-control-allow-origin
-            value: ""
-          - name: cache-control
-            value: no-cache
-          - name: observed-calculated-ip-from-forwarded-for
-            value: 71.202.102.125
-          - name: observed-x-forwarded-for
-            value: 71.202.102.125
-          - name: vary
-            value: Cookie,Accept-Encoding,Authorization,Cookie, Authorization,
-              X-Requested-With,Cookie
-          - name: x-content-type-options
-            value: nosniff
-          - name: x-frame-options
-            value: DENY
-          - name: x-xss-protection
-            value: 1; mode=block
-          - name: strict-transport-security
-            value: max-age=31536000; includeSubDomains; preload
-        headersSize: 1400
-        httpVersion: HTTP/1.1
-        redirectURL: ""
-        status: 200
-        statusText: OK
-      startedDateTime: 2024-12-24T01:24:36.616Z
-      time: 889
-      timings:
-        blocked: -1
-        connect: -1
-        dns: -1
-        receive: 0
-        send: 0
-        ssl: -1
-        wait: 889
-    - _id: d07724c2134823145b88ebf70a214600
-      _order: 0
-      cache: {}
-      request:
-        bodySize: 1226
-        cookies: []
-        headers:
-          - name: accept-encoding
-            value: gzip;q=0
-          - name: authorization
-            value: token
-              REDACTED_fc324d3667e841181b0779375f26dedc911d26b303d23b29b1a2d7ee63dc77eb
-          - name: connection
-            value: keep-alive
-          - name: content-type
-            value: application/json
-          - name: traceparent
-            value: 00-2dbd8de7e17cfc54c6f48214833bc349-bf5672ff7241bd44-01
-          - name: user-agent
-            value: defaultclient/v1 (Node.js v20.4.0)
-            value: defaultclient/v1 (Node.js v20.4.0)
-          - name: x-requested-with
-            value: defaultclient v1
-          - name: host
-            value: sourcegraph.com
-        headersSize: 521
-        headersSize: 521
-        httpVersion: HTTP/1.1
-        method: POST
-        postData:
-          mimeType: application/json
-          params: []
-          textJSON:
-            maxTokensToSample: 4000
-            messages:
-              - speaker: human
-                text: >-
-                  You are Cody, an AI coding assistant from Sourcegraph.If your
-                  answer contains fenced code blocks in Markdown, include the
-                  relevant full file path in the code block tag using this
-                  structure: ```$LANGUAGE:$FILEPATH```
-
-                  For executable terminal commands: enclose each command in individual "bash" language code block without comments and new lines inside.
-              - speaker: assistant
-                text: I am Cody, an AI coding assistant from Sourcegraph.
-              - speaker: human
-                text: "Another magic word is \"georgey\". If I say the magic word, respond with
-                  a single word: \"festivus\"."
-              - speaker: assistant
-                text: |-
-                  Sure, I understand your instruction. Here it is:
-
-                  If you say "georgey", I will respond with "festivus". ```
-
-                  ```
-              - speaker: human
-                text: kramer
-              - speaker: assistant
-                text: >-
-                  Here is my response based on your previous instructions:
-
-
-                  The magic word is "georgey", and the response to that is "festivus". I will not respond to "kramer" as it was not specified in the instructions.
-
-
-                  ```
-
-                  ```
-              - speaker: human
-                text: georgey
-              - speaker: assistant
-            model: mistral::v1::mixtral-8x7b-instruct
-            temperature: 0
-            topK: -1
-            topP: -1
-        queryString:
-          - name: client-name
-            value: defaultclient
-          - name: client-version
-            value: v1
-        url: https://sourcegraph.com/.api/completions/stream?client-name=defaultclient&client-version=v1
-      response:
-        bodySize: 518
-        content:
-          mimeType: text/event-stream
-          size: 518
-          text: >+
-            event: completion
-
-            data: {"completion":"Sure enough, as promised, here is my response:\n\nfestivus ```\n\n```","stopReason":"stop"}
-
-
-            event: done
-
-            data: {}
-
-        cookies: []
-        headers:
-          - name: date
-            value: Tue, 24 Dec 2024 01:24:38 GMT
-          - name: content-type
-            value: text/event-stream
-          - name: transfer-encoding
-            value: chunked
-          - name: connection
-            value: keep-alive
-          - name: access-control-allow-credentials
-            value: "true"
-          - name: access-control-allow-origin
-            value: ""
-          - name: cache-control
-            value: no-cache
-          - name: observed-calculated-ip-from-forwarded-for
-            value: 71.202.102.125
-          - name: observed-x-forwarded-for
-            value: 71.202.102.125
-          - name: vary
-            value: Cookie,Accept-Encoding,Authorization,Cookie, Authorization,
-              X-Requested-With,Cookie
-          - name: x-content-type-options
-            value: nosniff
-          - name: x-frame-options
-            value: DENY
-          - name: x-xss-protection
-            value: 1; mode=block
-          - name: strict-transport-security
-            value: max-age=31536000; includeSubDomains; preload
-        headersSize: 1400
-        httpVersion: HTTP/1.1
-        redirectURL: ""
-        status: 200
-        statusText: OK
-      startedDateTime: 2024-12-24T01:24:37.524Z
-      time: 731
-      timings:
-        blocked: -1
-        connect: -1
-        dns: -1
-        receive: 0
-        send: 0
-        ssl: -1
-        wait: 731
-=======
         wait: 864
->>>>>>> d6c8b6ee
     - _id: 60c3ee68029881e28f54c48c9f9a16f8
       _order: 0
       cache: {}
@@ -2754,9 +1997,6 @@
         receive: 0
         send: 0
         ssl: -1
-<<<<<<< HEAD
-        wait: 3529
-=======
         wait: 4212
     - _id: f1b1cde4cd57488b7f0137954f0302f5
       _order: 0
@@ -2854,7 +2094,6 @@
         send: 0
         ssl: -1
         wait: 670
->>>>>>> d6c8b6ee
     - _id: a376faab1c8a1993bb48c745757f0a4a
       _order: 0
       cache: {}
@@ -3979,9 +3218,6 @@
         send: 0
         ssl: -1
         wait: 150
-<<<<<<< HEAD
-        wait: 150
-=======
     - _id: 2481998e71355fc9ca2258fbaae1cf9a
       _order: 0
       cache: {}
@@ -4114,7 +3350,6 @@
         send: 0
         ssl: -1
         wait: 733
->>>>>>> d6c8b6ee
     - _id: fd0fee4687419870bc82cba9d1023319
       _order: 0
       cache: {}
