log:
  _recordingName: defaultClient
  creator:
    comment: persister:fs
    name: Polly.JS
    version: 6.0.6
  entries:
    - _id: 897d3731ab8e15a1549f29445eafd1e1
      _order: 0
      cache: {}
      request:
        bodySize: 0
        cookies: []
        headers:
          - _fromType: array
            name: authorization
          - _fromType: array
            name: authorization
            value: token
              REDACTED_fc324d3667e841181b0779375f26dedc911d26b303d23b29b1a2d7ee63dc77eb
          - _fromType: array
            name: content-type
          - _fromType: array
            name: content-type
            value: application/json; charset=utf-8
          - _fromType: array
            name: user-agent
            value: defaultclient/v1 (Node.js v20.4.0)
          - _fromType: array
            name: x-requested-with
          - _fromType: array
            name: user-agent
            value: defaultclient/v1 (Node.js v20.4.0)
          - _fromType: array
            name: x-requested-with
            value: defaultclient v1
          - _fromType: array
            name: accept
            value: "*/*"
          - _fromType: array
            name: accept-encoding
            value: gzip,deflate
          - _fromType: array
            name: accept
            value: "*/*"
          - _fromType: array
            name: accept-encoding
            value: gzip,deflate
          - name: host
            value: sourcegraph.com
        headersSize: 400
        headersSize: 400
        httpVersion: HTTP/1.1
        method: GET
        queryString: []
        url: https://sourcegraph.com/.api/client-config
      response:
        bodySize: 224
        content:
          encoding: base64
          mimeType: text/plain; charset=utf-8
          size: 224
          text: "[\"H4sIAAAAAAAAA2yOsQrCMBRF935F6Ozq0q0Eh26Fgs6v5omBvLySd4OK+O8uFZfM59zDf\
            XfOOddfNbxOmdbEoR8cSuXDDu6EJqAK9SpbYnB7WQ0qXkUoB2s3gBLXiqj5z2+U7CeY\
            UIHXDH7iEnPQR7MjGjjZOE/tSiKwYanbpgUc9tdRsy0oTDLO05mLRc394I7dp/sCAAD\
            //wMA/iebYBUBAAA=\"]"
        cookies: []
        headers:
          - name: date
            value: Fri, 27 Dec 2024 20:51:21 GMT
            value: Fri, 27 Dec 2024 20:51:21 GMT
          - name: content-type
            value: text/plain; charset=utf-8
          - name: transfer-encoding
            value: chunked
          - name: connection
            value: close
          - name: access-control-allow-credentials
            value: "true"
          - name: access-control-allow-origin
            value: ""
          - name: cache-control
            value: no-cache, max-age=0
          - name: vary
            value: Cookie,Accept-Encoding,Authorization,Cookie, Authorization,
              X-Requested-With,Cookie
          - name: x-content-type-options
            value: nosniff
          - name: x-frame-options
            value: DENY
          - name: x-xss-protection
            value: 1; mode=block
          - name: strict-transport-security
            value: max-age=31536000; includeSubDomains; preload
          - name: content-encoding
            value: gzip
        headersSize: 1337
        headersSize: 1337
        httpVersion: HTTP/1.1
        redirectURL: ""
        status: 200
        statusText: OK
      startedDateTime: 2024-12-27T20:51:21.755Z
      time: 115
      startedDateTime: 2024-12-27T20:51:21.755Z
      time: 115
      timings:
        blocked: -1
        connect: -1
        dns: -1
        receive: 0
        send: 0
        ssl: -1
        wait: 115
    - _id: 0feaa1b83de350894882bfc4d74e339a
      _order: 0
      cache: {}
      request:
        bodySize: 605
        bodySize: 605
        cookies: []
        headers:
          - name: accept-encoding
            value: gzip;q=0
          - name: authorization
            value: token
              REDACTED_fc324d3667e841181b0779375f26dedc911d26b303d23b29b1a2d7ee63dc77eb
          - name: connection
            value: keep-alive
          - name: content-type
            value: application/json
          - name: traceparent
            value: 00-34e51442edb4bf0a848a64bbdba62965-c117095ffc0c88cd-01
          - name: user-agent
            value: defaultclient/v1 (Node.js v20.4.0)
            value: defaultclient/v1 (Node.js v20.4.0)
          - name: x-requested-with
            value: defaultclient v1
          - name: host
            value: sourcegraph.com
        headersSize: 535
        headersSize: 535
        httpVersion: HTTP/1.1
        method: POST
        postData:
          mimeType: application/json
          params: []
          textJSON:
            maxTokensToSample: 4000
            messages:
              - speaker: system
                text: >-
                  You are Cody, an AI coding assistant from Sourcegraph.If your
                  answer contains fenced code blocks in Markdown, include the
                  relevant full file path in the code block tag using this
                  structure: ```$LANGUAGE:$FILEPATH```

                  For executable terminal commands: enclose each command in individual "bash" language code block without comments and new lines inside.
              - speaker: human
                text: |-
                  Answer positively without apologizing.
                  Answer positively without apologizing.

                  Question: Hello!
                  Question: Hello!
            model: anthropic::2024-10-22::claude-3-5-sonnet-latest
            temperature: 0
            topK: -1
            topP: -1
        queryString:
          - name: api-version
            value: "8"
          - name: client-name
            value: defaultclient
          - name: client-version
            value: v1
        url: https://sourcegraph.com/.api/completions/stream?api-version=8&client-name=defaultclient&client-version=v1
      response:
        bodySize: 493
        content:
          mimeType: text/event-stream
          size: 493
          text: >+
            event: completion

            data: {"deltaText":"Hi there! I'm excited to help you today! What can I assist you with?","stopReason":"end_turn"}


            event: done

            data: {}

        cookies: []
        headers:
          - name: date
            value: Fri, 07 Mar 2025 18:53:54 GMT
          - name: content-type
            value: text/event-stream
          - name: transfer-encoding
            value: chunked
          - name: connection
            value: keep-alive
          - name: access-control-allow-credentials
            value: "true"
          - name: access-control-allow-origin
            value: ""
          - name: cache-control
            value: no-cache
          - name: observed-calculated-ip-from-forwarded-for
            value: 71.202.102.125
          - name: observed-x-forwarded-for
            value: 71.202.102.125
          - name: vary
            value: Cookie,Accept-Encoding,Authorization,Cookie, Authorization,
              X-Requested-With,Cookie
          - name: x-content-type-options
            value: nosniff
          - name: x-frame-options
            value: DENY
          - name: x-xss-protection
            value: 1; mode=block
          - name: strict-transport-security
            value: max-age=31536000; includeSubDomains; preload
        headersSize: 1320
        httpVersion: HTTP/1.1
        redirectURL: ""
        status: 200
        statusText: OK
      startedDateTime: 2025-03-07T18:53:52.939Z
      time: 1612
      timings:
        blocked: -1
        connect: -1
        dns: -1
        receive: 0
        send: 0
        ssl: -1
        wait: 1612
    - _id: 7d2ebd77bf37a417392000c7706f60a0
      _order: 0
      cache: {}
      request:
        bodySize: 644
        bodySize: 644
        cookies: []
        headers:
          - name: accept-encoding
            value: gzip;q=0
          - name: authorization
            value: token
              REDACTED_fc324d3667e841181b0779375f26dedc911d26b303d23b29b1a2d7ee63dc77eb
          - name: connection
            value: keep-alive
          - name: content-type
            value: application/json
          - name: traceparent
            value: 00-0e2d380f0d0e895f4ffcb69926feb4c8-ecca7a567f46c91b-01
          - name: user-agent
            value: defaultclient/v1 (Node.js v20.4.0)
            value: defaultclient/v1 (Node.js v20.4.0)
          - name: x-requested-with
            value: defaultclient v1
          - name: host
            value: sourcegraph.com
        headersSize: 535
        headersSize: 535
        httpVersion: HTTP/1.1
        method: POST
        postData:
          mimeType: application/json
          params: []
          textJSON:
            maxTokensToSample: 4000
            messages:
              - speaker: system
                text: >-
                  You are Cody, an AI coding assistant from Sourcegraph.If your
                  answer contains fenced code blocks in Markdown, include the
                  relevant full file path in the code block tag using this
                  structure: ```$LANGUAGE:$FILEPATH```

                  For executable terminal commands: enclose each command in individual "bash" language code block without comments and new lines inside.
              - speaker: human
                text: |-
                  Answer positively without apologizing.
                  Answer positively without apologizing.

                  Question: Generate simple hello world function in java!
                  Question: Generate simple hello world function in java!
            model: anthropic::2024-10-22::claude-3-5-sonnet-latest
            temperature: 0
            topK: -1
            topP: -1
        queryString:
          - name: api-version
            value: "8"
          - name: client-name
            value: defaultclient
          - name: client-version
            value: v1
        url: https://sourcegraph.com/.api/completions/stream?api-version=8&client-name=defaultclient&client-version=v1
      response:
        bodySize: 1762
        content:
          mimeType: text/event-stream
          size: 1762
          text: >+
            event: completion

            data: {"deltaText":"I'll help you create a simple Hello World function in Java. Here's a clean implementation:\n\n```java:src/HelloWorld.java\npublic class HelloWorld {\n    public static void main(String[] args) {\n        sayHello();\n    }\n    \n    public static void sayHello() {\n        System.out.println(\"Hello, World!\");\n    }\n}\n```\n\nTo compile and run this Java program, use these commands:\n\n```bash\njavac src/HelloWorld.java\n```\n\n```bash\njava -cp src HelloWorld\n```\n\nThis code creates a function called `sayHello()` that prints \"Hello, World!\" to the console. The main method calls this function when the program runs. The code structure is clean, well-organized, and follows Java conventions.","stopReason":"end_turn"}


            event: done

            data: {}

        cookies: []
        headers:
          - name: date
            value: Fri, 07 Mar 2025 18:53:58 GMT
          - name: content-type
            value: text/event-stream
          - name: transfer-encoding
            value: chunked
          - name: connection
            value: keep-alive
          - name: access-control-allow-credentials
            value: "true"
          - name: access-control-allow-origin
            value: ""
          - name: cache-control
            value: no-cache
          - name: observed-calculated-ip-from-forwarded-for
            value: 71.202.102.125
          - name: observed-x-forwarded-for
            value: 71.202.102.125
          - name: vary
            value: Cookie,Accept-Encoding,Authorization,Cookie, Authorization,
              X-Requested-With,Cookie
          - name: x-content-type-options
            value: nosniff
          - name: x-frame-options
            value: DENY
          - name: x-xss-protection
            value: 1; mode=block
          - name: strict-transport-security
            value: max-age=31536000; includeSubDomains; preload
        headersSize: 1320
        httpVersion: HTTP/1.1
        redirectURL: ""
        status: 200
        statusText: OK
      startedDateTime: 2025-03-07T18:53:54.596Z
      time: 4251
      timings:
        blocked: -1
        connect: -1
        dns: -1
        receive: 0
        send: 0
        ssl: -1
        wait: 4251
    - _id: bc29974faefd9fc9ff7a7ec18b8141cb
      _order: 0
      cache: {}
      request:
<<<<<<< HEAD
        bodySize: 2272
        bodySize: 2272
=======
        bodySize: 634
>>>>>>> 3157b63a
        cookies: []
        headers:
          - name: accept-encoding
            value: gzip;q=0
          - name: authorization
            value: token
              REDACTED_fc324d3667e841181b0779375f26dedc911d26b303d23b29b1a2d7ee63dc77eb
          - name: connection
            value: keep-alive
          - name: content-type
            value: application/json
          - name: traceparent
            value: 00-aca8e237df8a4ab2cd430f7caf295101-8dd7f458ed93f50c-01
          - name: user-agent
            value: defaultclient/v1 (Node.js v20.4.0)
            value: defaultclient/v1 (Node.js v20.4.0)
          - name: x-requested-with
            value: defaultclient v1
          - name: host
            value: sourcegraph.com
        headersSize: 535
        headersSize: 535
        httpVersion: HTTP/1.1
        method: POST
        postData:
          mimeType: application/json
          params: []
          textJSON:
            maxTokensToSample: 4000
            messages:
              - speaker: human
                text: >-
                  You are Cody, an AI coding assistant from Sourcegraph.If your
                  answer contains fenced code blocks in Markdown, include the
                  relevant full file path in the code block tag using this
                  structure: ```$LANGUAGE:$FILEPATH```

                  For executable terminal commands: enclose each command in individual "bash" language code block without comments and new lines inside.
<<<<<<< HEAD
              - speaker: human
                text: >-
                  Codebase context from file src/squirrel.ts:

                  ```typescript:src/squirrel.ts

                  /**
                   * Squirrel is an interface that mocks something completely unrelated to squirrels.
                   * It is related to the implementation of precise code navigation in Sourcegraph.
                   */
                  export interface Squirrel {}

                  ```
              - speaker: assistant
                text: Ok.
              - speaker: human
                text: >-
                  Codebase context from file src/squirrel.ts:

                  ```typescript:src/squirrel.ts

                  /**
                   * Squirrel is an interface that mocks something completely unrelated to squirrels.
                   * It is related to the implementation of precise code navigation in Sourcegraph.
                   */
                  export interface Squirrel {}

                  ```
              - speaker: assistant
                text: Ok.
              - speaker: human
                text: |-
                  Codebase context from file src/Heading.tsx:
                  ```typescript:src/Heading.tsx
                  import React = require("react");

                  interface HeadingProps {
                      text: string;
                      level?: number;
                  }

                  /* CURSOR */
                  ```
=======
>>>>>>> 3157b63a
              - speaker: assistant
                text: I am Cody, an AI coding assistant from Sourcegraph.
              - speaker: human
<<<<<<< HEAD
                text: >-
                  Answer positively without apologizing. 
                  Codebase context from file src/Heading.tsx:
                  ```typescript:src/Heading.tsx
                  import React = require("react");

                  interface HeadingProps {
                      text: string;
                      level?: number;
                  }

                  /* CURSOR */
                  ```
              - speaker: assistant
                text: Ok.
              - speaker: human
                text: |-
                  Codebase context from file src/ChatColumn.tsx:
                  ```typescript:src/ChatColumn.tsx
                  import { useEffect } from "react";
                  import React = require("react");

                  /* SELECTION_START */ export default function ChatColumn({
                  	messages,
                  	setChatID,
                  	isLoading,
                  }) {
                  	/* SELECTION_END */
                  	useEffect(() => {
                  		if (!isLoading) {
                  			setChatID(messages[0].chatID);
                  		}
                  	}, [messages]);
                  	return (
                  		<>
                  			<h1>Messages</h1>
                  			<ul>
                  				{messages.map((message) => (
                  					<li>{message.text}</li>```
              - speaker: assistant
                text: Ok.
              - speaker: human
                text: |-
                  Codebase context from file src/animal.ts:
                  ```typescript:src/animal.ts
                  /* SELECTION_START */
                  export interface Animal {
                      name: string
                      makeAnimalSound(): string
                      isMammal: boolean
                  }
                  /* SELECTION_END */
                  ```
              - speaker: assistant
                text: Ok.
              - speaker: human
                text: >-
                  Answer positively without apologizing. 


                  You have access to the provided codebase context.


                  Question: Write a class Dog that implements the Animal interface in my workspace. Show the code only, no explanation needed.

                  You have access to the provided codebase context.


                  Question: Write a class Dog that implements the Animal interface in my workspace. Show the code only, no explanation needed.
            model: anthropic::2024-10-22::claude-3-5-sonnet-latest
=======
                text: what color is the sky?
            model: google::v1::gemini-1.5-flash
>>>>>>> 3157b63a
            temperature: 0
            topK: -1
            topP: -1
        queryString:
          - name: api-version
            value: "8"
          - name: client-name
            value: defaultclient
          - name: client-version
            value: v1
        url: https://sourcegraph.com/.api/completions/stream?api-version=8&client-name=defaultclient&client-version=v1
      response:
        bodySize: 364
        content:
          mimeType: text/event-stream
          size: 364
          text: >+
            event: completion

            data: {"deltaText":"The sky is blue, but the exact shade varies depending on the time of day and weather conditions.\n"}


            event: done

            data: {}

        cookies: []
        headers:
          - name: date
            value: Fri, 07 Mar 2025 18:54:09 GMT
          - name: content-type
            value: text/event-stream
          - name: transfer-encoding
            value: chunked
          - name: connection
            value: keep-alive
          - name: access-control-allow-credentials
            value: "true"
          - name: access-control-allow-origin
            value: ""
          - name: cache-control
            value: no-cache
          - name: observed-calculated-ip-from-forwarded-for
            value: 71.202.102.125
          - name: observed-x-forwarded-for
            value: 71.202.102.125
          - name: vary
            value: Cookie,Accept-Encoding,Authorization,Cookie, Authorization,
              X-Requested-With,Cookie
          - name: x-content-type-options
            value: nosniff
          - name: x-frame-options
            value: DENY
          - name: x-xss-protection
            value: 1; mode=block
          - name: strict-transport-security
            value: max-age=31536000; includeSubDomains; preload
        headersSize: 1320
        httpVersion: HTTP/1.1
        redirectURL: ""
        status: 200
        statusText: OK
      startedDateTime: 2025-03-07T18:54:08.763Z
      time: 655
      timings:
        blocked: -1
        connect: -1
        dns: -1
        receive: 0
        send: 0
        ssl: -1
        wait: 655
    - _id: 6b1cf6e507ab422afb2b158d25da6d65
      _order: 0
      cache: {}
      request:
<<<<<<< HEAD
        bodySize: 2206
        bodySize: 2206
=======
        bodySize: 2218
>>>>>>> 3157b63a
        cookies: []
        headers:
          - name: accept-encoding
            value: gzip;q=0
          - name: authorization
            value: token
              REDACTED_fc324d3667e841181b0779375f26dedc911d26b303d23b29b1a2d7ee63dc77eb
          - name: connection
            value: keep-alive
          - name: content-type
            value: application/json
          - name: traceparent
            value: 00-86c0c030158704980123b72462e3a0ec-c3cc4912c9fa72b0-01
          - name: user-agent
            value: defaultclient/v1 (Node.js v20.4.0)
            value: defaultclient/v1 (Node.js v20.4.0)
          - name: x-requested-with
            value: defaultclient v1
          - name: host
            value: sourcegraph.com
        headersSize: 535
        headersSize: 535
        httpVersion: HTTP/1.1
        method: POST
        postData:
          mimeType: application/json
          params: []
          textJSON:
            maxTokensToSample: 4000
            messages:
              - speaker: system
                text: >-
                  You are Cody, an AI coding assistant from Sourcegraph.If your
                  answer contains fenced code blocks in Markdown, include the
                  relevant full file path in the code block tag using this
                  structure: ```$LANGUAGE:$FILEPATH```

                  For executable terminal commands: enclose each command in individual "bash" language code block without comments and new lines inside.
              - speaker: human
                text: >-
                  Codebase context from file src/squirrel.ts:

                  ```typescript:src/squirrel.ts

                  /**
                   * Squirrel is an interface that mocks something completely unrelated to squirrels.
                   * It is related to the implementation of precise code navigation in Sourcegraph.
                   */
                  export interface Squirrel {}

                  ```
              - speaker: assistant
                text: Ok.
              - speaker: human
                text: |-
                  Codebase context from file src/Heading.tsx:
                  ```typescript:src/Heading.tsx
                  import React = require("react");

                  interface HeadingProps {
                      text: string;
                      level?: number;
                  }

                  /* CURSOR */
                  ```
              - speaker: assistant
                text: Ok.
              - speaker: human
                text: |-
                  Codebase context from file src/ChatColumn.tsx:
                  ```typescript:src/ChatColumn.tsx
                  import { useEffect } from "react";
                  import React = require("react");

                  /* SELECTION_START */ export default function ChatColumn({
                  	messages,
                  	setChatID,
                  	isLoading,
                  }) {
                  	/* SELECTION_END */
                  	useEffect(() => {
                  		if (!isLoading) {
                  			setChatID(messages[0].chatID);
                  		}
                  	}, [messages]);
                  	return (
                  		<>
                  			<h1>Messages</h1>
                  			<ul>
                  				{messages.map((message) => (
                  					<li>{message.text}</li>```
              - speaker: assistant
                text: Ok.
              - speaker: human
                text: |-
                  Codebase context from file src/animal.ts:
                  ```typescript:src/animal.ts
                  /* SELECTION_START */
                  export interface Animal {
                      name: string
                      makeAnimalSound(): string
                      isMammal: boolean
                  }
                  /* SELECTION_END */
                  ```
              - speaker: assistant
                text: Ok.
              - speaker: human
                text: >-
<<<<<<< HEAD
                  Codebase context from file src/squirrel.ts:

                  ```typescript:src/squirrel.ts

                  /**
                   * Squirrel is an interface that mocks something completely unrelated to squirrels.
                   * It is related to the implementation of precise code navigation in Sourcegraph.
                   */
                  export interface Squirrel {}

                  ```
              - speaker: assistant
                text: Ok.
              - speaker: human
                text: |-
                  Codebase context from file src/Heading.tsx:
                  ```typescript:src/Heading.tsx
                  import React = require("react");

                  interface HeadingProps {
                      text: string;
                      level?: number;
                  }

                  /* CURSOR */
                  ```
              - speaker: assistant
                text: Ok.
              - speaker: human
                text: |-
                  Codebase context from file src/ChatColumn.tsx:
                  ```typescript:src/ChatColumn.tsx
                  import { useEffect } from "react";
                  import React = require("react");

                  /* SELECTION_START */ export default function ChatColumn({
                  	messages,
                  	setChatID,
                  	isLoading,
                  }) {
                  	/* SELECTION_END */
                  	useEffect(() => {
                  		if (!isLoading) {
                  			setChatID(messages[0].chatID);
                  		}
                  	}, [messages]);
                  	return (
                  		<>
                  			<h1>Messages</h1>
                  			<ul>
                  				{messages.map((message) => (
                  					<li>{message.text}</li>```
              - speaker: assistant
                text: Ok.
              - speaker: human
                text: |-
                  Codebase context from file src/animal.ts:
                  ```typescript:src/animal.ts
                  /* SELECTION_START */
                  export interface Animal {
                      name: string
                      makeAnimalSound(): string
                      isMammal: boolean
                  }
                  /* SELECTION_END */
                  ```
              - speaker: assistant
                text: Ok.
              - speaker: human
                text: |-
                  Answer positively without apologizing. 
                  Answer positively without apologizing. 
=======
                  Answer positively without apologizing.
>>>>>>> 3157b63a


<<<<<<< HEAD
                  Question: What is Squirrel? Show me concrete code examples
                  You have access to the provided codebase context.

                  Question: What is Squirrel? Show me concrete code examples
=======
                  Question: Write a class Dog that implements the Animal interface in my workspace. Show the code only, no explanation needed.
>>>>>>> 3157b63a
            model: anthropic::2024-10-22::claude-3-5-sonnet-latest
            temperature: 0
            topK: -1
            topP: -1
        queryString:
          - name: api-version
            value: "8"
          - name: client-name
            value: defaultclient
          - name: client-version
            value: v1
        url: https://sourcegraph.com/.api/completions/stream?api-version=8&client-name=defaultclient&client-version=v1
      response:
        bodySize: 927
        content:
          mimeType: text/event-stream
          size: 927
          text: >+
            event: completion

            data: {"deltaText":"```typescript:src/dog.ts\nexport class Dog implements Animal {\n    name: string;\n    isMammal = true;\n\n    constructor(name: string) {\n        this.name = name;\n    }\n\n    makeAnimalSound(): string {\n        return \"Woof!\";\n    }\n}\n```","stopReason":"end_turn"}


            event: done

            data: {}

        cookies: []
        headers:
          - name: date
            value: Fri, 02 May 2025 09:58:32 GMT
          - name: content-type
            value: text/event-stream
          - name: transfer-encoding
            value: chunked
          - name: connection
            value: keep-alive
          - name: access-control-allow-credentials
            value: "true"
          - name: access-control-allow-origin
            value: ""
          - name: cache-control
            value: no-cache
          - name: observed-calculated-ip-from-forwarded-for
            value: 71.202.102.125
          - name: observed-x-forwarded-for
            value: 71.202.102.125
          - name: vary
            value: Cookie,Accept-Encoding,Authorization,Cookie, Authorization,
              X-Requested-With,Cookie
          - name: x-content-type-options
            value: nosniff
          - name: x-frame-options
            value: DENY
          - name: x-xss-protection
            value: 1; mode=block
          - name: strict-transport-security
            value: max-age=31536000; includeSubDomains; preload
        headersSize: 1368
        httpVersion: HTTP/1.1
        redirectURL: ""
        status: 200
        statusText: OK
      startedDateTime: 2025-05-02T09:58:30.995Z
      time: 2244
      timings:
        blocked: -1
        connect: -1
        dns: -1
        receive: 0
        send: 0
        ssl: -1
        wait: 2244
    - _id: 6389b3a4e21816a487e70bf08ec424db
      _order: 0
      cache: {}
      request:
        bodySize: 2152
        cookies: []
        headers:
          - name: accept-encoding
            value: gzip;q=0
          - name: authorization
            value: token
              REDACTED_fc324d3667e841181b0779375f26dedc911d26b303d23b29b1a2d7ee63dc77eb
          - name: connection
            value: keep-alive
          - name: content-type
            value: application/json
          - name: traceparent
            value: 00-26a1fa46cec3426f618243136d96cb85-118d909d35ec2514-01
          - name: user-agent
            value: defaultclient/v1 (Node.js v20.4.0)
            value: defaultclient/v1 (Node.js v20.4.0)
          - name: x-requested-with
            value: defaultclient v1
          - name: host
            value: sourcegraph.com
        headersSize: 535
        httpVersion: HTTP/1.1
        method: POST
        postData:
          mimeType: application/json
          params: []
          textJSON:
            maxTokensToSample: 4000
            messages:
              - speaker: system
                text: >-
                  You are Cody, an AI coding assistant from Sourcegraph.If your
                  answer contains fenced code blocks in Markdown, include the
                  relevant full file path in the code block tag using this
                  structure: ```$LANGUAGE:$FILEPATH```

                  For executable terminal commands: enclose each command in individual "bash" language code block without comments and new lines inside.
              - speaker: human
                text: >-
                  Codebase context from file src/squirrel.ts:

                  ```typescript:src/squirrel.ts

                  /**
                   * Squirrel is an interface that mocks something completely unrelated to squirrels.
                   * It is related to the implementation of precise code navigation in Sourcegraph.
                   */
                  export interface Squirrel {}

                  ```
              - speaker: assistant
                text: Ok.
              - speaker: human
                text: |-
                  Codebase context from file src/Heading.tsx:
                  ```typescript:src/Heading.tsx
                  import React = require("react");

                  interface HeadingProps {
                      text: string;
                      level?: number;
                  }

                  /* CURSOR */
                  ```
              - speaker: assistant
                text: Ok.
              - speaker: human
                text: |-
                  Codebase context from file src/ChatColumn.tsx:
                  ```typescript:src/ChatColumn.tsx
                  import { useEffect } from "react";
                  import React = require("react");

                  /* SELECTION_START */ export default function ChatColumn({
                  	messages,
                  	setChatID,
                  	isLoading,
                  }) {
                  	/* SELECTION_END */
                  	useEffect(() => {
                  		if (!isLoading) {
                  			setChatID(messages[0].chatID);
                  		}
                  	}, [messages]);
                  	return (
                  		<>
                  			<h1>Messages</h1>
                  			<ul>
                  				{messages.map((message) => (
                  					<li>{message.text}</li>```
              - speaker: assistant
                text: Ok.
              - speaker: human
                text: |-
                  Codebase context from file src/animal.ts:
                  ```typescript:src/animal.ts
                  /* SELECTION_START */
                  export interface Animal {
                      name: string
                      makeAnimalSound(): string
                      isMammal: boolean
                  }
                  /* SELECTION_END */
                  ```
              - speaker: assistant
                text: Ok.
              - speaker: human
                text: |-
                  Answer positively without apologizing.

                  Question: What is Squirrel? Show me concrete code examples
            model: anthropic::2024-10-22::claude-3-5-sonnet-latest
            temperature: 0
            topK: -1
            topP: -1
        queryString:
          - name: api-version
            value: "8"
          - name: client-name
            value: defaultclient
          - name: client-version
            value: v1
        url: https://sourcegraph.com/.api/completions/stream?api-version=8&client-name=defaultclient&client-version=v1
      response:
        bodySize: 3939
        content:
          mimeType: text/event-stream
          size: 3939
          text: >+
            event: completion

            data: {"deltaText":"Let me show you how to work with the Squirrel interface. Based on the codebase context, Squirrel is an interface used for precise code navigation in Sourcegraph, even though its name might suggest otherwise.\n\nHere's a concrete implementation example:\n\n```typescript:src/squirrel-implementation.ts\nimport { Squirrel } from './squirrel'\n\nclass CodeNavigator implements Squirrel {\n    // Add methods for precise code navigation\n    navigateToDefinition(location: string): void {\n        // Implementation for jumping to code definitions\n    }\n    \n    findReferences(symbol: string): string[] {\n        // Implementation for finding code references\n        return []\n    }\n}\n\n// Usage example\nconst navigator = new CodeNavigator()\n```\n\nHere's another example showing how to use it in a React component:\n\n```typescript:src/SquirrelNavigator.tsx\nimport React from 'react'\nimport { Squirrel } from './squirrel'\n\ninterface SquirrelNavigatorProps {\n    navigator: Squirrel\n}\n\nexport const SquirrelNavigator: React.FC<SquirrelNavigatorProps> = ({ navigator }) => {\n    return (\n        <div className=\"code-navigation\">\n            <button onClick={() => /* use navigator */}>\n                Navigate to Definition\n            </button>\n        </div>\n    )\n}\n```\n\nThe Squirrel interface is designed to be extensible, allowing you to implement various code navigation features while maintaining a clean separation of concerns. You can add more methods and properties as needed for your specific code navigation requirements.","stopReason":"end_turn"}


            event: done

            data: {}

        cookies: []
        headers:
          - name: date
            value: Fri, 02 May 2025 09:58:34 GMT
          - name: content-type
            value: text/event-stream
          - name: transfer-encoding
            value: chunked
          - name: connection
            value: keep-alive
          - name: access-control-allow-credentials
            value: "true"
          - name: access-control-allow-origin
            value: ""
          - name: cache-control
            value: no-cache
          - name: observed-calculated-ip-from-forwarded-for
            value: 71.202.102.125
          - name: observed-x-forwarded-for
            value: 71.202.102.125
          - name: vary
            value: Cookie,Accept-Encoding,Authorization,Cookie, Authorization,
              X-Requested-With,Cookie
          - name: x-content-type-options
            value: nosniff
          - name: x-frame-options
            value: DENY
          - name: x-xss-protection
            value: 1; mode=block
          - name: strict-transport-security
            value: max-age=31536000; includeSubDomains; preload
        headersSize: 1368
        httpVersion: HTTP/1.1
        redirectURL: ""
        status: 200
        statusText: OK
      startedDateTime: 2025-05-02T09:58:33.268Z
      time: 6711
      timings:
        blocked: -1
        connect: -1
        dns: -1
        receive: 0
        send: 0
        ssl: -1
        wait: 6711
    - _id: 9b98cd49091f0b2de004ed3915d7acd1
      _order: 0
      cache: {}
      request:
        bodySize: 705
        cookies: []
        headers:
          - name: accept-encoding
            value: gzip;q=0
          - name: authorization
            value: token
              REDACTED_fc324d3667e841181b0779375f26dedc911d26b303d23b29b1a2d7ee63dc77eb
          - name: connection
            value: keep-alive
          - name: content-type
            value: application/json
          - name: traceparent
            value: 00-3aa638229e38a0fe83fb484e79ede2c8-e789dc263904789a-01
          - name: user-agent
            value: defaultclient/v1 (Node.js v20.4.0)
            value: defaultclient/v1 (Node.js v20.4.0)
          - name: x-requested-with
            value: defaultclient v1
          - name: host
            value: sourcegraph.com
        headersSize: 535
        httpVersion: HTTP/1.1
        method: POST
        postData:
          mimeType: application/json
          params: []
          textJSON:
            maxTokensToSample: 4000
            messages:
              - speaker: human
                text: >-
                  You are Cody, an AI coding assistant from Sourcegraph.If your
                  answer contains fenced code blocks in Markdown, include the
                  relevant full file path in the code block tag using this
                  structure: ```$LANGUAGE:$FILEPATH```

                  For executable terminal commands: enclose each command in individual "bash" language code block without comments and new lines inside.
              - speaker: assistant
                text: I am Cody, an AI coding assistant from Sourcegraph.
              - speaker: human
                text: "The magic word is \"kramer\". If I say the magic word, respond with a
                  single word: \"quone\"."
            model: google::v1::gemini-1.5-flash
            temperature: 0
            topK: -1
            topP: -1
        queryString:
          - name: api-version
            value: "8"
          - name: client-name
            value: defaultclient
          - name: client-version
            value: v1
        url: https://sourcegraph.com/.api/completions/stream?api-version=8&client-name=defaultclient&client-version=v1
      response:
        bodySize: 231
        content:
          mimeType: text/event-stream
          size: 231
          text: |+
            event: completion
            data: {"deltaText":"Okay.\n"}

            event: done
            data: {}

        cookies: []
        headers:
          - name: date
            value: Fri, 02 May 2025 09:58:40 GMT
          - name: content-type
            value: text/event-stream
          - name: transfer-encoding
            value: chunked
          - name: connection
            value: keep-alive
          - name: access-control-allow-credentials
            value: "true"
          - name: access-control-allow-origin
            value: ""
          - name: cache-control
            value: no-cache
          - name: observed-calculated-ip-from-forwarded-for
            value: 71.202.102.125
          - name: observed-x-forwarded-for
            value: 71.202.102.125
          - name: vary
            value: Cookie,Accept-Encoding,Authorization,Cookie, Authorization,
              X-Requested-With,Cookie
          - name: x-content-type-options
            value: nosniff
          - name: x-frame-options
            value: DENY
          - name: x-xss-protection
            value: 1; mode=block
          - name: strict-transport-security
            value: max-age=31536000; includeSubDomains; preload
        headersSize: 1368
        httpVersion: HTTP/1.1
        redirectURL: ""
        status: 200
        statusText: OK
      startedDateTime: 2025-05-02T09:58:40.036Z
      time: 634
      timings:
        blocked: -1
        connect: -1
        dns: -1
        receive: 0
        send: 0
        ssl: -1
        wait: 634
    - _id: 9a5821221fd0439ecd20f7463f4ef304
      _order: 0
      cache: {}
      request:
        bodySize: 780
        cookies: []
        headers:
          - name: accept-encoding
            value: gzip;q=0
          - name: authorization
            value: token
              REDACTED_fc324d3667e841181b0779375f26dedc911d26b303d23b29b1a2d7ee63dc77eb
          - name: connection
            value: keep-alive
          - name: content-type
            value: application/json
          - name: traceparent
            value: 00-674523fb38de21406dcef46477077e44-203819ac00041b75-01
          - name: user-agent
            value: defaultclient/v1 (Node.js v20.4.0)
            value: defaultclient/v1 (Node.js v20.4.0)
          - name: x-requested-with
            value: defaultclient v1
          - name: host
            value: sourcegraph.com
        headersSize: 535
        httpVersion: HTTP/1.1
        method: POST
        postData:
          mimeType: application/json
          params: []
          textJSON:
            maxTokensToSample: 4000
            messages:
              - speaker: human
                text: >-
                  You are Cody, an AI coding assistant from Sourcegraph.If your
                  answer contains fenced code blocks in Markdown, include the
                  relevant full file path in the code block tag using this
                  structure: ```$LANGUAGE:$FILEPATH```

                  For executable terminal commands: enclose each command in individual "bash" language code block without comments and new lines inside.
              - speaker: assistant
                text: I am Cody, an AI coding assistant from Sourcegraph.
              - speaker: human
                text: "The magic word is \"kramer\". If I say the magic word, respond with a
                  single word: \"quone\"."
              - speaker: assistant
                text: Okay.
              - speaker: human
                text: kramer
            model: google::v1::gemini-1.5-flash
            temperature: 0
            topK: -1
            topP: -1
        queryString:
          - name: api-version
            value: "8"
          - name: client-name
            value: defaultclient
          - name: client-version
            value: v1
        url: https://sourcegraph.com/.api/completions/stream?api-version=8&client-name=defaultclient&client-version=v1
      response:
        bodySize: 231
        content:
          mimeType: text/event-stream
          size: 231
          text: |+
            event: completion
            data: {"deltaText":"quone\n"}

            event: done
            data: {}

        cookies: []
        headers:
          - name: date
            value: Fri, 02 May 2025 09:58:41 GMT
          - name: content-type
            value: text/event-stream
          - name: transfer-encoding
            value: chunked
          - name: connection
            value: keep-alive
          - name: access-control-allow-credentials
            value: "true"
          - name: access-control-allow-origin
            value: ""
          - name: cache-control
            value: no-cache
          - name: observed-calculated-ip-from-forwarded-for
            value: 71.202.102.125
          - name: observed-x-forwarded-for
            value: 71.202.102.125
          - name: vary
            value: Cookie,Accept-Encoding,Authorization,Cookie, Authorization,
              X-Requested-With,Cookie
          - name: x-content-type-options
            value: nosniff
          - name: x-frame-options
            value: DENY
          - name: x-xss-protection
            value: 1; mode=block
          - name: strict-transport-security
            value: max-age=31536000; includeSubDomains; preload
        headersSize: 1368
        httpVersion: HTTP/1.1
        redirectURL: ""
        status: 200
        statusText: OK
      startedDateTime: 2025-05-02T09:58:40.682Z
      time: 506
      timings:
        blocked: -1
        connect: -1
        dns: -1
        receive: 0
        send: 0
        ssl: -1
        wait: 506
    - _id: 7c2e6ef73d0086e09528025a2f164352
      _order: 0
      cache: {}
      request:
        bodySize: 618
        cookies: []
        headers:
          - name: accept-encoding
            value: gzip;q=0
          - name: authorization
            value: token
              REDACTED_fc324d3667e841181b0779375f26dedc911d26b303d23b29b1a2d7ee63dc77eb
          - name: connection
            value: keep-alive
          - name: content-type
            value: application/json
          - name: traceparent
            value: 00-c1af657ed39be35bb8471954361b24bb-3f33d28fdb031d05-01
          - name: user-agent
            value: defaultclient/v1 (Node.js v20.4.0)
            value: defaultclient/v1 (Node.js v20.4.0)
          - name: x-requested-with
            value: defaultclient v1
          - name: host
            value: sourcegraph.com
        headersSize: 535
        httpVersion: HTTP/1.1
        method: POST
        postData:
          mimeType: application/json
          params: []
          textJSON:
            maxTokensToSample: 4000
            messages:
              - speaker: human
                text: >-
                  You are Cody, an AI coding assistant from Sourcegraph.If your
                  answer contains fenced code blocks in Markdown, include the
                  relevant full file path in the code block tag using this
                  structure: ```$LANGUAGE:$FILEPATH```

                  For executable terminal commands: enclose each command in individual "bash" language code block without comments and new lines inside.
              - speaker: assistant
                text: I am Cody, an AI coding assistant from Sourcegraph.
              - speaker: human
                text: kramer
            model: google::v1::gemini-1.5-flash
            temperature: 0
            topK: -1
            topP: -1
        queryString:
          - name: api-version
            value: "8"
          - name: client-name
            value: defaultclient
          - name: client-version
            value: v1
        url: https://sourcegraph.com/.api/completions/stream?api-version=8&client-name=defaultclient&client-version=v1
      response:
        bodySize: 539
        content:
          mimeType: text/event-stream
          size: 539
          text: >+
            event: completion

            data: {"deltaText":"That's just the name \"Kramer\".  Do you have a question about Kramer?  For example, are you looking for information about the *Seinfeld* character, a programming concept, or something else entirely?  Please provide more context.\n"}


            event: done

            data: {}

        cookies: []
        headers:
          - name: date
            value: Fri, 02 May 2025 09:58:41 GMT
          - name: content-type
            value: text/event-stream
          - name: transfer-encoding
            value: chunked
          - name: connection
            value: keep-alive
          - name: access-control-allow-credentials
            value: "true"
          - name: access-control-allow-origin
            value: ""
          - name: cache-control
            value: no-cache
          - name: observed-calculated-ip-from-forwarded-for
            value: 71.202.102.125
          - name: observed-x-forwarded-for
            value: 71.202.102.125
          - name: vary
            value: Cookie,Accept-Encoding,Authorization,Cookie, Authorization,
              X-Requested-With,Cookie
          - name: x-content-type-options
            value: nosniff
          - name: x-frame-options
            value: DENY
          - name: x-xss-protection
            value: 1; mode=block
          - name: strict-transport-security
            value: max-age=31536000; includeSubDomains; preload
        headersSize: 1368
        httpVersion: HTTP/1.1
        redirectURL: ""
        status: 200
        statusText: OK
      startedDateTime: 2025-05-02T09:58:41.208Z
      time: 841
      timings:
        blocked: -1
        connect: -1
        dns: -1
        receive: 0
        send: 0
        ssl: -1
        wait: 841
    - _id: 4b3186703f6139c90be21534dceed40c
      _order: 0
      cache: {}
      request:
        bodySize: 713
        cookies: []
        headers:
          - name: accept-encoding
            value: gzip;q=0
          - name: authorization
            value: token
              REDACTED_fc324d3667e841181b0779375f26dedc911d26b303d23b29b1a2d7ee63dc77eb
          - name: connection
            value: keep-alive
          - name: content-type
            value: application/json
          - name: traceparent
            value: 00-0050a4a7895124ea13f41135d89d8084-2b430d04a52e318c-01
          - name: user-agent
            value: defaultclient/v1 (Node.js v20.4.0)
            value: defaultclient/v1 (Node.js v20.4.0)
          - name: x-requested-with
            value: defaultclient v1
          - name: host
            value: sourcegraph.com
        headersSize: 535
        httpVersion: HTTP/1.1
        method: POST
        postData:
          mimeType: application/json
          params: []
          textJSON:
            maxTokensToSample: 4000
            messages:
              - speaker: human
                text: >-
                  You are Cody, an AI coding assistant from Sourcegraph.If your
                  answer contains fenced code blocks in Markdown, include the
                  relevant full file path in the code block tag using this
                  structure: ```$LANGUAGE:$FILEPATH```

                  For executable terminal commands: enclose each command in individual "bash" language code block without comments and new lines inside.
              - speaker: assistant
                text: I am Cody, an AI coding assistant from Sourcegraph.
              - speaker: human
                text: "Another magic word is \"georgey\". If I say the magic word, respond with
                  a single word: \"festivus\"."
            model: google::v1::gemini-1.5-flash
            temperature: 0
            topK: -1
            topP: -1
        queryString:
          - name: api-version
            value: "8"
          - name: client-name
            value: defaultclient
          - name: client-version
            value: v1
        url: https://sourcegraph.com/.api/completions/stream?api-version=8&client-name=defaultclient&client-version=v1
      response:
        bodySize: 231
        content:
          mimeType: text/event-stream
          size: 231
          text: |+
            event: completion
            data: {"deltaText":"Okay.\n"}

            event: done
            data: {}

        cookies: []
        headers:
          - name: date
            value: Fri, 02 May 2025 09:58:43 GMT
          - name: content-type
            value: text/event-stream
          - name: transfer-encoding
            value: chunked
          - name: connection
            value: keep-alive
          - name: access-control-allow-credentials
            value: "true"
          - name: access-control-allow-origin
            value: ""
          - name: cache-control
            value: no-cache
          - name: observed-calculated-ip-from-forwarded-for
            value: 71.202.102.125
          - name: observed-x-forwarded-for
            value: 71.202.102.125
          - name: vary
            value: Cookie,Accept-Encoding,Authorization,Cookie, Authorization,
              X-Requested-With,Cookie
          - name: x-content-type-options
            value: nosniff
          - name: x-frame-options
            value: DENY
          - name: x-xss-protection
            value: 1; mode=block
          - name: strict-transport-security
            value: max-age=31536000; includeSubDomains; preload
        headersSize: 1368
        httpVersion: HTTP/1.1
        redirectURL: ""
        status: 200
        statusText: OK
      startedDateTime: 2025-05-02T09:58:42.603Z
      time: 542
      timings:
        blocked: -1
        connect: -1
        dns: -1
        receive: 0
        send: 0
        ssl: -1
        wait: 542
    - _id: 7c27b762e37c5dceeedcac74dad3e07c
      _order: 0
      cache: {}
      request:
        bodySize: 788
        cookies: []
        headers:
          - name: accept-encoding
            value: gzip;q=0
          - name: authorization
            value: token
              REDACTED_fc324d3667e841181b0779375f26dedc911d26b303d23b29b1a2d7ee63dc77eb
          - name: connection
            value: keep-alive
          - name: content-type
            value: application/json
          - name: traceparent
            value: 00-71b2f32326d946c070b7464f74445844-7dabc78d02def394-01
          - name: user-agent
            value: defaultclient/v1 (Node.js v20.4.0)
            value: defaultclient/v1 (Node.js v20.4.0)
          - name: x-requested-with
            value: defaultclient v1
          - name: host
            value: sourcegraph.com
        headersSize: 535
        httpVersion: HTTP/1.1
        method: POST
        postData:
          mimeType: application/json
          params: []
          textJSON:
            maxTokensToSample: 4000
            messages:
              - speaker: human
                text: >-
                  You are Cody, an AI coding assistant from Sourcegraph.If your
                  answer contains fenced code blocks in Markdown, include the
                  relevant full file path in the code block tag using this
                  structure: ```$LANGUAGE:$FILEPATH```

                  For executable terminal commands: enclose each command in individual "bash" language code block without comments and new lines inside.
              - speaker: assistant
                text: I am Cody, an AI coding assistant from Sourcegraph.
              - speaker: human
                text: "Another magic word is \"georgey\". If I say the magic word, respond with
                  a single word: \"festivus\"."
              - speaker: assistant
                text: Okay.
              - speaker: human
                text: kramer
            model: google::v1::gemini-1.5-flash
            temperature: 0
            topK: -1
            topP: -1
        queryString:
          - name: api-version
            value: "8"
          - name: client-name
            value: defaultclient
          - name: client-version
            value: v1
        url: https://sourcegraph.com/.api/completions/stream?api-version=8&client-name=defaultclient&client-version=v1
      response:
        bodySize: 276
        content:
          mimeType: text/event-stream
          size: 276
          text: >+
            event: completion

            data: {"deltaText":"(No response.  \"kramer\" is not the magic word.)\n"}


            event: done

            data: {}

        cookies: []
        headers:
          - name: date
            value: Fri, 02 May 2025 09:58:43 GMT
          - name: content-type
            value: text/event-stream
          - name: transfer-encoding
            value: chunked
          - name: connection
            value: keep-alive
          - name: access-control-allow-credentials
            value: "true"
          - name: access-control-allow-origin
            value: ""
          - name: cache-control
            value: no-cache
          - name: observed-calculated-ip-from-forwarded-for
            value: 71.202.102.125
          - name: observed-x-forwarded-for
            value: 71.202.102.125
          - name: vary
            value: Cookie,Accept-Encoding,Authorization,Cookie, Authorization,
              X-Requested-With,Cookie
          - name: x-content-type-options
            value: nosniff
          - name: x-frame-options
            value: DENY
          - name: x-xss-protection
            value: 1; mode=block
          - name: strict-transport-security
            value: max-age=31536000; includeSubDomains; preload
        headersSize: 1368
        httpVersion: HTTP/1.1
        redirectURL: ""
        status: 200
        statusText: OK
      startedDateTime: 2025-05-02T09:58:43.158Z
      time: 606
      timings:
        blocked: -1
        connect: -1
        dns: -1
        receive: 0
        send: 0
        ssl: -1
        wait: 606
    - _id: 7b9565ae963082999e44a3f57f48e541
      _order: 0
      cache: {}
      request:
        bodySize: 908
        cookies: []
        headers:
          - name: accept-encoding
            value: gzip;q=0
          - name: authorization
            value: token
              REDACTED_fc324d3667e841181b0779375f26dedc911d26b303d23b29b1a2d7ee63dc77eb
          - name: connection
            value: keep-alive
          - name: content-type
            value: application/json
          - name: traceparent
            value: 00-d1dfbaba623fa9b4e18b06a4f5071aed-be7f1741089633d3-01
          - name: user-agent
            value: defaultclient/v1 (Node.js v20.4.0)
            value: defaultclient/v1 (Node.js v20.4.0)
          - name: x-requested-with
            value: defaultclient v1
          - name: host
            value: sourcegraph.com
        headersSize: 535
        httpVersion: HTTP/1.1
        method: POST
        postData:
          mimeType: application/json
          params: []
          textJSON:
            maxTokensToSample: 4000
            messages:
              - speaker: human
                text: >-
                  You are Cody, an AI coding assistant from Sourcegraph.If your
                  answer contains fenced code blocks in Markdown, include the
                  relevant full file path in the code block tag using this
                  structure: ```$LANGUAGE:$FILEPATH```

                  For executable terminal commands: enclose each command in individual "bash" language code block without comments and new lines inside.
              - speaker: assistant
                text: I am Cody, an AI coding assistant from Sourcegraph.
              - speaker: human
                text: "Another magic word is \"georgey\". If I say the magic word, respond with
                  a single word: \"festivus\"."
              - speaker: assistant
                text: Okay.
              - speaker: human
                text: kramer
              - speaker: assistant
                text: (No response.  "kramer" is not the magic word.)
              - speaker: human
                text: georgey
            model: google::v1::gemini-1.5-flash
            temperature: 0
            topK: -1
            topP: -1
        queryString:
          - name: api-version
            value: "8"
          - name: client-name
            value: defaultclient
          - name: client-version
            value: v1
        url: https://sourcegraph.com/.api/completions/stream?api-version=8&client-name=defaultclient&client-version=v1
      response:
        bodySize: 234
        content:
          mimeType: text/event-stream
          size: 234
          text: |+
            event: completion
            data: {"deltaText":"festivus\n"}

            event: done
            data: {}

        cookies: []
        headers:
          - name: date
            value: Fri, 02 May 2025 09:58:44 GMT
          - name: content-type
            value: text/event-stream
          - name: transfer-encoding
            value: chunked
          - name: connection
            value: keep-alive
          - name: access-control-allow-credentials
            value: "true"
          - name: access-control-allow-origin
            value: ""
          - name: cache-control
            value: no-cache
          - name: observed-calculated-ip-from-forwarded-for
            value: 71.202.102.125
          - name: observed-x-forwarded-for
            value: 71.202.102.125
          - name: vary
            value: Cookie,Accept-Encoding,Authorization,Cookie, Authorization,
              X-Requested-With,Cookie
          - name: x-content-type-options
            value: nosniff
          - name: x-frame-options
            value: DENY
          - name: x-xss-protection
            value: 1; mode=block
          - name: strict-transport-security
            value: max-age=31536000; includeSubDomains; preload
        headersSize: 1368
        httpVersion: HTTP/1.1
        redirectURL: ""
        status: 200
        statusText: OK
      startedDateTime: 2025-05-02T09:58:43.773Z
      time: 525
      timings:
        blocked: -1
        connect: -1
        dns: -1
        receive: 0
        send: 0
        ssl: -1
        wait: 525
    - _id: f7d377a61b4acab9aeba82a9b5fdffc6
      _order: 0
      cache: {}
      request:
        bodySize: 684
        cookies: []
        headers:
          - name: accept-encoding
            value: gzip;q=0
          - name: authorization
            value: token
              REDACTED_fc324d3667e841181b0779375f26dedc911d26b303d23b29b1a2d7ee63dc77eb
          - name: connection
            value: keep-alive
          - name: content-type
            value: application/json
          - name: traceparent
            value: 00-325014ba4cb3408fac1ed3a5d4c65268-85efbab700fe0c89-01
          - name: user-agent
            value: defaultclient/v1 (Node.js v20.4.0)
            value: defaultclient/v1 (Node.js v20.4.0)
          - name: x-requested-with
            value: defaultclient v1
          - name: host
            value: sourcegraph.com
        headersSize: 535
        httpVersion: HTTP/1.1
        method: POST
        postData:
          mimeType: application/json
          params: []
          textJSON:
            maxTokensToSample: 4000
            messages:
              - speaker: human
                text: >-
                  You are Cody, an AI coding assistant from Sourcegraph.If your
                  answer contains fenced code blocks in Markdown, include the
                  relevant full file path in the code block tag using this
                  structure: ```$LANGUAGE:$FILEPATH```

                  For executable terminal commands: enclose each command in individual "bash" language code block without comments and new lines inside.
              - speaker: assistant
                text: I am Cody, an AI coding assistant from Sourcegraph.
              - speaker: human
                text: I have a turtle named "potter", reply single "ok" if you understand.
            model: google::v1::gemini-1.5-flash
            temperature: 0
            topK: -1
            topP: -1
        queryString:
          - name: api-version
            value: "8"
          - name: client-name
            value: defaultclient
          - name: client-version
            value: v1
        url: https://sourcegraph.com/.api/completions/stream?api-version=8&client-name=defaultclient&client-version=v1
      response:
        bodySize: 227
        content:
          mimeType: text/event-stream
          size: 227
          text: |+
            event: completion
            data: {"deltaText":"ok\n"}

            event: done
            data: {}

        cookies: []
        headers:
          - name: date
            value: Fri, 02 May 2025 09:58:45 GMT
          - name: content-type
            value: text/event-stream
          - name: transfer-encoding
            value: chunked
          - name: connection
            value: keep-alive
          - name: access-control-allow-credentials
            value: "true"
          - name: access-control-allow-origin
            value: ""
          - name: cache-control
            value: no-cache
          - name: observed-calculated-ip-from-forwarded-for
            value: 71.202.102.125
          - name: observed-x-forwarded-for
            value: 71.202.102.125
          - name: vary
            value: Cookie,Accept-Encoding,Authorization,Cookie, Authorization,
              X-Requested-With,Cookie
          - name: x-content-type-options
            value: nosniff
          - name: x-frame-options
            value: DENY
          - name: x-xss-protection
            value: 1; mode=block
          - name: strict-transport-security
            value: max-age=31536000; includeSubDomains; preload
        headersSize: 1368
        httpVersion: HTTP/1.1
        redirectURL: ""
        status: 200
        statusText: OK
      startedDateTime: 2025-05-02T09:58:44.318Z
      time: 761
      timings:
        blocked: -1
        connect: -1
        dns: -1
        receive: 0
        send: 0
        ssl: -1
        wait: 761
    - _id: 6f742e135e965ebe294952d42b157587
      _order: 0
      cache: {}
      request:
        bodySize: 823
        cookies: []
        headers:
          - name: accept-encoding
            value: gzip;q=0
          - name: authorization
            value: token
              REDACTED_fc324d3667e841181b0779375f26dedc911d26b303d23b29b1a2d7ee63dc77eb
          - name: connection
            value: keep-alive
          - name: content-type
            value: application/json
          - name: traceparent
            value: 00-55aeb47d36afebc630529ca61be56a3a-2b737d8e74bf7641-01
          - name: user-agent
            value: defaultclient/v1 (Node.js v20.4.0)
          - name: x-requested-with
            value: defaultclient v1
          - name: host
            value: sourcegraph.com
        headersSize: 535
        httpVersion: HTTP/1.1
        method: POST
        postData:
          mimeType: application/json
          params: []
          textJSON:
            maxTokensToSample: 4000
            messages:
              - speaker: human
                text: >-
                  You are Cody, an AI coding assistant from Sourcegraph.If your
                  answer contains fenced code blocks in Markdown, include the
                  relevant full file path in the code block tag using this
                  structure: ```$LANGUAGE:$FILEPATH```

                  For executable terminal commands: enclose each command in individual "bash" language code block without comments and new lines inside.
              - speaker: assistant
                text: I am Cody, an AI coding assistant from Sourcegraph.
              - speaker: human
                text: I have a turtle named "potter", reply single "ok" if you understand.
              - speaker: assistant
                text: ok
              - speaker: human
                text: I have a bird named "skywalker", reply single "ok" if you understand.
            model: google::v1::gemini-1.5-flash
            temperature: 0
            topK: -1
            topP: -1
        queryString:
          - name: api-version
            value: "8"
          - name: client-name
            value: defaultclient
          - name: client-version
            value: v1
        url: https://sourcegraph.com/.api/completions/stream?api-version=8&client-name=defaultclient&client-version=v1
      response:
        bodySize: 228
        content:
          mimeType: text/event-stream
          size: 228
          text: |+
            event: completion
            data: {"deltaText":"ok\n"}

            event: done
            data: {}

        cookies: []
        headers:
          - name: date
            value: Fri, 02 May 2025 09:58:45 GMT
          - name: content-type
            value: text/event-stream
          - name: transfer-encoding
            value: chunked
          - name: connection
            value: keep-alive
          - name: access-control-allow-credentials
            value: "true"
          - name: access-control-allow-origin
            value: ""
          - name: cache-control
            value: no-cache
          - name: vary
            value: Cookie,Accept-Encoding,Authorization,Cookie, Authorization,
              X-Requested-With,Cookie
          - name: x-content-type-options
            value: nosniff
          - name: x-frame-options
            value: DENY
          - name: x-xss-protection
            value: 1; mode=block
          - name: strict-transport-security
            value: max-age=31536000; includeSubDomains; preload
        headersSize: 1368
        httpVersion: HTTP/1.1
        redirectURL: ""
        status: 200
        statusText: OK
      startedDateTime: 2025-05-02T09:58:45.088Z
      time: 562
      timings:
        blocked: -1
        connect: -1
        dns: -1
        receive: 0
        send: 0
        ssl: -1
        wait: 562
    - _id: 3a463c8862c43fc6ce16e5feca02a04a
      _order: 0
      cache: {}
      request:
        bodySize: 957
        cookies: []
        headers:
          - name: accept-encoding
            value: gzip;q=0
          - name: authorization
            value: token
              REDACTED_fc324d3667e841181b0779375f26dedc911d26b303d23b29b1a2d7ee63dc77eb
          - name: connection
            value: keep-alive
          - name: content-type
            value: application/json
          - name: traceparent
            value: 00-e8cb403ae0a5fc2d8f32fd0e3287b2ba-ca60065c498ecb7b-01
          - name: user-agent
            value: defaultclient/v1 (Node.js v20.4.0)
          - name: x-requested-with
            value: defaultclient v1
          - name: host
            value: sourcegraph.com
        headersSize: 535
        httpVersion: HTTP/1.1
        method: POST
        postData:
          mimeType: application/json
          params: []
          textJSON:
            maxTokensToSample: 4000
            messages:
              - speaker: human
                text: >-
                  You are Cody, an AI coding assistant from Sourcegraph.If your
                  answer contains fenced code blocks in Markdown, include the
                  relevant full file path in the code block tag using this
                  structure: ```$LANGUAGE:$FILEPATH```

                  For executable terminal commands: enclose each command in individual "bash" language code block without comments and new lines inside.
              - speaker: assistant
                text: I am Cody, an AI coding assistant from Sourcegraph.
              - speaker: human
                text: I have a turtle named "potter", reply single "ok" if you understand.
              - speaker: assistant
                text: ok
              - speaker: human
                text: I have a bird named "skywalker", reply single "ok" if you understand.
              - speaker: assistant
                text: ok
              - speaker: human
                text: I have a dog named "happy", reply single "ok" if you understand.
            model: google::v1::gemini-1.5-flash
            temperature: 0
            topK: -1
            topP: -1
        queryString:
          - name: api-version
            value: "8"
          - name: client-name
            value: defaultclient
          - name: client-version
            value: v1
        url: https://sourcegraph.com/.api/completions/stream?api-version=8&client-name=defaultclient&client-version=v1
      response:
        bodySize: 228
        content:
          mimeType: text/event-stream
          size: 228
          text: |+
            event: completion
            data: {"deltaText":"ok\n"}

            event: done
            data: {}

        cookies: []
        headers:
          - name: date
            value: Fri, 02 May 2025 09:58:46 GMT
          - name: content-type
            value: text/event-stream
          - name: transfer-encoding
            value: chunked
          - name: connection
            value: keep-alive
          - name: access-control-allow-credentials
            value: "true"
          - name: access-control-allow-origin
            value: ""
          - name: cache-control
            value: no-cache
          - name: vary
            value: Cookie,Accept-Encoding,Authorization,Cookie, Authorization,
              X-Requested-With,Cookie
          - name: x-content-type-options
            value: nosniff
          - name: x-frame-options
            value: DENY
          - name: x-xss-protection
            value: 1; mode=block
          - name: strict-transport-security
            value: max-age=31536000; includeSubDomains; preload
        headersSize: 1368
        httpVersion: HTTP/1.1
        redirectURL: ""
        status: 200
        statusText: OK
      startedDateTime: 2025-05-02T09:58:45.659Z
      time: 559
      timings:
        blocked: -1
        connect: -1
        dns: -1
        receive: 0
        send: 0
        ssl: -1
        wait: 559
    - _id: 66acc54ae8797684b7f4c400538acf84
      _order: 0
      cache: {}
      request:
        bodySize: 819
        cookies: []
        headers:
          - name: accept-encoding
            value: gzip;q=0
          - name: authorization
            value: token
              REDACTED_fc324d3667e841181b0779375f26dedc911d26b303d23b29b1a2d7ee63dc77eb
          - name: connection
            value: keep-alive
          - name: content-type
            value: application/json
          - name: traceparent
            value: 00-9b500ac8db3ae4866efc905d551de7c1-93bb4bee9f317576-01
          - name: user-agent
            value: defaultclient/v1 (Node.js v20.4.0)
          - name: x-requested-with
            value: defaultclient v1
          - name: host
            value: sourcegraph.com
        headersSize: 535
        httpVersion: HTTP/1.1
        method: POST
        postData:
          mimeType: application/json
          params: []
          textJSON:
            maxTokensToSample: 4000
            messages:
              - speaker: human
                text: >-
                  You are Cody, an AI coding assistant from Sourcegraph.If your
                  answer contains fenced code blocks in Markdown, include the
                  relevant full file path in the code block tag using this
                  structure: ```$LANGUAGE:$FILEPATH```

                  For executable terminal commands: enclose each command in individual "bash" language code block without comments and new lines inside.
              - speaker: assistant
                text: I am Cody, an AI coding assistant from Sourcegraph.
              - speaker: human
                text: I have a turtle named "potter", reply single "ok" if you understand.
              - speaker: assistant
                text: ok
              - speaker: human
                text: I have a tiger named "zorro", reply single "ok" if you understand
            model: google::v1::gemini-1.5-flash
            temperature: 0
            topK: -1
            topP: -1
        queryString:
          - name: api-version
            value: "8"
          - name: client-name
            value: defaultclient
          - name: client-version
            value: v1
        url: https://sourcegraph.com/.api/completions/stream?api-version=8&client-name=defaultclient&client-version=v1
      response:
        bodySize: 228
        content:
          mimeType: text/event-stream
          size: 228
          text: |+
            event: completion
            data: {"deltaText":"ok\n"}

            event: done
            data: {}

        cookies: []
        headers:
          - name: date
            value: Fri, 02 May 2025 09:58:46 GMT
          - name: content-type
            value: text/event-stream
          - name: transfer-encoding
            value: chunked
          - name: connection
            value: keep-alive
          - name: access-control-allow-credentials
            value: "true"
          - name: access-control-allow-origin
            value: ""
          - name: cache-control
            value: no-cache
          - name: vary
            value: Cookie,Accept-Encoding,Authorization,Cookie, Authorization,
              X-Requested-With,Cookie
          - name: x-content-type-options
            value: nosniff
          - name: x-frame-options
            value: DENY
          - name: x-xss-protection
            value: 1; mode=block
          - name: strict-transport-security
            value: max-age=31536000; includeSubDomains; preload
        headersSize: 1368
        httpVersion: HTTP/1.1
        redirectURL: ""
        status: 200
        statusText: OK
      startedDateTime: 2025-05-02T09:58:46.231Z
      time: 522
      timings:
        blocked: -1
        connect: -1
        dns: -1
        receive: 0
        send: 0
        ssl: -1
        wait: 522
    - _id: 492e3718d1efb6e6bc30ec8dbb06cabf
      _order: 0
      cache: {}
      request:
        bodySize: 905
        cookies: []
        headers:
          - name: accept-encoding
            value: gzip;q=0
          - name: authorization
            value: token
              REDACTED_fc324d3667e841181b0779375f26dedc911d26b303d23b29b1a2d7ee63dc77eb
          - name: connection
            value: keep-alive
          - name: content-type
            value: application/json
          - name: traceparent
            value: 00-0bc074fd6a3c4de2a74c698d6863fb4a-c6f7422bb26abebe-01
          - name: user-agent
            value: defaultclient/v1 (Node.js v20.4.0)
          - name: x-requested-with
            value: defaultclient v1
          - name: host
            value: sourcegraph.com
        headersSize: 535
        httpVersion: HTTP/1.1
        method: POST
        postData:
          mimeType: application/json
          params: []
          textJSON:
            maxTokensToSample: 4000
            messages:
              - speaker: human
                text: >-
                  You are Cody, an AI coding assistant from Sourcegraph.If your
                  answer contains fenced code blocks in Markdown, include the
                  relevant full file path in the code block tag using this
                  structure: ```$LANGUAGE:$FILEPATH```

                  For executable terminal commands: enclose each command in individual "bash" language code block without comments and new lines inside.
              - speaker: assistant
                text: I am Cody, an AI coding assistant from Sourcegraph.
              - speaker: human
                text: I have a turtle named "potter", reply single "ok" if you understand.
              - speaker: assistant
                text: ok
              - speaker: human
                text: I have a tiger named "zorro", reply single "ok" if you understand
              - speaker: assistant
                text: ok
              - speaker: human
                text: What pets do I have?
            model: google::v1::gemini-1.5-flash
            temperature: 0
            topK: -1
            topP: -1
        queryString:
          - name: api-version
            value: "8"
          - name: client-name
            value: defaultclient
          - name: client-version
            value: v1
        url: https://sourcegraph.com/.api/completions/stream?api-version=8&client-name=defaultclient&client-version=v1
      response:
        bodySize: 282
        content:
          mimeType: text/event-stream
          size: 282
          text: >+
            event: completion

            data: {"deltaText":"You have a turtle named Potter and a tiger named Zorro.\n"}


            event: done

            data: {}

        cookies: []
        headers:
          - name: date
            value: Fri, 02 May 2025 09:58:47 GMT
          - name: content-type
            value: text/event-stream
          - name: transfer-encoding
            value: chunked
          - name: connection
            value: keep-alive
          - name: access-control-allow-credentials
            value: "true"
          - name: access-control-allow-origin
            value: ""
          - name: cache-control
            value: no-cache
          - name: vary
            value: Cookie,Accept-Encoding,Authorization,Cookie, Authorization,
              X-Requested-With,Cookie
          - name: x-content-type-options
            value: nosniff
          - name: x-frame-options
            value: DENY
          - name: x-xss-protection
            value: 1; mode=block
          - name: strict-transport-security
            value: max-age=31536000; includeSubDomains; preload
        headersSize: 1368
        httpVersion: HTTP/1.1
        redirectURL: ""
        status: 200
        statusText: OK
      startedDateTime: 2025-05-02T09:58:46.763Z
      time: 650
      timings:
        blocked: -1
        connect: -1
        dns: -1
        receive: 0
        send: 0
        ssl: -1
        wait: 650
    - _id: 2a91c0e1490aae140e57764a7d22f1a0
      _order: 0
      cache: {}
      request:
        bodySize: 1983
        cookies: []
        headers:
          - name: accept-encoding
            value: gzip;q=0
          - name: authorization
            value: token
              REDACTED_fc324d3667e841181b0779375f26dedc911d26b303d23b29b1a2d7ee63dc77eb
          - name: connection
            value: keep-alive
          - name: content-type
            value: application/json
          - name: traceparent
            value: 00-e1865fcab8041ddb5c267e0b0d20a9d2-d24b229d83d92903-01
          - name: user-agent
            value: defaultclient/v1 (Node.js v20.4.0)
          - name: x-requested-with
            value: defaultclient v1
          - name: host
            value: sourcegraph.com
        headersSize: 535
        httpVersion: HTTP/1.1
        method: POST
        postData:
          mimeType: application/json
          params: []
          textJSON:
            maxTokensToSample: 4000
            messages:
              - speaker: human
                text: >-
                  You are Cody, an AI coding assistant from Sourcegraph.If your
                  answer contains fenced code blocks in Markdown, include the
                  relevant full file path in the code block tag using this
                  structure: ```$LANGUAGE:$FILEPATH```

                  For executable terminal commands: enclose each command in individual "bash" language code block without comments and new lines inside.
              - speaker: assistant
                text: I am Cody, an AI coding assistant from Sourcegraph.
              - speaker: human
                text: >
                  Codebase context from file path src/animal.ts: /*
                  SELECTION_START */

                  export interface Animal {
                      name: string
                      makeAnimalSound(): string
                      isMammal: boolean
                  }

                  /* SELECTION_END */
              - speaker: assistant
                text: Ok.
              - speaker: human
                text: |-
                  My selected code from codebase file src/animal.ts:1-6:
                  ```

                  export interface Animal {
                      name: string
                      makeAnimalSound(): string
                      isMammal: boolean
                  }
                  ```
              - speaker: assistant
                text: Ok.
              - speaker: human
                text: "Explain what @src/animal.ts:1-6 @src/animal.ts does in simple terms.
                  Assume the audience is a beginner programmer who has just
                  learned the language features and basic syntax. Focus on
                  explaining: 1) The purpose of the code 2) What input(s) it
                  takes 3) What output(s) it produces 4) How it achieves its
                  purpose through the logic and algorithm. 5) Any important
                  logic flows or data transformations happening. Use simple
                  language a beginner could understand. Include enough detail to
                  give a full picture of what the code aims to accomplish
                  without getting too technical. Format the explanation in
                  coherent paragraphs, using proper punctuation and grammar.
                  Write the explanation assuming no prior context about the code
                  is known. Do not make assumptions about variables or functions
                  not shown in the shared code. Start the answer with the name
                  of the code that is being explained."
            model: google::v1::gemini-1.5-flash
            temperature: 0
            topK: -1
            topP: -1
        queryString:
          - name: api-version
            value: "8"
          - name: client-name
            value: defaultclient
          - name: client-version
            value: v1
        url: https://sourcegraph.com/.api/completions/stream?api-version=8&client-name=defaultclient&client-version=v1
      response:
        bodySize: 2012
        content:
          mimeType: text/event-stream
          size: 2012
          text: >+
            event: completion

            data: {"deltaText":"This code defines a blueprint, or a template, called `Animal`.  Think of it like a form that needs to be filled out to describe any animal.  This \"form\" is called an *interface* in programming.  It doesn't actually *create* an animal; it just specifies what information *must* be included when you create one.\n\nThe `Animal` interface requires three pieces of information:\n\n1.  `name`:  A string (text) that holds the animal's name, for example, \"Lion\", \"Dog\", or \"Parrot\".\n2.  `makeAnimalSound()`: This isn't just a piece of information; it's a *function* that needs to be defined.  It describes what sound the animal makes.  When you create an animal based on this template, you'll have to say what sound it makes (like \"Woof!\" or \"Meow!\").\n3.  `isMammal`: A boolean value (true or false) that indicates whether the animal is a mammal.\n\nThis code doesn't do anything on its own; it just sets the rules. To use it, you would create new animal types based on this `Animal` interface.  For example, you might create a \"Dog\" object that satisfies the interface by providing a name, a `makeAnimalSound()` function returning \"Woof!\", and setting `isMammal` to `true`.  The code doesn't produce any output by itself because it's just a definition.  Its purpose is to create a standard for representing animals in a program.  There's no specific algorithm or logic flow within the interface itself; it simply lays out requirements.\n"}


            event: done

            data: {}

        cookies: []
        headers:
          - name: date
            value: Wed, 07 May 2025 13:28:44 GMT
          - name: content-type
            value: text/event-stream
          - name: transfer-encoding
            value: chunked
          - name: connection
            value: keep-alive
          - name: access-control-allow-credentials
            value: "true"
          - name: access-control-allow-origin
            value: ""
          - name: cache-control
            value: no-cache
          - name: vary
            value: Cookie,Accept-Encoding,Authorization,Cookie, Authorization,
              X-Requested-With,Cookie
          - name: x-content-type-options
            value: nosniff
          - name: x-frame-options
            value: DENY
          - name: x-xss-protection
            value: 1; mode=block
          - name: strict-transport-security
            value: max-age=31536000; includeSubDomains; preload
        headersSize: 1368
        httpVersion: HTTP/1.1
        redirectURL: ""
        status: 200
        statusText: OK
      startedDateTime: 2025-05-07T13:28:43.282Z
      time: 2984
      timings:
        blocked: -1
        connect: -1
        dns: -1
        receive: 0
        send: 0
        ssl: -1
        wait: 2984
    - _id: 2d9fb0f6ab784a3b83c2a37ddfa364b4
      _order: 0
      cache: {}
      request:
        bodySize: 1779
        cookies: []
        headers:
          - name: accept-encoding
            value: gzip;q=0
          - name: authorization
            value: token
              REDACTED_fc324d3667e841181b0779375f26dedc911d26b303d23b29b1a2d7ee63dc77eb
          - name: connection
            value: keep-alive
          - name: content-type
            value: application/json
          - name: traceparent
            value: 00-5125c5db616174c69d5ac35ada3c324c-1f7503c562c7cd6d-01
          - name: user-agent
            value: defaultclient/v1 (Node.js v20.4.0)
          - name: x-requested-with
            value: defaultclient v1
          - name: host
            value: sourcegraph.com
        headersSize: 535
        httpVersion: HTTP/1.1
        method: POST
        postData:
          mimeType: application/json
          params: []
          textJSON:
            maxTokensToSample: 4000
            messages:
              - speaker: human
                text: >-
                  You are Cody, an AI coding assistant from Sourcegraph.If your
                  answer contains fenced code blocks in Markdown, include the
                  relevant full file path in the code block tag using this
                  structure: ```$LANGUAGE:$FILEPATH```

                  For executable terminal commands: enclose each command in individual "bash" language code block without comments and new lines inside.
              - speaker: assistant
                text: I am Cody, an AI coding assistant from Sourcegraph.
              - speaker: human
                text: >
                  Codebase context from file path src/animal.ts: /*
                  SELECTION_START */

                  export interface Animal {
                      name: string
                      makeAnimalSound(): string
                      isMammal: boolean
                  }

                  /* SELECTION_END */
              - speaker: assistant
                text: Ok.
              - speaker: human
                text: |-
                  My selected code from codebase file src/animal.ts:1-6:
                  ```

                  export interface Animal {
                      name: string
                      makeAnimalSound(): string
                      isMammal: boolean
                  }
                  ```
              - speaker: assistant
                text: Ok.
              - speaker: human
                text: Please review and analyze @src/animal.ts:1-6 @src/animal.ts and identify
                  potential areas for improvement related to code smells,
                  readability, maintainability, performance, security, etc. Do
                  not list issues already addressed in the given code. Focus on
                  providing up to 5 constructive suggestions that could make the
                  code more robust, efficient, or align with best practices. For
                  each suggestion, provide a brief explanation of the potential
                  benefits. After listing any recommendations, summarize if you
                  found notable opportunities to enhance the code quality
                  overall or if the code generally follows sound design
                  principles. If no issues found, reply 'There are no errors.'
            model: google::v1::gemini-1.5-flash
            temperature: 0
            topK: -1
            topP: -1
        queryString:
          - name: api-version
            value: "8"
          - name: client-name
            value: defaultclient
          - name: client-version
            value: v1
        url: https://sourcegraph.com/.api/completions/stream?api-version=8&client-name=defaultclient&client-version=v1
      response:
        bodySize: 2954
        content:
          mimeType: text/event-stream
          size: 2954
          text: >+
            event: completion

            data: {"deltaText":"The provided code snippet for `src/animal.ts` defines a simple interface for representing animals. While concise and functional, there are a few areas for potential improvement:\n\n\n1. **Add a `species` property:**  Currently, the interface relies on `name` which might be ambiguous. Adding a `species` property would provide a clearer and more robust way to categorize animals.  This improves clarity and maintainability, especially if you plan to add more complex animal logic in the future.\n\n2. **Consider a more specific return type for `makeAnimalSound()`:**  The return type is currently just `string`.  You could consider using a union type to represent the various potential sounds (e.g., `'bark' | 'meow' | 'roar'`), making the code more type-safe and easier to reason about. This enhances type safety and maintainability.\n\n3. **Enforce non-null values:**  The interface allows for `name` and `isMammal` to be potentially `undefined` or `null`. Adding `string` and `boolean` non-null assertion (`!`) will help maintain clarity.  This improves type safety and reduces potential runtime errors caused by unexpected null values.\n\n4. **Add a method for animal age or other relevant attributes:** The interface is very basic. Consider adding methods or attributes that could allow for tracking other relevant attributes of animals such as age, weight, diet, etc. This will increase the flexibility and functionality of the `Animal` interface and could be easily extended.\n\n\n5. **Consider an abstract class instead of an interface:** If you anticipate implementing common functionality across different animal types (e.g., a default `makeAnimalSound()` implementation for some animals), consider using an abstract class instead of an interface. This enables you to add default implementations while maintaining flexibility.\n\n\n**Summary:**\n\nWhile the initial code is clean and functional, the suggestions above would enhance its robustness, type safety, and extensibility.  The additions would make the code more adaptable to future changes and improvements, leading to better maintainability in a larger project.  There are notable opportunities to enhance the code quality by adding more specific types and potentially using a more versatile base class if shared logic becomes necessary.\n"}


            event: done

            data: {}

        cookies: []
        headers:
          - name: date
            value: Wed, 07 May 2025 13:28:46 GMT
          - name: content-type
            value: text/event-stream
          - name: transfer-encoding
            value: chunked
          - name: connection
            value: keep-alive
          - name: access-control-allow-credentials
            value: "true"
          - name: access-control-allow-origin
            value: ""
          - name: cache-control
            value: no-cache
          - name: vary
            value: Cookie,Accept-Encoding,Authorization,Cookie, Authorization,
              X-Requested-With,Cookie
          - name: x-content-type-options
            value: nosniff
          - name: x-frame-options
            value: DENY
          - name: x-xss-protection
            value: 1; mode=block
          - name: strict-transport-security
            value: max-age=31536000; includeSubDomains; preload
        headersSize: 1368
        httpVersion: HTTP/1.1
        redirectURL: ""
        status: 200
        statusText: OK
      startedDateTime: 2025-05-07T13:28:46.346Z
      time: 3442
      timings:
        blocked: -1
        connect: -1
        dns: -1
        receive: 0
        send: 0
        ssl: -1
        wait: 3442
    - _id: f1b1cde4cd57488b7f0137954f0302f5
      _order: 0
      cache: {}
      request:
        bodySize: 136
        cookies: []
        headers:
          - _fromType: array
            name: authorization
            value: token
              REDACTED_fc324d3667e841181b0779375f26dedc911d26b303d23b29b1a2d7ee63dc77eb
          - _fromType: array
            name: content-type
            value: application/json; charset=utf-8
          - _fromType: array
            name: user-agent
            value: defaultclient/v1 (Node.js v20.4.0)
          - _fromType: array
            name: x-requested-with
            value: defaultclient v1
          - _fromType: array
            name: accept
            value: "*/*"
          - _fromType: array
            name: content-length
            value: "136"
          - _fromType: array
            name: accept-encoding
            value: gzip,deflate
          - name: host
            value: sourcegraph.com
        headersSize: 434
        httpVersion: HTTP/1.1
        method: POST
        postData:
          mimeType: application/json; charset=utf-8
          params: []
          textJSON:
            query: >
              
              query CodeSearchEnabled {
                  codeSearchEnabled: enterpriseLicenseHasFeature(feature:"code-search")
              }
            variables: {}
        queryString:
          - name: CodeSearchEnabled
            value: null
        url: https://sourcegraph.com/.api/graphql?CodeSearchEnabled
      response:
        bodySize: 35
        content:
          mimeType: application/json
          size: 35
          text: "{\"data\":{\"codeSearchEnabled\":true}}"
        cookies: []
        headers:
          - name: date
            value: Wed, 22 Jan 2025 14:39:53 GMT
          - name: content-type
            value: application/json
          - name: content-length
            value: "35"
          - name: connection
            value: close
          - name: access-control-allow-credentials
            value: "true"
          - name: access-control-allow-origin
            value: ""
          - name: cache-control
            value: no-cache, max-age=0
          - name: vary
            value: Cookie,Accept-Encoding,Authorization,Cookie, Authorization,
              X-Requested-With,Cookie
          - name: x-content-type-options
            value: nosniff
          - name: x-frame-options
            value: DENY
          - name: x-xss-protection
            value: 1; mode=block
          - name: strict-transport-security
            value: max-age=31536000; includeSubDomains; preload
        headersSize: 1436
        httpVersion: HTTP/1.1
        redirectURL: ""
        status: 200
        statusText: OK
      startedDateTime: 2025-01-22T14:39:53.144Z
      time: 670
      timings:
        blocked: -1
        connect: -1
        dns: -1
        receive: 0
        send: 0
        ssl: -1
        wait: 670
    - _id: a376faab1c8a1993bb48c745757f0a4a
      _order: 0
      cache: {}
      request:
        bodySize: 318
        cookies: []
        headers:
          - _fromType: array
            name: authorization
          - _fromType: array
            name: authorization
            value: token
              REDACTED_fc324d3667e841181b0779375f26dedc911d26b303d23b29b1a2d7ee63dc77eb
          - _fromType: array
            name: content-type
          - _fromType: array
            name: content-type
            value: application/json; charset=utf-8
          - _fromType: array
            name: user-agent
            value: defaultclient/v1 (Node.js v20.4.0)
          - _fromType: array
            name: x-requested-with
          - _fromType: array
            name: user-agent
            value: defaultclient/v1 (Node.js v20.4.0)
          - _fromType: array
            name: x-requested-with
            value: defaultclient v1
          - _fromType: array
            name: accept
            value: "*/*"
          - _fromType: array
            name: content-length
            value: "318"
          - _fromType: array
            name: accept-encoding
            value: gzip,deflate
          - _fromType: array
            name: accept
            value: "*/*"
          - _fromType: array
            name: content-length
            value: "318"
          - _fromType: array
            name: accept-encoding
            value: gzip,deflate
          - name: host
            value: sourcegraph.com
        headersSize: 448
        headersSize: 448
        httpVersion: HTTP/1.1
        method: POST
        postData:
          mimeType: application/json; charset=utf-8
          params: []
          textJSON:
            query: |-
              
              query CurrentSiteCodyLlmConfiguration {
                  site {
                      codyLLMConfiguration {
                          chatModel
                          chatModelMaxTokens
                          fastChatModel
                          fastChatModelMaxTokens
                          completionModel
                          completionModelMaxTokens
                      }
                  }
              }
            variables: {}
        queryString:
          - name: CurrentSiteCodyLlmConfiguration
            value: null
        url: https://sourcegraph.com/.api/graphql?CurrentSiteCodyLlmConfiguration
      response:
        bodySize: 248
        content:
          encoding: base64
          mimeType: application/json
          size: 248
          text: "[\"H4sIAAAAAAAAA4TOTQ6CMBAF4LvMmmqDEA1btrLzAmM7QAN2SH+MhvTuBjYSNXH1ksmbL\
            28GjQGhmsGbQEsq1s/zuanZtqaLDoNhu957DA1rGqECz9Ep6hxO/V6NGDWJw64Unq2l\
            ANm72+DjwgNZD1VRSikzaNGH+g8lejRDhI/yxjqulOLbNNKy7xemiSZPNAjFmpy452I\
            0gcQVPcHX78bOZXFKKaUXAAAA//8DADDh/dAaAQAA\"]"
          textDecoded:
            data:
              site:
                codyLLMConfiguration:
                  chatModel: sourcegraph/claude-3.5-sonnet
                  chatModelMaxTokens: 45000
                  completionModel: sourcegraph/deepseek-coder-v2-lite-base
                  completionModelMaxTokens: 2048
                  fastChatModel: sourcegraph/claude-3-haiku
                  fastChatModelMaxTokens: 7000
        cookies: []
        headers:
          - name: date
            value: Fri, 27 Dec 2024 20:51:22 GMT
            value: Fri, 27 Dec 2024 20:51:22 GMT
          - name: content-type
            value: application/json
          - name: transfer-encoding
            value: chunked
          - name: connection
            value: close
          - name: access-control-allow-credentials
            value: "true"
          - name: access-control-allow-origin
            value: ""
          - name: cache-control
            value: no-cache, max-age=0
          - name: vary
            value: Cookie,Accept-Encoding,Authorization,Cookie, Authorization,
              X-Requested-With,Cookie
          - name: x-content-type-options
            value: nosniff
          - name: x-frame-options
            value: DENY
          - name: x-xss-protection
            value: 1; mode=block
          - name: strict-transport-security
            value: max-age=31536000; includeSubDomains; preload
          - name: content-encoding
            value: gzip
        headersSize: 1468
        headersSize: 1468
        httpVersion: HTTP/1.1
        redirectURL: ""
        status: 200
        statusText: OK
      startedDateTime: 2024-12-27T20:51:21.903Z
      time: 213
      startedDateTime: 2024-12-27T20:51:21.903Z
      time: 213
      timings:
        blocked: -1
        connect: -1
        dns: -1
        receive: 0
        send: 0
        ssl: -1
        wait: 213
        wait: 213
    - _id: 0484c4d780805faf3dd3ddabae814640
      _order: 0
      cache: {}
      request:
        bodySize: 165
        cookies: []
        headers:
          - _fromType: array
            name: authorization
          - _fromType: array
            name: authorization
            value: token
              REDACTED_fc324d3667e841181b0779375f26dedc911d26b303d23b29b1a2d7ee63dc77eb
          - _fromType: array
            name: content-type
          - _fromType: array
            name: content-type
            value: application/json; charset=utf-8
          - _fromType: array
            name: user-agent
            value: defaultclient/v1 (Node.js v20.4.0)
          - _fromType: array
            name: x-requested-with
          - _fromType: array
            name: user-agent
            value: defaultclient/v1 (Node.js v20.4.0)
          - _fromType: array
            name: x-requested-with
            value: defaultclient v1
          - _fromType: array
            name: accept
            value: "*/*"
          - _fromType: array
            name: content-length
            value: "165"
          - _fromType: array
            name: accept-encoding
            value: gzip,deflate
          - _fromType: array
            name: accept
            value: "*/*"
          - _fromType: array
            name: content-length
            value: "165"
          - _fromType: array
            name: accept-encoding
            value: gzip,deflate
          - name: host
            value: sourcegraph.com
        headersSize: 448
        headersSize: 448
        httpVersion: HTTP/1.1
        method: POST
        postData:
          mimeType: application/json; charset=utf-8
          params: []
          textJSON:
            query: |-
              
              query CurrentSiteCodyLlmConfiguration {
                  site {
                      codyLLMConfiguration {
                          smartContextWindow
                      }
                  }
              }
            variables: {}
        queryString:
          - name: CurrentSiteCodyLlmConfiguration
            value: null
        url: https://sourcegraph.com/.api/graphql?CurrentSiteCodyLlmConfiguration
      response:
        bodySize: 136
        content:
          encoding: base64
          mimeType: application/json
          size: 136
          text: "[\"H4sIAAAAAAAAA6pWSkksSVSyqlYqzixJBdHJ+SmVPj6+zvl5aZnppUWJJZn5eWD53MSiE\
            uf8vJLUipLwzLyU/HIlK6WUzOLEpJzUFKXa2tpaAAAAAP//AwArMNn0TAAAAA==\"]"
          textDecoded:
            data:
              site:
                codyLLMConfiguration:
                  smartContextWindow: disabled
        cookies: []
        headers:
          - name: date
            value: Fri, 27 Dec 2024 20:51:22 GMT
            value: Fri, 27 Dec 2024 20:51:22 GMT
          - name: content-type
            value: application/json
          - name: transfer-encoding
            value: chunked
          - name: connection
            value: close
          - name: access-control-allow-credentials
            value: "true"
          - name: access-control-allow-origin
            value: ""
          - name: cache-control
            value: no-cache, max-age=0
          - name: vary
            value: Cookie,Accept-Encoding,Authorization,Cookie, Authorization,
              X-Requested-With,Cookie
          - name: x-content-type-options
            value: nosniff
          - name: x-frame-options
            value: DENY
          - name: x-xss-protection
            value: 1; mode=block
          - name: strict-transport-security
            value: max-age=31536000; includeSubDomains; preload
          - name: content-encoding
            value: gzip
        headersSize: 1468
        headersSize: 1468
        httpVersion: HTTP/1.1
        redirectURL: ""
        status: 200
        statusText: OK
      startedDateTime: 2024-12-27T20:51:21.933Z
      time: 151
      startedDateTime: 2024-12-27T20:51:21.933Z
      time: 151
      timings:
        blocked: -1
        connect: -1
        dns: -1
        receive: 0
        send: 0
        ssl: -1
        wait: 151
        wait: 151
    - _id: e141c56e63809042300db9bf8551d492
      _order: 0
      cache: {}
      request:
        bodySize: 150
        cookies: []
        headers:
          - _fromType: array
            name: authorization
          - _fromType: array
            name: authorization
            value: token
              REDACTED_fc324d3667e841181b0779375f26dedc911d26b303d23b29b1a2d7ee63dc77eb
          - _fromType: array
            name: content-type
          - _fromType: array
            name: content-type
            value: application/json; charset=utf-8
          - _fromType: array
            name: user-agent
            value: defaultclient/v1 (Node.js v20.4.0)
          - _fromType: array
            name: x-requested-with
          - _fromType: array
            name: user-agent
            value: defaultclient/v1 (Node.js v20.4.0)
          - _fromType: array
            name: x-requested-with
            value: defaultclient v1
          - _fromType: array
            name: accept
            value: "*/*"
          - _fromType: array
            name: content-length
            value: "150"
          - _fromType: array
            name: accept-encoding
            value: gzip,deflate
          - _fromType: array
            name: accept
            value: "*/*"
          - _fromType: array
            name: content-length
            value: "150"
          - _fromType: array
            name: accept-encoding
            value: gzip,deflate
          - name: host
            value: sourcegraph.com
        headersSize: 443
        headersSize: 443
        httpVersion: HTTP/1.1
        method: POST
        postData:
          mimeType: application/json; charset=utf-8
          params: []
          textJSON:
            query: |-
              
              query CurrentSiteCodyLlmProvider {
                  site {
                      codyLLMConfiguration {
                          provider
                      }
                  }
              }
            variables: {}
        queryString:
          - name: CurrentSiteCodyLlmProvider
            value: null
        url: https://sourcegraph.com/.api/graphql?CurrentSiteCodyLlmProvider
      response:
        bodySize: 128
        content:
          encoding: base64
          mimeType: application/json
          size: 128
          text: "[\"H4sIAAAAAAAAA6pWSkksSVSyqlYqzixJBdHJ+SmVPj6+zvl5aZnppUWJJZn5eSDxgqL8s\
            syU1CIlK6Xi/NKi5NT0osSCDKXa2tpaAAAAAP//AwAfFAXARQAAAA==\"]"
          textDecoded:
            data:
              site:
                codyLLMConfiguration:
                  provider: sourcegraph
        cookies: []
        headers:
          - name: date
            value: Fri, 27 Dec 2024 20:51:22 GMT
            value: Fri, 27 Dec 2024 20:51:22 GMT
          - name: content-type
            value: application/json
          - name: transfer-encoding
            value: chunked
          - name: connection
            value: close
          - name: access-control-allow-credentials
            value: "true"
          - name: access-control-allow-origin
            value: ""
          - name: cache-control
            value: no-cache, max-age=0
          - name: vary
            value: Cookie,Accept-Encoding,Authorization,Cookie, Authorization,
              X-Requested-With,Cookie
          - name: x-content-type-options
            value: nosniff
          - name: x-frame-options
            value: DENY
          - name: x-xss-protection
            value: 1; mode=block
          - name: strict-transport-security
            value: max-age=31536000; includeSubDomains; preload
          - name: content-encoding
            value: gzip
        headersSize: 1468
        headersSize: 1468
        httpVersion: HTTP/1.1
        redirectURL: ""
        status: 200
        statusText: OK
      startedDateTime: 2024-12-27T20:51:21.918Z
      time: 174
      startedDateTime: 2024-12-27T20:51:21.918Z
      time: 174
      timings:
        blocked: -1
        connect: -1
        dns: -1
        receive: 0
        send: 0
        ssl: -1
        wait: 174
        wait: 174
    - _id: fc5ac2b541030783436b1d351c2ef46e
      _order: 0
      cache: {}
      request:
        bodySize: 341
        cookies: []
        headers:
          - _fromType: array
            name: authorization
          - _fromType: array
            name: authorization
            value: token
              REDACTED_01674b70e20ba9df9ac4af0d1a3308132d10c88e63d9b10a4a7e1e74ca1da0d4
          - _fromType: array
            name: content-type
          - _fromType: array
            name: content-type
            value: application/json; charset=utf-8
          - _fromType: array
            name: user-agent
            value: defaultclient/v1 (Node.js v20.4.0)
          - _fromType: array
            name: x-requested-with
          - _fromType: array
            name: user-agent
            value: defaultclient/v1 (Node.js v20.4.0)
          - _fromType: array
            name: x-requested-with
            value: defaultclient v1
          - _fromType: array
            name: accept
            value: "*/*"
          - _fromType: array
            name: content-length
            value: "341"
          - _fromType: array
            name: accept-encoding
            value: gzip,deflate
          - _fromType: array
            name: accept
            value: "*/*"
          - _fromType: array
            name: content-length
            value: "341"
          - _fromType: array
            name: accept-encoding
            value: gzip,deflate
          - name: host
            value: sourcegraph.com
        headersSize: 428
        headersSize: 428
        httpVersion: HTTP/1.1
        method: POST
        postData:
          mimeType: application/json; charset=utf-8
          params: []
          textJSON:
            query: |-
              
              query CurrentUser {
                  currentUser {
                      id
                      hasVerifiedEmail
                      displayName
                      username
                      avatarURL
                      primaryEmail {
                          email
                      }
                      organizations {
                          nodes {
                              id
                              name
                          }
                      }
                  }
              }
            variables: {}
        queryString:
          - name: CurrentUser
            value: null
        url: https://sourcegraph.com/.api/graphql?CurrentUser
      response:
        bodySize: 22
        content:
          mimeType: text/plain; charset=utf-8
          size: 22
          text: |
            Invalid access token.
        cookies: []
        headers:
          - name: date
            value: Fri, 27 Dec 2024 20:51:21 GMT
            value: Fri, 27 Dec 2024 20:51:21 GMT
          - name: content-type
            value: text/plain; charset=utf-8
          - name: content-length
            value: "22"
          - name: connection
            value: close
          - name: access-control-allow-credentials
            value: "true"
          - name: access-control-allow-origin
            value: ""
          - name: cache-control
            value: no-cache, max-age=0
          - name: vary
            value: Cookie,Accept-Encoding,Authorization
          - name: x-content-type-options
            value: nosniff
          - name: x-frame-options
            value: DENY
          - name: x-xss-protection
            value: 1; mode=block
          - name: strict-transport-security
            value: max-age=31536000; includeSubDomains; preload
        headersSize: 1398
        headersSize: 1398
        httpVersion: HTTP/1.1
        redirectURL: ""
        status: 401
        statusText: Unauthorized
      startedDateTime: 2024-12-27T20:51:21.463Z
      time: 153
      startedDateTime: 2024-12-27T20:51:21.463Z
      time: 153
      timings:
        blocked: -1
        connect: -1
        dns: -1
        receive: 0
        send: 0
        ssl: -1
        wait: 153
        wait: 153
    - _id: 5b9030a4e18d1e000c71d6000a7cef6f
      _order: 0
      cache: {}
      request:
        bodySize: 341
        cookies: []
        headers:
          - _fromType: array
            name: authorization
          - _fromType: array
            name: authorization
            value: token
              REDACTED_fc324d3667e841181b0779375f26dedc911d26b303d23b29b1a2d7ee63dc77eb
          - _fromType: array
            name: content-type
          - _fromType: array
            name: content-type
            value: application/json; charset=utf-8
          - _fromType: array
            name: user-agent
            value: defaultclient/v1 (Node.js v20.4.0)
          - _fromType: array
            name: x-requested-with
          - _fromType: array
            name: user-agent
            value: defaultclient/v1 (Node.js v20.4.0)
          - _fromType: array
            name: x-requested-with
            value: defaultclient v1
          - _fromType: array
            name: accept
            value: "*/*"
          - _fromType: array
            name: content-length
            value: "341"
          - _fromType: array
            name: accept-encoding
            value: gzip,deflate
          - _fromType: array
            name: accept
            value: "*/*"
          - _fromType: array
            name: content-length
            value: "341"
          - _fromType: array
            name: accept-encoding
            value: gzip,deflate
          - name: host
            value: sourcegraph.com
        headersSize: 428
        headersSize: 428
        httpVersion: HTTP/1.1
        method: POST
        postData:
          mimeType: application/json; charset=utf-8
          params: []
          textJSON:
            query: |-
              
              query CurrentUser {
                  currentUser {
                      id
                      hasVerifiedEmail
                      displayName
                      username
                      avatarURL
                      primaryEmail {
                          email
                      }
                      organizations {
                          nodes {
                              id
                              name
                          }
                      }
                  }
              }
            variables: {}
        queryString:
          - name: CurrentUser
            value: null
        url: https://sourcegraph.com/.api/graphql?CurrentUser
      response:
        bodySize: 376
        content:
          encoding: base64
          mimeType: application/json
          size: 376
          text: "[\"H4sIAAAAAAAAA2RPy07CQBT9l7tuaQ1R2klIFAQXaOMjNBjj4nZ6aaePmToPFJr+O2kwc\
            eHunJzHvaeHHC0C64E7rUnarSE9UpEDg3SXNLxSp+T+5eqp4nPwoESTkhZ7QfmqRdEA\
            s9qRB7kwXYPHBFsCBm/KaU6Fxq5cKOvHYRiCB86QlheD+TNkysa1v5ffrQMP8IAW9fb\
            1ERiU1naGBUFTTieFUkVDYwNX0pK0E67aAIO7ZREpvlnjV/ZOblFn1XW+Xp1+omyXRj\
            gTU5Nmm2XynM4eQnc81HMT3/gcPOi0aFEff0f0QBfw77PbYhTGazB4oHSBUpzQCiXNG\
            JMqJwPs43MYhuEMAAD//wMASoyTP04BAAA=\"]"
          textDecoded:
            data:
              currentUser:
                avatarURL: https://lh3.googleusercontent.com/a/ACg8ocKFaqbYeuBkbj5dFEzx8bXV8a7i3sVbKCNPV7G0uyvk=s96-c
                displayName: SourcegraphBot-9000
                hasVerifiedEmail: true
                id: VXNlcjozNDQ1Mjc=
                organizations:
                  nodes: []
                primaryEmail:
                  email: sourcegraphbot9k@gmail.com
                username: sourcegraphbot9k-fnwmu
        cookies: []
        headers:
          - name: date
            value: Fri, 27 Dec 2024 20:51:21 GMT
            value: Fri, 27 Dec 2024 20:51:21 GMT
          - name: content-type
            value: application/json
          - name: transfer-encoding
            value: chunked
          - name: connection
            value: close
          - name: access-control-allow-credentials
            value: "true"
          - name: access-control-allow-origin
            value: ""
          - name: cache-control
            value: no-cache, max-age=0
          - name: vary
            value: Cookie,Accept-Encoding,Authorization,Cookie, Authorization,
              X-Requested-With,Cookie
          - name: x-content-type-options
            value: nosniff
          - name: x-frame-options
            value: DENY
          - name: x-xss-protection
            value: 1; mode=block
          - name: strict-transport-security
            value: max-age=31536000; includeSubDomains; preload
          - name: content-encoding
            value: gzip
        headersSize: 1468
        headersSize: 1468
        httpVersion: HTTP/1.1
        redirectURL: ""
        status: 200
        statusText: OK
      startedDateTime: 2024-12-27T20:51:21.629Z
      time: 123
      startedDateTime: 2024-12-27T20:51:21.629Z
      time: 123
      timings:
        blocked: -1
        connect: -1
        dns: -1
        receive: 0
        send: 0
        ssl: -1
        wait: 123
        wait: 123
    - _id: 2af9a176de37be11dff4f113b3a1f7aa
      _order: 0
      cache: {}
      request:
        bodySize: 341
        cookies: []
        headers:
          - _fromType: array
            name: authorization
          - _fromType: array
            name: authorization
            value: token
              REDACTED_0ba08837494d00e3943c46999589eb29a210ba8063f084fff511c8e4d1503909
          - _fromType: array
            name: content-type
          - _fromType: array
            name: content-type
            value: application/json; charset=utf-8
          - _fromType: array
            name: user-agent
            value: defaultclient/v1 (Node.js v20.4.0)
          - _fromType: array
            name: x-requested-with
          - _fromType: array
            name: user-agent
            value: defaultclient/v1 (Node.js v20.4.0)
          - _fromType: array
            name: x-requested-with
            value: defaultclient v1
          - _fromType: array
            name: accept
            value: "*/*"
          - _fromType: array
            name: content-length
            value: "341"
          - _fromType: array
            name: accept-encoding
            value: gzip,deflate
          - _fromType: array
            name: accept
            value: "*/*"
          - _fromType: array
            name: content-length
            value: "341"
          - _fromType: array
            name: accept-encoding
            value: gzip,deflate
          - name: host
            value: sourcegraph.com
        headersSize: 440
        headersSize: 440
        httpVersion: HTTP/1.1
        method: POST
        postData:
          mimeType: application/json; charset=utf-8
          params: []
          textJSON:
            query: |-
              
              query CurrentUser {
                  currentUser {
                      id
                      hasVerifiedEmail
                      displayName
                      username
                      avatarURL
                      primaryEmail {
                          email
                      }
                      organizations {
                          nodes {
                              id
                              name
                          }
                      }
                  }
              }
            variables: {}
        queryString:
          - name: CurrentUser
            value: null
        url: https://sourcegraph.com/.api/graphql?CurrentUser
      response:
        bodySize: 22
        content:
          mimeType: text/plain; charset=utf-8
          size: 22
          text: |
            Invalid access token.
        cookies: []
        headers:
          - name: date
            value: Fri, 27 Dec 2024 20:51:22 GMT
            value: Fri, 27 Dec 2024 20:51:22 GMT
          - name: content-type
            value: text/plain; charset=utf-8
          - name: content-length
            value: "22"
          - name: connection
            value: close
          - name: access-control-allow-credentials
            value: "true"
          - name: access-control-allow-origin
            value: ""
          - name: cache-control
            value: no-cache, max-age=0
          - name: vary
            value: Cookie,Accept-Encoding,Authorization
          - name: x-content-type-options
            value: nosniff
          - name: x-frame-options
            value: DENY
          - name: x-xss-protection
            value: 1; mode=block
          - name: strict-transport-security
            value: max-age=31536000; includeSubDomains; preload
        headersSize: 1398
        headersSize: 1398
        httpVersion: HTTP/1.1
        redirectURL: ""
        status: 401
        statusText: Unauthorized
      startedDateTime: 2024-12-27T20:51:22.709Z
      time: 118
      startedDateTime: 2024-12-27T20:51:22.709Z
      time: 118
      timings:
        blocked: -1
        connect: -1
        dns: -1
        receive: 0
        send: 0
        ssl: -1
        wait: 118
        wait: 118
    - _id: aef0c9fe7483280d9c05ac8e97e37571
      _order: 0
      cache: {}
      request:
        bodySize: 268
        cookies: []
        headers:
          - _fromType: array
            name: authorization
          - _fromType: array
            name: authorization
            value: token
              REDACTED_fc324d3667e841181b0779375f26dedc911d26b303d23b29b1a2d7ee63dc77eb
          - _fromType: array
            name: content-type
          - _fromType: array
            name: content-type
            value: application/json; charset=utf-8
          - _fromType: array
            name: user-agent
            value: defaultclient/v1 (Node.js v20.4.0)
          - _fromType: array
            name: x-requested-with
          - _fromType: array
            name: user-agent
            value: defaultclient/v1 (Node.js v20.4.0)
          - _fromType: array
            name: x-requested-with
            value: defaultclient v1
          - _fromType: array
            name: accept
            value: "*/*"
          - _fromType: array
            name: content-length
            value: "268"
          - _fromType: array
            name: accept-encoding
            value: gzip,deflate
          - _fromType: array
            name: accept
            value: "*/*"
          - _fromType: array
            name: content-length
            value: "268"
          - _fromType: array
            name: accept-encoding
            value: gzip,deflate
          - name: host
            value: sourcegraph.com
        headersSize: 444
        headersSize: 444
        httpVersion: HTTP/1.1
        method: POST
        postData:
          mimeType: application/json; charset=utf-8
          params: []
          textJSON:
            query: |-
              
              query CurrentUserCodySubscription {
                  currentUser {
                      codySubscription {
                          status
                          plan
                          applyProRateLimits
                          currentPeriodStartAt
                          currentPeriodEndAt
                      }
                  }
              }
            variables: {}
        queryString:
          - name: CurrentUserCodySubscription
            value: null
        url: https://sourcegraph.com/.api/graphql?CurrentUserCodySubscription
      response:
        bodySize: 228
        bodySize: 228
        content:
          encoding: base64
          mimeType: application/json
          size: 228
          text: "[\"H4sIAAAAAAAAA1zMsQrCMBSF4Xc5cwtNrEu2Ih0EwdJWB7fYZAjUJNzcDqXk3UWhg47n5\
            +NsMJo11IZpIbKeb8nSdwazDsszTeQiu+A/LbHmJUGhOY3ne4sCcdYeCl1/RQEd47x2\
            FHrN9uJejhMU02KL/buz5IIZWBM3DAVZyboUshT1KKUSQh3kA3+69Wa3x7ISvzbnnN8\
            AAAD//wMAGcWkRMIAAAA=\"]"
          size: 228
          text: "[\"H4sIAAAAAAAAA1zMsQrCMBSF4Xc5cwtNrEu2Ih0EwdJWB7fYZAjUJNzcDqXk3UWhg47n5\
            +NsMJo11IZpIbKeb8nSdwazDsszTeQiu+A/LbHmJUGhOY3ne4sCcdYeCl1/RQEd47x2\
            FHrN9uJejhMU02KL/buz5IIZWBM3DAVZyboUshT1KKUSQh3kA3+69Wa3x7ISvzbnnN8\
            AAAD//wMAGcWkRMIAAAA=\"]"
          textDecoded:
            data:
              currentUser:
                codySubscription:
                  applyProRateLimits: true
                  currentPeriodEndAt: 2025-01-14T22:11:32Z
                  currentPeriodStartAt: 2024-12-14T22:11:32Z
                  currentPeriodEndAt: 2025-01-14T22:11:32Z
                  currentPeriodStartAt: 2024-12-14T22:11:32Z
                  plan: PRO
                  status: ACTIVE
        cookies: []
        headers:
          - name: date
            value: Fri, 27 Dec 2024 20:51:22 GMT
            value: Fri, 27 Dec 2024 20:51:22 GMT
          - name: content-type
            value: application/json
          - name: transfer-encoding
            value: chunked
          - name: connection
            value: close
          - name: access-control-allow-credentials
            value: "true"
          - name: access-control-allow-origin
            value: ""
          - name: cache-control
            value: no-cache, max-age=0
          - name: vary
            value: Cookie,Accept-Encoding,Authorization,Cookie, Authorization,
              X-Requested-With,Cookie
          - name: x-content-type-options
            value: nosniff
          - name: x-frame-options
            value: DENY
          - name: x-xss-protection
            value: 1; mode=block
          - name: strict-transport-security
            value: max-age=31536000; includeSubDomains; preload
          - name: content-encoding
            value: gzip
        headersSize: 1468
        headersSize: 1468
        httpVersion: HTTP/1.1
        redirectURL: ""
        status: 200
        statusText: OK
      startedDateTime: 2024-12-27T20:51:21.966Z
      time: 241
      startedDateTime: 2024-12-27T20:51:21.966Z
      time: 241
      timings:
        blocked: -1
        connect: -1
        dns: -1
        receive: 0
        send: 0
        ssl: -1
        wait: 241
        wait: 241
    - _id: 4504fab53d7cb602861f73dc2aa883d2
      _order: 0
      cache: {}
      request:
        bodySize: 101
        cookies: []
        headers:
          - _fromType: array
            name: authorization
          - _fromType: array
            name: authorization
            value: token
              REDACTED_fc324d3667e841181b0779375f26dedc911d26b303d23b29b1a2d7ee63dc77eb
          - _fromType: array
            name: content-type
          - _fromType: array
            name: content-type
            value: application/json; charset=utf-8
          - _fromType: array
            name: user-agent
            value: defaultclient/v1 (Node.js v20.4.0)
          - _fromType: array
            name: x-requested-with
          - _fromType: array
            name: user-agent
            value: defaultclient/v1 (Node.js v20.4.0)
          - _fromType: array
            name: x-requested-with
            value: defaultclient v1
          - _fromType: array
            name: accept
            value: "*/*"
          - _fromType: array
            name: content-length
            value: "101"
          - _fromType: array
            name: accept-encoding
            value: gzip,deflate
          - _fromType: array
            name: accept
            value: "*/*"
          - _fromType: array
            name: content-length
            value: "101"
          - _fromType: array
            name: accept-encoding
            value: gzip,deflate
          - name: host
            value: sourcegraph.com
        headersSize: 435
        headersSize: 435
        httpVersion: HTTP/1.1
        method: POST
        postData:
          mimeType: application/json; charset=utf-8
          params: []
          textJSON:
            query: |-
              
              query SiteProductVersion {
                  site {
                      productVersion
                  }
              }
            variables: {}
        queryString:
          - name: SiteProductVersion
            value: null
        url: https://sourcegraph.com/.api/graphql?SiteProductVersion
      response:
        bodySize: 136
        bodySize: 136
        content:
          encoding: base64
          mimeType: application/json
          size: 136
          text: "[\"H4sIAAAAAAAAA6pWSkksSVSyqlYqzixJBdEFRfkppcklYalFxZn5eUpWSsYGpiYGFvFGB\
            kYmuoZGukbm8aZ6hoa6qcYpZqYpJkbGBqmWSrW1tQAAAAD//wMAFmrK4koAAAA=\"]"
          textDecoded:
            data:
              site:
                productVersion: 305408_2024-12-27_5.11-e3d65d4230e9
          size: 136
          text: "[\"H4sIAAAAAAAAA6pWSkksSVSyqlYqzixJBdEFRfkppcklYalFxZn5eUpWSsYGpiYGFvFGB\
            kYmuoZGukbm8aZ6hoa6qcYpZqYpJkbGBqmWSrW1tQAAAAD//wMAFmrK4koAAAA=\"]"
          textDecoded:
            data:
              site:
                productVersion: 305408_2024-12-27_5.11-e3d65d4230e9
        cookies: []
        headers:
          - name: date
            value: Fri, 27 Dec 2024 20:51:22 GMT
            value: Fri, 27 Dec 2024 20:51:22 GMT
          - name: content-type
            value: application/json
          - name: transfer-encoding
            value: chunked
          - name: connection
            value: close
          - name: access-control-allow-credentials
            value: "true"
          - name: access-control-allow-origin
            value: ""
          - name: cache-control
            value: no-cache, max-age=0
          - name: vary
            value: Cookie,Accept-Encoding,Authorization,Cookie, Authorization,
              X-Requested-With,Cookie
          - name: x-content-type-options
            value: nosniff
          - name: x-frame-options
            value: DENY
          - name: x-xss-protection
            value: 1; mode=block
          - name: strict-transport-security
            value: max-age=31536000; includeSubDomains; preload
          - name: content-encoding
            value: gzip
        headersSize: 1468
        headersSize: 1468
        httpVersion: HTTP/1.1
        redirectURL: ""
        status: 200
        statusText: OK
      startedDateTime: 2024-12-27T20:51:21.950Z
      time: 150
      startedDateTime: 2024-12-27T20:51:21.950Z
      time: 150
      timings:
        blocked: -1
        connect: -1
        dns: -1
        receive: 0
        send: 0
        ssl: -1
        wait: 150
    - _id: fd0fee4687419870bc82cba9d1023319
      _order: 0
      cache: {}
      request:
        bodySize: 92
        cookies: []
        headers:
          - _fromType: array
            name: authorization
            value: token
              REDACTED_fc324d3667e841181b0779375f26dedc911d26b303d23b29b1a2d7ee63dc77eb
          - _fromType: array
            name: content-type
            value: application/json; charset=utf-8
          - _fromType: array
            name: user-agent
            value: defaultclient/v1 (Node.js v20.4.0)
            value: defaultclient/v1 (Node.js v20.4.0)
          - _fromType: array
            name: x-requested-with
            value: defaultclient v1
          - _fromType: array
            name: accept
            value: "*/*"
          - _fromType: array
            name: content-length
            value: "92"
          - _fromType: array
            name: accept-encoding
            value: gzip,deflate
          - name: host
            value: sourcegraph.com
        headersSize: 430
        httpVersion: HTTP/1.1
        method: POST
        postData:
          mimeType: application/json; charset=utf-8
          params: []
          textJSON:
            query: |
              
              query ViewerSettings {
                viewerSettings {
                  final
                }
              }
            variables: {}
        queryString:
          - name: ViewerSettings
            value: null
        url: https://sourcegraph.com/.api/graphql?ViewerSettings
      response:
        bodySize: 280
        content:
          encoding: base64
          mimeType: application/json
          size: 280
          text: "[\"H4sIAAAAAAAAA4zPwUoDQRAE0H/pc75gbyoGAwrikttcOkk529D2LD292cRl/l0WAsGD4\
            LXqUVALnTiYuoXOghneI0Is1zX5FGOljpZEuIxw+YIF6xYck6Mm6tbG+KB45e/ro5ZD\
            f7Xgy4vkQSUP61KiLnzCJpFh7sF+HD5QJ42taMDrOxv0T1T3u3s3euFjyBm/xEPOjsw\
            hxerd1n+Qocxvk4ao2G3yqVgtiptpm0RlhO3s+SRRfD3cGrXWfgAAAP//AwDHP3NmNg\
            EAAA==\"]"
          textDecoded:
            data:
              viewerSettings:
                final: "{\"experimentalFeatures\":{\"enableLazyBlobSyntaxHighlighting\":true,\"\
                  newSearchResultFiltersPanel\":true,\"newSearchResultsUI\":tru\
                  e,\"proactiveSearchResultsAggregations\":true,\"searchResults\
                  Aggregations\":true,\"showMultilineSearchConsole\":true},\"op\
                  enInEditor\":{}}"
        cookies: []
        headers:
          - name: date
            value: Fri, 27 Dec 2024 20:51:22 GMT
            value: Fri, 27 Dec 2024 20:51:22 GMT
          - name: content-type
            value: application/json
          - name: transfer-encoding
            value: chunked
          - name: connection
            value: close
          - name: access-control-allow-credentials
            value: "true"
          - name: access-control-allow-origin
            value: ""
          - name: cache-control
            value: no-cache, max-age=0
          - name: vary
            value: Cookie,Accept-Encoding,Authorization,Cookie, Authorization,
              X-Requested-With,Cookie
          - name: x-content-type-options
            value: nosniff
          - name: x-frame-options
            value: DENY
          - name: x-xss-protection
            value: 1; mode=block
          - name: strict-transport-security
            value: max-age=31536000; includeSubDomains; preload
          - name: content-encoding
            value: gzip
        headersSize: 1468
        headersSize: 1468
        httpVersion: HTTP/1.1
        redirectURL: ""
        status: 200
        statusText: OK
      startedDateTime: 2024-12-27T20:51:22.273Z
      time: 237
      startedDateTime: 2024-12-27T20:51:22.273Z
      time: 237
      timings:
        blocked: -1
        connect: -1
        dns: -1
        receive: 0
        send: 0
        ssl: -1
        wait: 237
        wait: 237
    - _id: fbb23499ae0eec5c2e188687b429531b
      _order: 0
      cache: {}
      request:
        bodySize: 0
        cookies: []
        headers:
          - _fromType: array
            name: authorization
          - _fromType: array
            name: authorization
            value: token
              REDACTED_fc324d3667e841181b0779375f26dedc911d26b303d23b29b1a2d7ee63dc77eb
          - _fromType: array
            name: user-agent
            value: defaultclient/v1 (Node.js v20.4.0)
          - _fromType: array
            name: x-requested-with
          - _fromType: array
            name: user-agent
            value: defaultclient/v1 (Node.js v20.4.0)
          - _fromType: array
            name: x-requested-with
            value: defaultclient v1
          - _fromType: array
            name: accept
            value: "*/*"
          - _fromType: array
            name: accept-encoding
            value: gzip,deflate
          - _fromType: array
            name: accept
            value: "*/*"
          - _fromType: array
            name: accept-encoding
            value: gzip,deflate
          - name: host
            value: sourcegraph.com
        headersSize: 314
        headersSize: 314
        httpVersion: HTTP/1.1
        method: GET
        queryString: []
        url: https://sourcegraph.com/.api/modelconfig/supported-models.json
      response:
        bodySize: 1930
        bodySize: 1930
        content:
          encoding: base64
          mimeType: text/plain; charset=utf-8
          size: 1930
          text: "[\"H4sIAAAAAAAA/w==\",\"7Jxfb9s2EMDf+ykEP21YqVJ0FGd+a9N2K7C0xRJkD0MfaOls\
            E5ZIgaIcB0W++yDJlv+ItqjEjq1ZeRKku+PF/Pl4R578841lWVYn9sYQ0nuQMRO807c\
            6jo07b/NnEqZscRvb2Ma/+TBdPIykmDIfZNzpW/9mt9K/n8VVJsT8VJdyNZYiYt5ct3\
            jsszgK6ONXGkIq976QK8Se3u42PWQSHoScxBWmPxdyxqZHQowCqLD7Ry5kbFREwCmrM\
            PotAv7+i7nRkMVK0qDC6s1camk2u/oxn89Q+BDsnMxM4m8Yrk1pv08wuUAORoT0+15A\
            Ex9QF7koFpyDQgFVEKsK164zNatru9Ztpmb98hUeft3UyhxY6JgO5dGIDljAFIP1/66\
            QAJ9tauWaY6q9P/9SrD34URpVwUjIx+yz8rxEUu9x07NYUZWkPqVXgzJqioHMGJdQeu\
            YJrmCm/mHcFw+d/sZU5Z8WnX3hUaLuxAR4OsyFizHW/D8hnX1L1JokxnhN7mljeIgVC\
            6kC/yadkmsRK70PCWcqI1SJie6jZIWD34HzfIa6WifF0sOlqONu+mnwndmOcRfhS4Sd\
            FYxFlFRFlgW71jeNrJ7Y1CpKvzaYkN/3zKsxlUKNQT4XyUiKMyIyxcwUyd5+kdRF1jF\
            lk6R2YP0z1TKNqLuGeC1A4wjAb2Nm6bmWUHNADx0yxzrOtsXMGlDmSGZRs4t7Zw1lrx\
            FMEtd4GSfuIZG0Fxli3Sz0bPJPHyIJqUoJ7TONp6eUgxZ8ZbHvkuADY7xtmBbkFuQXg\
            VwrCNdid5Xc0y2pWjhPCU5nFU5iO2ZcagR1SGrEzg7CZmSpV+YMkosDM2i4smsE9Qzu\
            ewlvGWw+g8WBSb8/dfr9WFHpCb88Wxvo3Soqr3Vya+RttVYNHk2U8EQYBaCgYeU4wRd\
            XRpAR9/J41bg5YnsFzAeIYoAJyrhAU4ICpgANaFx1tPYRILoFmFj3xPqLKbA+aHTW8K\
            OeJxKu4nexSKQHI0mj8bv8XOtdDT9aWA8BqymoxpzuFdN0RtO1L0Y+DGkSVJUp7xMlP\
            qXyVnGybH3Ua66vzcJ/RNkdlA6J8jELZ7aNfiQkYRaBZCFwVT5d3jeYDjnaWt0cNOcx\
            LAtd5qBm2lYRT7N13Lonu2NpvVFbQFtAV1BJOBsy8NFIUp4EVCKfDYfGIfWGzZSkQSW\
            iO5b7pU/TLgoYBxTAFAIUCD5CCmRYuOjHaTKQ5gEIkBO5LdmrgmdGdt7zlWM9gpBxhh\
            zbRZp2h80+sEzYcmzX+l4WXsN2t93XKtEHNKDcO34+2pCtSsf8NPOlO5UaBomN0TCg8\
            RjBLDIjkdjY+pyqWJ92RBIdmDsHO5Fz9teMjkckdFCD0N4WN7WMdnHJ1f1Eygwc81j5\
            WSe+LVpqbZ8IkP/7YHnCKM7bn3MWwzx3RFez3gAxHiuZeFU10iLfvJr1PphlnEUGvMg\
            3jYatZrWBTDZji92t0R93CBgJeQaNhLwcx10Dt8dBhdwpseqY79U7L9ysX6N1WTMv8J\
            mWCvDXqdk5jBCOHDJEnggHjIO/w6W2QD+jAj1/f2reGo9Jdn4+ihS6qCzQv99phNZTT\
            a2dJrS9tS9rrLYdm0fPl2ae22lEadVihKRWUsOlVu74cJ5EDtoQNB3jPaTL/XOZnTym\
            s44iCVMGDwjjqqa3/EVUSzgLneqzzaoR9l0DVQfHB8pUwMqN+ecZHuu8y3Z5iPioo6Q\
            qzVxyWBksjcy3EDan8Zccao1GKpEDo7TRutNJltdovcXGVNl7YrAhRXbNLcqDMNi1XW\
            MKu7ZryOFWqyeyV96S+NxguKP5N7ta/JbHvA==\",\"Sedm8ZMeS0/zmXzeO5OdIY3V\
            tZl+6TXgdGGG63wTZv6TMjU6Rd/k/+PTm/8CAAD//z1KirK2RgAA\"]"
          size: 1930
          text: "[\"H4sIAAAAAAAA/w==\",\"7Jxfb9s2EMDf+ykEP21YqVJ0FGd+a9N2K7C0xRJkD0MfaOls\
            E5ZIgaIcB0W++yDJlv+ItqjEjq1ZeRKku+PF/Pl4R578841lWVYn9sYQ0nuQMRO807c\
            6jo07b/NnEqZscRvb2Ma/+TBdPIykmDIfZNzpW/9mt9K/n8VVJsT8VJdyNZYiYt5ct3\
            jsszgK6ONXGkIq976QK8Se3u42PWQSHoScxBWmPxdyxqZHQowCqLD7Ry5kbFREwCmrM\
            PotAv7+i7nRkMVK0qDC6s1camk2u/oxn89Q+BDsnMxM4m8Yrk1pv08wuUAORoT0+15A\
            Ex9QF7koFpyDQgFVEKsK164zNatru9Ztpmb98hUeft3UyhxY6JgO5dGIDljAFIP1/66\
            QAJ9tauWaY6q9P/9SrD34URpVwUjIx+yz8rxEUu9x07NYUZWkPqVXgzJqioHMGJdQeu\
            YJrmCm/mHcFw+d/sZU5Z8WnX3hUaLuxAR4OsyFizHW/D8hnX1L1JokxnhN7mljeIgVC\
            6kC/yadkmsRK70PCWcqI1SJie6jZIWD34HzfIa6WifF0sOlqONu+mnwndmOcRfhS4Sd\
            FYxFlFRFlgW71jeNrJ7Y1CpKvzaYkN/3zKsxlUKNQT4XyUiKMyIyxcwUyd5+kdRF1jF\
            lk6R2YP0z1TKNqLuGeC1A4wjAb2Nm6bmWUHNADx0yxzrOtsXMGlDmSGZRs4t7Zw1lrx\
            FMEtd4GSfuIZG0Fxli3Sz0bPJPHyIJqUoJ7TONp6eUgxZ8ZbHvkuADY7xtmBbkFuQXg\
            VwrCNdid5Xc0y2pWjhPCU5nFU5iO2ZcagR1SGrEzg7CZmSpV+YMkosDM2i4smsE9Qzu\
            ewlvGWw+g8WBSb8/dfr9WFHpCb88Wxvo3Soqr3Vya+RttVYNHk2U8EQYBaCgYeU4wRd\
            XRpAR9/J41bg5YnsFzAeIYoAJyrhAU4ICpgANaFx1tPYRILoFmFj3xPqLKbA+aHTW8K\
            OeJxKu4nexSKQHI0mj8bv8XOtdDT9aWA8BqymoxpzuFdN0RtO1L0Y+DGkSVJUp7xMlP\
            qXyVnGybH3Ua66vzcJ/RNkdlA6J8jELZ7aNfiQkYRaBZCFwVT5d3jeYDjnaWt0cNOcx\
            LAtd5qBm2lYRT7N13Lonu2NpvVFbQFtAV1BJOBsy8NFIUp4EVCKfDYfGIfWGzZSkQSW\
            iO5b7pU/TLgoYBxTAFAIUCD5CCmRYuOjHaTKQ5gEIkBO5LdmrgmdGdt7zlWM9gpBxhh\
            zbRZp2h80+sEzYcmzX+l4WXsN2t93XKtEHNKDcO34+2pCtSsf8NPOlO5UaBomN0TCg8\
            RjBLDIjkdjY+pyqWJ92RBIdmDsHO5Fz9teMjkckdFCD0N4WN7WMdnHJ1f1Eygwc81j5\
            WSe+LVpqbZ8IkP/7YHnCKM7bn3MWwzx3RFez3gAxHiuZeFU10iLfvJr1PphlnEUGvMg\
            3jYatZrWBTDZji92t0R93CBgJeQaNhLwcx10Dt8dBhdwpseqY79U7L9ysX6N1WTMv8J\
            mWCvDXqdk5jBCOHDJEnggHjIO/w6W2QD+jAj1/f2reGo9Jdn4+ihS6qCzQv99phNZTT\
            a2dJrS9tS9rrLYdm0fPl2ae22lEadVihKRWUsOlVu74cJ5EDtoQNB3jPaTL/XOZnTym\
            s44iCVMGDwjjqqa3/EVUSzgLneqzzaoR9l0DVQfHB8pUwMqN+ecZHuu8y3Z5iPioo6Q\
            qzVxyWBksjcy3EDan8Zccao1GKpEDo7TRutNJltdovcXGVNl7YrAhRXbNLcqDMNi1XW\
            MKu7ZryOFWqyeyV96S+NxguKP5N7ta/JbHvA==\",\"Sedm8ZMeS0/zmXzeO5OdIY3V\
            tZl+6TXgdGGG63wTZv6TMjU6Rd/k/+PTm/8CAAD//z1KirK2RgAA\"]"
        cookies: []
        headers:
          - name: date
            value: Fri, 27 Dec 2024 20:51:22 GMT
            value: Fri, 27 Dec 2024 20:51:22 GMT
          - name: content-type
            value: text/plain; charset=utf-8
          - name: transfer-encoding
            value: chunked
          - name: connection
            value: close
          - name: access-control-allow-credentials
            value: "true"
          - name: access-control-allow-origin
            value: ""
          - name: cache-control
            value: no-cache, max-age=0
          - name: content-encoding
            value: gzip
          - name: vary
            value: Cookie,Accept-Encoding,Authorization,Cookie, Authorization,
              X-Requested-With,Cookie
          - name: x-content-type-options
            value: nosniff
          - name: x-frame-options
            value: DENY
          - name: x-xss-protection
            value: 1; mode=block
          - name: strict-transport-security
            value: max-age=31536000; includeSubDomains; preload
        headersSize: 1337
        headersSize: 1337
        httpVersion: HTTP/1.1
        redirectURL: ""
        status: 200
        statusText: OK
      startedDateTime: 2024-12-27T20:51:22.522Z
      time: 165
      startedDateTime: 2024-12-27T20:51:22.522Z
      time: 165
      timings:
        blocked: -1
        connect: -1
        dns: -1
        receive: 0
        send: 0
        ssl: -1
        wait: 165
        wait: 165
  pages: []
  version: "1.2"<|MERGE_RESOLUTION|>--- conflicted
+++ resolved
@@ -364,12 +364,7 @@
       _order: 0
       cache: {}
       request:
-<<<<<<< HEAD
-        bodySize: 2272
-        bodySize: 2272
-=======
         bodySize: 634
->>>>>>> 3157b63a
         cookies: []
         headers:
           - name: accept-encoding
@@ -408,130 +403,11 @@
                   structure: ```$LANGUAGE:$FILEPATH```
 
                   For executable terminal commands: enclose each command in individual "bash" language code block without comments and new lines inside.
-<<<<<<< HEAD
-              - speaker: human
-                text: >-
-                  Codebase context from file src/squirrel.ts:
-
-                  ```typescript:src/squirrel.ts
-
-                  /**
-                   * Squirrel is an interface that mocks something completely unrelated to squirrels.
-                   * It is related to the implementation of precise code navigation in Sourcegraph.
-                   */
-                  export interface Squirrel {}
-
-                  ```
-              - speaker: assistant
-                text: Ok.
-              - speaker: human
-                text: >-
-                  Codebase context from file src/squirrel.ts:
-
-                  ```typescript:src/squirrel.ts
-
-                  /**
-                   * Squirrel is an interface that mocks something completely unrelated to squirrels.
-                   * It is related to the implementation of precise code navigation in Sourcegraph.
-                   */
-                  export interface Squirrel {}
-
-                  ```
-              - speaker: assistant
-                text: Ok.
-              - speaker: human
-                text: |-
-                  Codebase context from file src/Heading.tsx:
-                  ```typescript:src/Heading.tsx
-                  import React = require("react");
-
-                  interface HeadingProps {
-                      text: string;
-                      level?: number;
-                  }
-
-                  /* CURSOR */
-                  ```
-=======
->>>>>>> 3157b63a
               - speaker: assistant
                 text: I am Cody, an AI coding assistant from Sourcegraph.
               - speaker: human
-<<<<<<< HEAD
-                text: >-
-                  Answer positively without apologizing. 
-                  Codebase context from file src/Heading.tsx:
-                  ```typescript:src/Heading.tsx
-                  import React = require("react");
-
-                  interface HeadingProps {
-                      text: string;
-                      level?: number;
-                  }
-
-                  /* CURSOR */
-                  ```
-              - speaker: assistant
-                text: Ok.
-              - speaker: human
-                text: |-
-                  Codebase context from file src/ChatColumn.tsx:
-                  ```typescript:src/ChatColumn.tsx
-                  import { useEffect } from "react";
-                  import React = require("react");
-
-                  /* SELECTION_START */ export default function ChatColumn({
-                  	messages,
-                  	setChatID,
-                  	isLoading,
-                  }) {
-                  	/* SELECTION_END */
-                  	useEffect(() => {
-                  		if (!isLoading) {
-                  			setChatID(messages[0].chatID);
-                  		}
-                  	}, [messages]);
-                  	return (
-                  		<>
-                  			<h1>Messages</h1>
-                  			<ul>
-                  				{messages.map((message) => (
-                  					<li>{message.text}</li>```
-              - speaker: assistant
-                text: Ok.
-              - speaker: human
-                text: |-
-                  Codebase context from file src/animal.ts:
-                  ```typescript:src/animal.ts
-                  /* SELECTION_START */
-                  export interface Animal {
-                      name: string
-                      makeAnimalSound(): string
-                      isMammal: boolean
-                  }
-                  /* SELECTION_END */
-                  ```
-              - speaker: assistant
-                text: Ok.
-              - speaker: human
-                text: >-
-                  Answer positively without apologizing. 
-
-
-                  You have access to the provided codebase context.
-
-
-                  Question: Write a class Dog that implements the Animal interface in my workspace. Show the code only, no explanation needed.
-
-                  You have access to the provided codebase context.
-
-
-                  Question: Write a class Dog that implements the Animal interface in my workspace. Show the code only, no explanation needed.
-            model: anthropic::2024-10-22::claude-3-5-sonnet-latest
-=======
                 text: what color is the sky?
             model: google::v1::gemini-1.5-flash
->>>>>>> 3157b63a
             temperature: 0
             topK: -1
             topP: -1
@@ -608,12 +484,7 @@
       _order: 0
       cache: {}
       request:
-<<<<<<< HEAD
-        bodySize: 2206
-        bodySize: 2206
-=======
         bodySize: 2218
->>>>>>> 3157b63a
         cookies: []
         headers:
           - name: accept-encoding
@@ -724,7 +595,6 @@
                 text: Ok.
               - speaker: human
                 text: >-
-<<<<<<< HEAD
                   Codebase context from file src/squirrel.ts:
 
                   ```typescript:src/squirrel.ts
@@ -794,22 +664,11 @@
               - speaker: assistant
                 text: Ok.
               - speaker: human
-                text: |-
-                  Answer positively without apologizing. 
-                  Answer positively without apologizing. 
-=======
+                text: >-
                   Answer positively without apologizing.
->>>>>>> 3157b63a
-
-
-<<<<<<< HEAD
-                  Question: What is Squirrel? Show me concrete code examples
-                  You have access to the provided codebase context.
-
-                  Question: What is Squirrel? Show me concrete code examples
-=======
+
+
                   Question: Write a class Dog that implements the Animal interface in my workspace. Show the code only, no explanation needed.
->>>>>>> 3157b63a
             model: anthropic::2024-10-22::claude-3-5-sonnet-latest
             temperature: 0
             topK: -1
