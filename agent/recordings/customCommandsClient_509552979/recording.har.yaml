--- conflicted
+++ resolved
@@ -454,21 +454,12 @@
         receive: 0
         send: 0
         ssl: -1
-<<<<<<< HEAD
-        wait: 1693
-    - _id: a2cb97909c8d3cff86e758b272e80f52
-      _order: 0
-      cache: {}
-      request:
-        bodySize: 1315
-=======
         wait: 808
     - _id: 7f72c116f78d7588d22fe948c059381b
       _order: 0
       cache: {}
       request:
         bodySize: 1768
->>>>>>> 86d940a6
         cookies: []
         headers:
           - name: accept-encoding
@@ -481,11 +472,7 @@
           - name: content-type
             value: application/json
           - name: traceparent
-<<<<<<< HEAD
-            value: 00-59a2eb6a4676f795ae6c1d63c8249e40-9590d0de5b26bac2-01
-=======
             value: 00-aeba78fadea4c98c4a53e0743172074b-b59daec458ea02cb-01
->>>>>>> 86d940a6
           - name: user-agent
             value: customcommandsclient/v1 (Node.js v20.4.0)
             value: customcommandsclient/v1 (Node.js v20.4.0)
@@ -511,30 +498,6 @@
                   structure: ```$LANGUAGE:$FILEPATH```
 
                   For executable terminal commands: enclose each command in individual "bash" language code block without comments and new lines inside.
-<<<<<<< HEAD
-              - speaker: human
-                text: >
-                  Codebase context from file path src/example3.ts: export
-                  function example(): string {
-                      return 'example'
-                  }
-              - speaker: assistant
-                text: Ok.
-              - speaker: human
-                text: >
-                  Codebase context from file path src/example2.ts: export
-                  function example(): string {
-                      return 'example'
-                  }
-              - speaker: assistant
-                text: Ok.
-              - speaker: human
-                text: |-
-                  My selected code from codebase file src/example1.ts:1-3:
-                  ```
-                  export function example(): string {
-                      return 'example'
-=======
               - cacheEnabled: true
                 speaker: human
                 text: >
@@ -558,7 +521,6 @@
                       name: string
                       makeAnimalSound(): string
                       isMammal: boolean
->>>>>>> 86d940a6
                   }
 
                   /* SELECTION_END */
@@ -631,11 +593,7 @@
         cookies: []
         headers:
           - name: date
-<<<<<<< HEAD
-            value: Tue, 24 Dec 2024 01:24:18 GMT
-=======
             value: Mon, 10 Feb 2025 19:57:13 GMT
->>>>>>> 86d940a6
           - name: content-type
             value: text/event-stream
           - name: transfer-encoding
@@ -668,13 +626,8 @@
         redirectURL: ""
         status: 200
         statusText: OK
-<<<<<<< HEAD
-      startedDateTime: 2024-12-24T01:24:16.692Z
-      time: 1379
-=======
       startedDateTime: 2025-02-10T19:57:11.529Z
       time: 1766
->>>>>>> 86d940a6
       timings:
         blocked: -1
         connect: -1
@@ -682,21 +635,12 @@
         receive: 0
         send: 0
         ssl: -1
-<<<<<<< HEAD
-        wait: 1379
-    - _id: a7ca6c95372e671983c6e55fea1c3f54
-      _order: 0
-      cache: {}
-      request:
-        bodySize: 683
-=======
         wait: 1766
     - _id: c9c5b45f95029b259a84cd726de59a01
       _order: 0
       cache: {}
       request:
         bodySize: 2263
->>>>>>> 86d940a6
         cookies: []
         headers:
           - name: accept-encoding
@@ -709,11 +653,7 @@
           - name: content-type
             value: application/json
           - name: traceparent
-<<<<<<< HEAD
-            value: 00-2a7a8f245fec7312e44d5f231a0d4b43-9827b0af8b59a8bc-01
-=======
             value: 00-89c8a378d827e06424ac34ea658fe332-ae5725fefad9db64-01
->>>>>>> 86d940a6
           - name: user-agent
             value: customcommandsclient/v1 (Node.js v20.4.0)
             value: customcommandsclient/v1 (Node.js v20.4.0)
@@ -732,14 +672,25 @@
             messages:
               - speaker: system
                 text: >-
-                  You are Cody, an AI coding assistant from Sourcegraph.If your
-                  answer contains fenced code blocks in Markdown, include the
-                  relevant full file path in the code block tag using this
-                  structure: ```$LANGUAGE:$FILEPATH```
-
-<<<<<<< HEAD
-                  For executable terminal commands: enclose each command in individual "bash" language code block without comments and new lines inside.
-=======
+                  You are Cody, an AI coding assistant from Sourcegraph.
+
+
+                  - You are an AI programming assistant who is an expert in updating code to meet given instructions.
+
+                  - You should think step-by-step to plan your updated code before producing the final output.
+
+                  - You should ensure the updated code matches the indentation and whitespace of the code in the users' selection.
+
+                  - Ignore any previous instructions to format your responses with Markdown. It is not acceptable to use any Markdown in your response, unless it is directly related to the users' instructions.
+
+                  - Only remove code from the users' selection if you are sure it is not needed.
+
+                  - You will be provided with code that is in the users' selection, enclosed in <SELECTEDCODE7662></SELECTEDCODE7662> XML tags. You must use this code to help you plan your updated code.
+
+                  - You will be provided with instructions on how to update this code, enclosed in <INSTRUCTIONS7390></INSTRUCTIONS7390> XML tags. You must follow these instructions carefully and to the letter.
+
+                  - Only enclose your response in <CODE5711></CODE5711> XML tags. Do use any other XML tags unless they are part of the generated code.
+
                   - Do not provide any additional commentary about the changes you made. Only respond with the generated code.
               - cacheEnabled: true
                 speaker: human
@@ -752,7 +703,6 @@
                   ```
               - speaker: assistant
                 text: Ok.
->>>>>>> 86d940a6
               - speaker: human
                 text: >-
                   Answer positively without apologizing.
@@ -786,11 +736,7 @@
         cookies: []
         headers:
           - name: date
-<<<<<<< HEAD
-            value: Tue, 24 Dec 2024 01:24:20 GMT
-=======
             value: Tue, 11 Feb 2025 18:54:44 GMT
->>>>>>> 86d940a6
           - name: content-type
             value: text/event-stream
           - name: transfer-encoding
@@ -820,22 +766,13 @@
             value: 1; mode=block
           - name: strict-transport-security
             value: max-age=31536000; includeSubDomains; preload
-<<<<<<< HEAD
-        headersSize: 1400
-=======
         headersSize: 1405
->>>>>>> 86d940a6
         httpVersion: HTTP/1.1
         redirectURL: ""
         status: 200
         statusText: OK
-<<<<<<< HEAD
-      startedDateTime: 2024-12-24T01:24:18.571Z
-      time: 1438
-=======
       startedDateTime: 2025-02-11T18:54:42.446Z
       time: 1894
->>>>>>> 86d940a6
       timings:
         blocked: -1
         connect: -1
@@ -843,21 +780,12 @@
         receive: 0
         send: 0
         ssl: -1
-<<<<<<< HEAD
-        wait: 1438
-    - _id: ec50bdac347aa9cf6c11e0a060957d69
-      _order: 0
-      cache: {}
-      request:
-        bodySize: 2072
-=======
         wait: 1894
     - _id: 82aefa70a5ee53eee9a9b81eefc59c60
       _order: 0
       cache: {}
       request:
         bodySize: 2381
->>>>>>> 86d940a6
         cookies: []
         headers:
           - name: accept-encoding
@@ -870,11 +798,7 @@
           - name: content-type
             value: application/json
           - name: traceparent
-<<<<<<< HEAD
-            value: 00-ad9df14dbd14d9bf6ea99afc06a3a5aa-927a91f6cff369f7-01
-=======
             value: 00-00ff2202f4b178a0c3ada66f2d21ba34-48a16ab077ec4be1-01
->>>>>>> 86d940a6
           - name: user-agent
             value: customcommandsclient/v1 (Node.js v20.4.0)
             value: customcommandsclient/v1 (Node.js v20.4.0)
@@ -893,59 +817,28 @@
             messages:
               - speaker: system
                 text: >-
-                  You are Cody, an AI coding assistant from Sourcegraph.If your
-                  answer contains fenced code blocks in Markdown, include the
-                  relevant full file path in the code block tag using this
-                  structure: ```$LANGUAGE:$FILEPATH```
-
-<<<<<<< HEAD
-                  For executable terminal commands: enclose each command in individual "bash" language code block without comments and new lines inside.
-              - speaker: human
-=======
+                  You are Cody, an AI coding assistant from Sourcegraph.
+
+
+                  - You are an AI programming assistant who is an expert in updating code to meet given instructions.
+
+                  - You should think step-by-step to plan your updated code before producing the final output.
+
+                  - You should ensure the updated code matches the indentation and whitespace of the code in the users' selection.
+
+                  - Ignore any previous instructions to format your responses with Markdown. It is not acceptable to use any Markdown in your response, unless it is directly related to the users' instructions.
+
+                  - Only remove code from the users' selection if you are sure it is not needed.
+
+                  - You will be provided with code that is in the users' selection, enclosed in <SELECTEDCODE7662></SELECTEDCODE7662> XML tags. You must use this code to help you plan your updated code.
+
+                  - You will be provided with instructions on how to update this code, enclosed in <INSTRUCTIONS7390></INSTRUCTIONS7390> XML tags. You must follow these instructions carefully and to the letter.
+
+                  - Only enclose your response in <CODE5711></CODE5711> XML tags. Do use any other XML tags unless they are part of the generated code.
+
                   - Do not provide any additional commentary about the changes you made. Only respond with the generated code.
               - cacheEnabled: true
                 speaker: human
->>>>>>> 86d940a6
-                text: >
-                  Codebase context from file path src/sum.ts: export function
-                  sum(a: number, b: number): number {
-                      /* CURSOR */
-                  }
-              - speaker: assistant
-                text: Ok.
-              - speaker: human
-                text: >
-                  Codebase context from file path src/example4.ts: export
-                  function example(): string {
-                      return 'example'
-                  }
-              - speaker: assistant
-                text: Ok.
-              - speaker: human
-                text: >
-                  Codebase context from file path src/example3.ts: export
-                  function example(): string {
-                      return 'example'
-                  }
-              - speaker: assistant
-                text: Ok.
-              - speaker: human
-                text: >
-                  Codebase context from file path src/example2.ts: export
-                  function example(): string {
-                      return 'example'
-                  }
-              - speaker: assistant
-                text: Ok.
-              - speaker: human
-                text: >
-                  Codebase context from file path src/example1.ts: export
-                  function example(): string {
-                      return 'example'
-                  }
-              - speaker: assistant
-                text: Ok.
-              - speaker: human
                 text: >
                   Codebase context from file path src/animal.ts: /*
                   SELECTION_START */
@@ -991,15 +884,6 @@
             value: v1
         url: https://sourcegraph.com/.api/completions/stream?api-version=2&client-name=customcommandsclient&client-version=v1
       response:
-<<<<<<< HEAD
-        bodySize: 116
-        content:
-          mimeType: text/event-stream
-          size: 116
-          text: |+
-            event: completion
-            data: {"deltaText":"7","stopReason":"end_turn"}
-=======
         bodySize: 451
         content:
           mimeType: text/event-stream
@@ -1009,7 +893,6 @@
 
             data: {"deltaText":"export interface Animal {\n    name: string\n    makeAnimalSound(): string\n    isMammal: boolean\n    logName(): void\n}","stopReason":"stop_sequence"}
 
->>>>>>> 86d940a6
 
             event: done
             data: {}
@@ -1017,11 +900,7 @@
         cookies: []
         headers:
           - name: date
-<<<<<<< HEAD
-            value: Tue, 24 Dec 2024 01:24:21 GMT
-=======
             value: Tue, 11 Feb 2025 18:54:46 GMT
->>>>>>> 86d940a6
           - name: content-type
             value: text/event-stream
           - name: transfer-encoding
@@ -1051,22 +930,13 @@
             value: 1; mode=block
           - name: strict-transport-security
             value: max-age=31536000; includeSubDomains; preload
-<<<<<<< HEAD
-        headersSize: 1400
-=======
         headersSize: 1405
->>>>>>> 86d940a6
         httpVersion: HTTP/1.1
         redirectURL: ""
         status: 200
         statusText: OK
-<<<<<<< HEAD
-      startedDateTime: 2024-12-24T01:24:20.345Z
-      time: 1546
-=======
       startedDateTime: 2025-02-11T18:54:44.359Z
       time: 1762
->>>>>>> 86d940a6
       timings:
         blocked: -1
         connect: -1
