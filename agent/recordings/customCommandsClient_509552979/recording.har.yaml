--- conflicted
+++ resolved
@@ -245,11 +245,13 @@
             value: 00-0b51d2807e3d2be1bfd03f953ba68bf4-1ef2bacb5630f124-01
           - name: user-agent
             value: customcommandsclient/v1 (Node.js v20.4.0)
+            value: customcommandsclient/v1 (Node.js v20.4.0)
           - name: x-requested-with
             value: customcommandsclient v1
           - name: host
             value: sourcegraph.com
-        headersSize: 520
+        headersSize: 556
+        headersSize: 556
         httpVersion: HTTP/1.1
         method: POST
         postData:
@@ -328,13 +330,15 @@
             value: v1
         url: https://sourcegraph.com/.api/completions/stream?api-version=8&client-name=customcommandsclient&client-version=v1
       response:
-        bodySize: 354
+        bodySize: 609
         content:
           mimeType: text/event-stream
-          size: 354
-          text: |+
+          size: 609
+          text: >+
             event: completion
-            data: {"deltaText":"// hello","stopReason":"stop_sequence"}
+
+            data: {"deltaText":"Here are the files you've shared:\n\n• src/example1.ts \n• src/example2.ts\n• src/example3.ts","stopReason":"end_turn"}
+
 
             event: done
             data: {}
@@ -349,6 +353,8 @@
             value: chunked
           - name: connection
             value: keep-alive
+          - name: retry-after
+            value: "593"
           - name: access-control-allow-credentials
             value: "true"
           - name: access-control-allow-origin
@@ -401,11 +407,13 @@
             value: 00-a4c560991e9ee924b7e9721b66ee479f-95dbcdca294f1d93-01
           - name: user-agent
             value: customcommandsclient/v1 (Node.js v20.4.0)
+            value: customcommandsclient/v1 (Node.js v20.4.0)
           - name: x-requested-with
             value: customcommandsclient v1
           - name: host
             value: sourcegraph.com
-        headersSize: 520
+        headersSize: 556
+        headersSize: 556
         httpVersion: HTTP/1.1
         method: POST
         postData:
@@ -505,7 +513,6 @@
 
 
             event: done
-
             data: {}
 
         cookies: []
@@ -524,6 +531,10 @@
             value: ""
           - name: cache-control
             value: no-cache
+          - name: observed-calculated-ip-from-forwarded-for
+            value: 71.202.102.125
+          - name: observed-x-forwarded-for
+            value: 71.202.102.125
           - name: vary
             value: Cookie,Accept-Encoding,Authorization,Cookie, Authorization,
               X-Requested-With,Cookie
@@ -570,16 +581,11 @@
             value: 00-4f7de229cc5674ebd726aca885532b3c-d0365df58493ae8f-01
           - name: user-agent
             value: customcommandsclient/v1 (Node.js v20.4.0)
-            value: customcommandsclient/v1 (Node.js v20.4.0)
           - name: x-requested-with
             value: customcommandsclient v1
           - name: host
             value: sourcegraph.com
         headersSize: 556
-<<<<<<< HEAD
-        headersSize: 556
-=======
->>>>>>> 3157b63a
         httpVersion: HTTP/1.1
         method: POST
         postData:
@@ -641,16 +647,6 @@
             value: v1
         url: https://sourcegraph.com/.api/completions/stream?api-version=8&client-name=customcommandsclient&client-version=v1
       response:
-<<<<<<< HEAD
-        bodySize: 609
-        content:
-          mimeType: text/event-stream
-          size: 609
-          text: >+
-            event: completion
-
-            data: {"deltaText":"Here are the files you've shared:\n\n• src/example1.ts \n• src/example2.ts\n• src/example3.ts","stopReason":"end_turn"}
-=======
         bodySize: 427
         content:
           mimeType: text/event-stream
@@ -659,7 +655,6 @@
             event: completion
 
             data: {"deltaText":"- example1.ts\n- example2.ts\n- example3.ts","stopReason":"end_turn"}
->>>>>>> 3157b63a
 
 
             event: done
@@ -676,8 +671,6 @@
             value: chunked
           - name: connection
             value: keep-alive
-          - name: retry-after
-            value: "593"
           - name: access-control-allow-credentials
             value: "true"
           - name: access-control-allow-origin
@@ -730,16 +723,11 @@
             value: 00-a9b40592920bc801b49fed1e7f64a4b3-3f86253ae09f56d7-01
           - name: user-agent
             value: customcommandsclient/v1 (Node.js v20.4.0)
-            value: customcommandsclient/v1 (Node.js v20.4.0)
           - name: x-requested-with
             value: customcommandsclient v1
           - name: host
             value: sourcegraph.com
         headersSize: 556
-<<<<<<< HEAD
-        headersSize: 556
-=======
->>>>>>> 3157b63a
         httpVersion: HTTP/1.1
         method: POST
         postData:
@@ -869,10 +857,6 @@
             value: ""
           - name: cache-control
             value: no-cache
-          - name: observed-calculated-ip-from-forwarded-for
-            value: 71.202.102.125
-          - name: observed-x-forwarded-for
-            value: 71.202.102.125
           - name: vary
             value: Cookie,Accept-Encoding,Authorization,Cookie, Authorization,
               X-Requested-With,Cookie
