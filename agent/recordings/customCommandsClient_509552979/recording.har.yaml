--- conflicted
+++ resolved
@@ -591,13 +591,7 @@
           size: 427
           text: >+
             event: completion
-<<<<<<< HEAD
-
-            data: {"deltaText":"Here are all the files you've shared:\n\n• src/example1.ts\n• src/example2.ts\n• src/example3.ts","stopReason":"end_turn"}
-
-=======
             data: {"deltaText":"7","stopReason":"end_turn"}
->>>>>>> f2e3cfd6
 
             event: done
 
